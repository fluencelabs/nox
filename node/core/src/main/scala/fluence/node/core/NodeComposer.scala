--- conflicted
+++ resolved
@@ -88,19 +88,11 @@
         import algo.checker
 
         override lazy val kademlia: Kademlia[Task, Contact] = KademliaMVar(
-<<<<<<< HEAD
           nodeKey,
-          Task.now(contact),
-          kadClient,
-          kadConf,
-          TransportSecurity.canBeSaved[Task](nodeKey, acceptLocal = acceptLocal)
-=======
-          k,
           IO.pure(contact),
           kadClient,
           kadConf,
-          TransportSecurity.canBeSaved[IO](k, acceptLocal = acceptLocal)
->>>>>>> a52e402e
+          TransportSecurity.canBeSaved[IO](nodeKey, acceptLocal = acceptLocal)
         )
 
         override lazy val contractsCache: ContractsCacheRpc[Task, BasicContract] =
