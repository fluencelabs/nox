--- conflicted
+++ resolved
@@ -69,13 +69,8 @@
       }
     } yield client
 
-<<<<<<< HEAD
-  // Add server (with kademlia inside), build
-  def grpcServer(services: Services, serverBuilder: GrpcServer.Builder, config: Config): IO[GrpcServer.Builder] =
-=======
   // Add server (with kademlia inside)
   def grpcServerBuilder(services: Services, serverBuilder: GrpcServer.Builder, config: Config): IO[GrpcServer.Builder] =
->>>>>>> 675a89a9
     for {
       clientConf ← GrpcConf.read[IO](config)
     } yield {
