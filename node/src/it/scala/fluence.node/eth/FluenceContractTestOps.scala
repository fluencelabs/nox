/*
 * Copyright 2018 Fluence Labs Limited
 *
 * Licensed under the Apache License, Version 2.0 (the "License");
 * you may not use this file except in compliance with the License.
 * You may obtain a copy of the License at
 *
 *     http://www.apache.org/licenses/LICENSE-2.0
 *
 * Unless required by applicable law or agreed to in writing, software
 * distributed under the License is distributed on an "AS IS" BASIS,
 * WITHOUT WARRANTIES OR CONDITIONS OF ANY KIND, either express or implied.
 * See the License for the specific language governing permissions and
 * limitations under the License.
 */

package fluence.node.eth

import cats.Monad
import cats.effect.{LiftIO, Timer}
import cats.syntax.functor._
import fluence.ethclient.helpers.Web3jConverters.stringToBytes32
import fluence.node.config.NodeConfig
import org.web3j.abi.datatypes.{Bool, DynamicArray}
import org.web3j.abi.datatypes.generated._
import fluence.ethclient.syntax._

import scala.language.higherKinds

object FluenceContractTestOps {
  implicit class NodeConfigEthOps(nodeConfig: NodeConfig) {
    import fluence.ethclient.helpers.Web3jConverters.nodeAddressToBytes24
    import nodeConfig._

    /**
     * Returns node's address information (host, Tendermint p2p key) in format ready to pass to the contract.
     */
    def addressBytes24: Bytes24 = nodeAddressToBytes24(endpoints.ip.getHostAddress, nodeAddress)

    def isPrivateBool: Bool = new Bool(isPrivate)
  }

  implicit class RichFluenceContract(fc: FluenceContract) {
    import fc.contract

    /**
     * Register the node in the contract.
     * TODO check permissions, Ethereum public key should match
     *
     * @param nodeConfig Node to add
     * @tparam F Effect
     * @return The block number where transaction has been mined
     */
<<<<<<< HEAD
    def addNode[F[_]: LiftIO: Timer: Monad](nodeConfig: NodeConfig): F[BigInt] =
=======
    def addNode[F[_]: Async](nodeConfig: NodeConfig, startPort: Short, endPort: Short): F[BigInt] =
>>>>>>> eadf15a9
      contract
        .addNode(
          nodeConfig.validatorKey.toBytes32,
          nodeConfig.addressBytes24,
          new Uint16(startPort),
          new Uint16(endPort),
          nodeConfig.isPrivateBool
        )
        .callUntilSuccess[F]
        .map(_.getBlockNumber)
        .map(BigInt(_))

    /**
     * Publishes a new app to the Fluence Network
     *
     * @param storageHash Hash of the code in Swarm
     * @param clusterSize Cluster size required to host this app
     * @tparam F Effect
     * @return The block number where transaction has been mined
     */
    def addApp[F[_]: LiftIO: Timer: Monad](storageHash: String, clusterSize: Short = 1): F[BigInt] =
      contract
        .addApp(
          stringToBytes32(storageHash),
          stringToBytes32("receipt_stub"),
          new Uint8(clusterSize),
          DynamicArray.empty("bytes32[]").asInstanceOf[DynamicArray[Bytes32]]
        )
        .callUntilSuccess[F]
        .map(_.getBlockNumber)
        .map(BigInt(_))

    /**
     * Deletes deployed app from contract, triggering AppDeleted event on successful deletion
     *
     * @param appId 32-byte id of the app to be deleted
     * @tparam F Effect
     */
    def deleteApp[F[_]: LiftIO: Timer: Monad](appId: Long): F[Unit] =
      contract.deleteApp(new Uint256(appId)).callUntilSuccess[F].void
  }
}<|MERGE_RESOLUTION|>--- conflicted
+++ resolved
@@ -51,11 +51,7 @@
      * @tparam F Effect
      * @return The block number where transaction has been mined
      */
-<<<<<<< HEAD
-    def addNode[F[_]: LiftIO: Timer: Monad](nodeConfig: NodeConfig): F[BigInt] =
-=======
-    def addNode[F[_]: Async](nodeConfig: NodeConfig, startPort: Short, endPort: Short): F[BigInt] =
->>>>>>> eadf15a9
+    def addNode[F[_]: LiftIO: Timer: Monad](nodeConfig: NodeConfig, startPort: Short, endPort: Short): F[BigInt] =
       contract
         .addNode(
           nodeConfig.validatorKey.toBytes32,
@@ -64,7 +60,7 @@
           new Uint16(endPort),
           nodeConfig.isPrivateBool
         )
-        .callUntilSuccess[F]
+        .call[F]
         .map(_.getBlockNumber)
         .map(BigInt(_))
 
