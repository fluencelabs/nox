/*
 * Copyright 2018 Fluence Labs Limited
 *
 * Licensed under the Apache License, Version 2.0 (the "License");
 * you may not use this file except in compliance with the License.
 * You may obtain a copy of the License at
 *
 *     http://www.apache.org/licenses/LICENSE-2.0
 *
 * Unless required by applicable law or agreed to in writing, software
 * distributed under the License is distributed on an "AS IS" BASIS,
 * WITHOUT WARRANTIES OR CONDITIONS OF ANY KIND, either express or implied.
 * See the License for the specific language governing permissions and
 * limitations under the License.
 */

package fluence.node.workers.subscription

import cats.data.EitherT
import cats.effect.{Concurrent, Resource, Timer}
import cats.effect.concurrent.{Deferred, Ref}
import cats.syntax.flatMap._
import cats.syntax.functor._
import cats.syntax.applicative._
import cats.syntax.apply._
<<<<<<< HEAD
import cats.{Parallel, Traverse}
import fluence.bp.tx.Tx
=======
import cats.{Functor, Parallel, Traverse}
import fluence.effects.tendermint.block.data.{Base64ByteVector, Block}
>>>>>>> f708af60
import fluence.effects.{Backoff, EffectError}
import fluence.effects.tendermint.rpc.http.{RpcBodyMalformed, RpcError, RpcRequestErrored, TendermintHttpRpc}
import fluence.effects.tendermint.rpc.websocket.TendermintWebsocketRpc
import fluence.log.Log
import fluence.node.MakeResource
import fluence.statemachine.api.query.QueryCode
<<<<<<< HEAD
=======
import fluence.statemachine.api.tx.Tx
import scodec.bits.ByteVector
>>>>>>> f708af60

import scala.language.higherKinds

class ResponseSubscriberImpl[F[_]: Parallel: Timer](
  subscribesRef: Ref[F, Map[Tx.Head, ResponsePromise[F]]],
  tendermintRpc: TendermintHttpRpc[F],
  tendermintWRpc: TendermintWebsocketRpc[F],
  appId: Long,
  maxBlocksTries: Int = 3
)(
  implicit F: Concurrent[F],
  backoff: Backoff[EffectError] = Backoff.default[EffectError]
) extends ResponseSubscriber[F] {

  import io.circe.parser._

  /**
   * Adds a request to query for a response after a block is generated.
   *
   */
  def subscribe(id: Tx.Head)(implicit log: Log[F]): F[Deferred[F, TendermintQueryResponse]] =
    for {
      newResponsePromise <- Deferred[F, TendermintQueryResponse]
      responsePromise <- subscribesRef.modify { subs =>
        subs.get(id).map(rp => (subs, rp.promise)).getOrElse {
          val newPromise = ResponsePromise(id, newResponsePromise)
          (subs + (id -> newPromise), newResponsePromise)
        }
      }
    } yield responsePromise

  /**
   * Subscribes a worker to process subscriptions after each received block.
   *
   */
  override def start()(implicit log: Log[F]): Resource[F, Unit] =
    log.scope("responseSubscriber") { implicit log =>
      for {
        lastHeight <- Resource.liftF(
          backoff.retry(tendermintRpc.consensusHeight(), e => log.error("retrieving consensus height", e))
        )
        _ <- Log.resource.info("Creating subscription for tendermint blocks")
        blockStream = tendermintWRpc.subscribeNewBlock(lastHeight)
        pollingStream = blockStream
          .evalTap(b => log.debug(s"got block ${b.header.height}"))
          .filter(nonEmptyBlock)
          .evalMap(_ => pollResponses(tendermintRpc))
        _ <- MakeResource.concurrentStream(pollingStream)
      } yield ()
    }

  /**
   * @return true if block contains any non-pubsub txs, false otherwise
   */
  private def nonEmptyBlock(block: Block): Boolean = block.data.txs.exists(_.exists(!isPubSubTx(_)))

  private def isPubSubTx(tx: Base64ByteVector) = tx.bv.startsWith(ResponseSubscriberImpl.pubSubSessionPrefixBytes)

  /**
   * Deserializes response and check if they are `ok` or not.
   *
   * @param id session/nonce of request
   */
  private def parseResponse(id: Tx.Head, response: String)(
    implicit log: Log[F]
  ): EitherT[F, RpcError, TendermintQueryResponse] =
    for {
      code <- EitherT
        .fromEither(decode[QueryResponseCode](response))
        .leftSemiflatMap(
          err =>
            log
              .error(s"Query response from tendermint is malformed: $response")
              .map(_ => RpcBodyMalformed(err): RpcError)
        )
        .map(_.code.getOrElse(QueryCode.Ok))
    } yield {
      // if code is not 0, 3 or 4 - it is an tendermint error, so we need to return it as is
      // 3, 4 - is a code for pending result
      code match {
        case QueryCode.Pending | QueryCode.NotFound => PendingResponse(id)
        case QueryCode.Ok | _                       => OkResponse(id, response)
      }
    }

  /**
   * Query responses for subscriptions.
   *
   * @param promises list of subscriptions
   * @return all queried responses
   */
  private def queryResponses(
    promises: List[ResponsePromise[F]],
    tendermint: TendermintHttpRpc[F]
  )(implicit log: Log[F]): F[List[(ResponsePromise[F], TendermintQueryResponse)]] = {
    import cats.syntax.parallel._
    import cats.syntax.list._
    log.scope("responseSubscriber" -> "queryResponses", "app" -> appId.toString) { implicit log =>
      log.debug(s"Polling ${promises.size} promises") >> log.trace(s"promises: ${promises.map(_.id).mkString(" ")}") >>
        promises.map { responsePromise =>
          tendermint
            .query(responsePromise.id.toString, id = "dontcare")
            .flatMap(parseResponse(responsePromise.id, _))
            .map(r => (responsePromise, r))
            .leftMap(err => (responsePromise, err))
        }.map(_.value)
          .toNel
          .map(
            _.parSequence
              .map(
                _.collect {
                  case Right(r) => r
                  case Left((responsePromise, err: RpcRequestErrored)) =>
                    (responsePromise, OkResponse(responsePromise.id, err.error))
                  case Left((responsePromise, rpcError)) =>
                    (responsePromise, RpcErrorResponse(responsePromise.id, rpcError): TendermintQueryResponse)
                }
              )
          )
          .getOrElse(List.empty.pure[F])
    }
  }

  /**
   * Checks all responses, completes all `ok` responses, increments `tries` counter for `bad` responses,
   * updates state of promises.
   *
   */
  private def updateSubscribesByResult(
    responses: List[(ResponsePromise[F], TendermintQueryResponse)]
  )(implicit log: Log[F]): F[Unit] = {
    import cats.instances.list._
    for {
      completionList <- subscribesRef.modify { subsMap =>
        val (taskList, updatedSubs) = responses.foldLeft((List.empty[F[Unit]], subsMap)) {
          case ((taskList, subs), response) =>
            response match {
              case (promise, r @ OkResponse(_, _)) =>
                (promise.complete(r) :: taskList, subs - promise.id)
              case (promise, r @ (RpcErrorResponse(_, _) | PendingResponse(_))) =>
                if (promise.tries + 1 >= maxBlocksTries) {
                  // return TimedOutResponse after `tries` PendingResponses
                  val response = r match {
                    case PendingResponse(id) => TimedOutResponse(id, promise.tries + 1)
                    case resp                => resp
                  }
                  (promise.complete(response) :: taskList, subs - r.id)
                } else (taskList, subs + (r.id -> promise.copy(tries = promise.tries + 1)))
              case (promise, r @ TimedOutResponse(_, _)) =>
                (
                  log.error("Unexpected. TimedOutResponse couldn't be here.") *> promise.complete(r) :: taskList,
                  subs - promise.id
                )
            }
        }
        (updatedSubs, taskList)
      }
      _ <- Traverse[List].traverse(completionList)(identity)
    } yield ()
  }

  /**
   * Get all subscriptions for an app by `appId`, queries responses from tendermint.
   */
  private def pollResponses(tendermintRpc: TendermintHttpRpc[F])(implicit log: Log[F]): F[Unit] =
    for {
      responsePromises <- subscribesRef.get
      _ <- queryResponses(responsePromises.values.toList, tendermintRpc).flatMap(updateSubscribesByResult)
    } yield ()
<<<<<<< HEAD
=======
}

object ResponseSubscriberImpl {
  private val pubSubSessionPrefixBytes = ByteVector(ResponseSubscriber.PubSubSessionPrefix.getBytes)

  def apply[F[_]: Log: Concurrent: Timer: Parallel](
    tendermintRpc: TendermintHttpRpc[F],
    tendermintWRpc: TendermintWebsocketRpc[F],
    appId: Long,
    maxBlocksTries: Int = ResponseSubscriber.MaxBlockTries
  ): F[ResponseSubscriberImpl[F]] =
    Ref
      .of[F, Map[Tx.Head, ResponsePromise[F]]](
        Map.empty[Tx.Head, ResponsePromise[F]]
      )
      .map(r => new ResponseSubscriberImpl(r, tendermintRpc, tendermintWRpc, appId, maxBlocksTries))

>>>>>>> f708af60
}<|MERGE_RESOLUTION|>--- conflicted
+++ resolved
@@ -23,28 +23,20 @@
 import cats.syntax.functor._
 import cats.syntax.applicative._
 import cats.syntax.apply._
-<<<<<<< HEAD
-import cats.{Parallel, Traverse}
-import fluence.bp.tx.Tx
-=======
 import cats.{Functor, Parallel, Traverse}
 import fluence.effects.tendermint.block.data.{Base64ByteVector, Block}
->>>>>>> f708af60
 import fluence.effects.{Backoff, EffectError}
 import fluence.effects.tendermint.rpc.http.{RpcBodyMalformed, RpcError, RpcRequestErrored, TendermintHttpRpc}
 import fluence.effects.tendermint.rpc.websocket.TendermintWebsocketRpc
 import fluence.log.Log
 import fluence.node.MakeResource
 import fluence.statemachine.api.query.QueryCode
-<<<<<<< HEAD
-=======
 import fluence.statemachine.api.tx.Tx
 import scodec.bits.ByteVector
->>>>>>> f708af60
 
 import scala.language.higherKinds
 
-class ResponseSubscriberImpl[F[_]: Parallel: Timer](
+class ResponseSubscriberImpl[F[_]: Functor: Parallel: Timer](
   subscribesRef: Ref[F, Map[Tx.Head, ResponsePromise[F]]],
   tendermintRpc: TendermintHttpRpc[F],
   tendermintWRpc: TendermintWebsocketRpc[F],
@@ -52,6 +44,7 @@
   maxBlocksTries: Int = 3
 )(
   implicit F: Concurrent[F],
+  log: Log[F],
   backoff: Backoff[EffectError] = Backoff.default[EffectError]
 ) extends ResponseSubscriber[F] {
 
@@ -61,7 +54,7 @@
    * Adds a request to query for a response after a block is generated.
    *
    */
-  def subscribe(id: Tx.Head)(implicit log: Log[F]): F[Deferred[F, TendermintQueryResponse]] =
+  def subscribe(id: Tx.Head): F[Deferred[F, TendermintQueryResponse]] =
     for {
       newResponsePromise <- Deferred[F, TendermintQueryResponse]
       responsePromise <- subscribesRef.modify { subs =>
@@ -76,7 +69,7 @@
    * Subscribes a worker to process subscriptions after each received block.
    *
    */
-  override def start()(implicit log: Log[F]): Resource[F, Unit] =
+  override def start(): Resource[F, Unit] =
     log.scope("responseSubscriber") { implicit log =>
       for {
         lastHeight <- Resource.liftF(
@@ -104,9 +97,7 @@
    *
    * @param id session/nonce of request
    */
-  private def parseResponse(id: Tx.Head, response: String)(
-    implicit log: Log[F]
-  ): EitherT[F, RpcError, TendermintQueryResponse] =
+  private def parseResponse(id: Tx.Head, response: String): EitherT[F, RpcError, TendermintQueryResponse] = {
     for {
       code <- EitherT
         .fromEither(decode[QueryResponseCode](response))
@@ -125,6 +116,7 @@
         case QueryCode.Ok | _                       => OkResponse(id, response)
       }
     }
+  }
 
   /**
    * Query responses for subscriptions.
@@ -135,7 +127,7 @@
   private def queryResponses(
     promises: List[ResponsePromise[F]],
     tendermint: TendermintHttpRpc[F]
-  )(implicit log: Log[F]): F[List[(ResponsePromise[F], TendermintQueryResponse)]] = {
+  ): F[List[(ResponsePromise[F], TendermintQueryResponse)]] = {
     import cats.syntax.parallel._
     import cats.syntax.list._
     log.scope("responseSubscriber" -> "queryResponses", "app" -> appId.toString) { implicit log =>
@@ -169,9 +161,7 @@
    * updates state of promises.
    *
    */
-  private def updateSubscribesByResult(
-    responses: List[(ResponsePromise[F], TendermintQueryResponse)]
-  )(implicit log: Log[F]): F[Unit] = {
+  private def updateSubscribesByResult(responses: List[(ResponsePromise[F], TendermintQueryResponse)]): F[Unit] = {
     import cats.instances.list._
     for {
       completionList <- subscribesRef.modify { subsMap =>
@@ -205,13 +195,11 @@
   /**
    * Get all subscriptions for an app by `appId`, queries responses from tendermint.
    */
-  private def pollResponses(tendermintRpc: TendermintHttpRpc[F])(implicit log: Log[F]): F[Unit] =
+  private def pollResponses(tendermintRpc: TendermintHttpRpc[F]): F[Unit] =
     for {
       responsePromises <- subscribesRef.get
       _ <- queryResponses(responsePromises.values.toList, tendermintRpc).flatMap(updateSubscribesByResult)
     } yield ()
-<<<<<<< HEAD
-=======
 }
 
 object ResponseSubscriberImpl {
@@ -229,5 +217,4 @@
       )
       .map(r => new ResponseSubscriberImpl(r, tendermintRpc, tendermintWRpc, appId, maxBlocksTries))
 
->>>>>>> f708af60
 }