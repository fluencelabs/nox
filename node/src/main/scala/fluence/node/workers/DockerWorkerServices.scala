/*
 * Copyright 2018 Fluence Labs Limited
 *
 * Licensed under the Apache License, Version 2.0 (the "License");
 * you may not use this file except in compliance with the License.
 * You may obtain a copy of the License at
 *
 *     http://www.apache.org/licenses/LICENSE-2.0
 *
 * Unless required by applicable law or agreed to in writing, software
 * distributed under the License is distributed on an "AS IS" BASIS,
 * WITHOUT WARRANTIES OR CONDITIONS OF ANY KIND, either express or implied.
 * See the License for the specific language governing permissions and
 * limitations under the License.
 */

package fluence.node.workers

import java.nio.file.Path

import cats.data.EitherT
import cats.effect._
import cats.syntax.functor._
import cats.{Apply, Monad}
import com.softwaremill.sttp._
import fluence.effects.docker._
import fluence.effects.docker.params.DockerParams
import fluence.log.Log
import fluence.effects.tendermint.rpc.TendermintRpc
<<<<<<< HEAD
import fluence.effects.tendermint.rpc.http.TendermintHttpRpc
import fluence.log.LogLevel.LogLevel
=======
>>>>>>> c30c5e2d
import fluence.node.workers.control.ControlRpc
import fluence.node.workers.status._
import fluence.node.workers.tendermint.DockerTendermint

import scala.concurrent.duration.FiniteDuration
import scala.language.higherKinds

/**
 * Single running worker's datatype
 *
 * @param p2pPort Tendermint p2p port
 * @param appId Worker's app ID
 * @param tendermint Tendermint RPC endpoints for the worker
 * @param control Control RPC endpoints for the worker
 * @param statusCall Getter for actual Worker's status
 * @tparam F the effect
 */
case class DockerWorkerServices[F[_]] private (
  p2pPort: Short,
  appId: Long,
  tendermint: TendermintRpc[F],
  control: ControlRpc[F],
  blockManifests: WorkerBlockManifests[F],
  statusCall: FiniteDuration ⇒ F[WorkerStatus]
) extends WorkerServices[F] {
  override def status(timeout: FiniteDuration): F[WorkerStatus] = statusCall(timeout)
}

object DockerWorkerServices {
  val ControlRpcPort: Short = 26662

  private def dockerCommand(params: WorkerParams,
                            network: DockerNetwork,
                            logLevel: LogLevel): DockerParams.DaemonParams = {
    import params._

    // Set worker's Xmx to mem * 0.75, so there's a gap between JVM heap and cgroup memory limit
    val internalMem = dockerConfig.limits.memoryMb.map(mem => Math.floor(mem * 0.75).toInt)

    DockerParams
      .build()
      .option("-e", s"""CODE_DIR=$vmCodePath""")
      .option("-e", s"LOG_LEVEL=$logLevel")
      .option("-e", s"TM_RPC_PORT=${DockerTendermint.RpcPort}")
      .option("-e", s"TM_RPC_HOST=${DockerTendermint.containerName(params)}")
      .option("-e", internalMem.map(mem => s"WORKER_MEMORY_LIMIT=$mem"))
      .option("--name", containerName(params))
      .option("--network", network.name)
      .option("--volumes-from", masterNodeContainerId.map(id => s"$id:ro"))
      .limits(dockerConfig.limits)
      .prepared(dockerConfig.image)
      .daemonRun()
  }

  private def dockerNetworkName(params: WorkerParams): String =
    s"fluence_${params.appId}_${params.currentWorker.index}"

  private def containerName(params: WorkerParams) =
    s"${params.appId}_worker_${params.currentWorker.index}"

  /**
   * Creates new docker network and connects node to that network
   *
   * @param params used for docker network name generation
   * @tparam F Effect
   * @return Resource of docker network and node connection.
   *         On release node will be disconnected, network will be removed.
   */
  private def makeNetwork[F[_]: DockerIO: Monad: Log](params: WorkerParams): Resource[F, DockerNetwork] =
    for {
      _ ← Log.resource[F].debug(s"Creating docker network ${dockerNetworkName(params)} for $params")
      network <- DockerNetwork.make(dockerNetworkName(params))
      _ <- params.masterNodeContainerId
        .map(DockerContainer(_, None))
        .fold(Resource.pure(()))(DockerNetwork.join(_, network))
    } yield network

  /**
   * Makes a single worker that runs once resource is in use
   *
   * @param params Worker's running params
   * @param p2pPort Tendermint p2p port
   * @param stopTimeout Timeout in seconds to allow graceful stopping of running containers.
   *                    It might take up to 2*`stopTimeout` seconds to gracefully stop the worker, as 2 containers involved.
   * @param sttpBackend Sttp Backend to launch HTTP healthchecks and RPC endpoints
   * @return the [[WorkerServices]] instance
   */
  def make[F[_]: DockerIO: Timer: ConcurrentEffect: Log: ContextShift](
    params: WorkerParams,
    p2pPort: Short,
    stopTimeout: Int,
<<<<<<< HEAD
    logLevel: LogLevel
=======
    storageRootPath: Path
>>>>>>> c30c5e2d
  )(
    implicit sttpBackend: SttpBackend[EitherT[F, Throwable, ?], Nothing],
    F: Concurrent[F]
  ): Resource[F, WorkerServices[F]] =
    for {
      network ← makeNetwork(params)

      worker ← DockerIO[F].run(dockerCommand(params, network, logLevel), stopTimeout)

      tendermint ← DockerTendermint.make[F](params, p2pPort, containerName(params), network, stopTimeout)

      rpc ← TendermintRpc.make[F](tendermint.name, DockerTendermint.RpcPort)

      blockManifests ← WorkerBlockManifests.make[F](params.appId, storageRootPath)

      control = ControlRpc[F](containerName(params), ControlRpcPort)

      workerStatus = (timeout: FiniteDuration) ⇒
        DockerIO[F]
          .checkContainer(worker)
          .semiflatMap[ServiceStatus[Unit]] { d ⇒
            HttpStatus
              .timed(control.status, timeout)
              .map(s ⇒ ServiceStatus(Right(d), s))
          }
          .valueOr(err ⇒ ServiceStatus(Left(err), HttpCheckNotPerformed("Worker's Docker container is not launched")))

      status = (timeout: FiniteDuration) ⇒
        Apply[F].map2(tendermint.status(rpc, timeout), workerStatus(timeout)) { (ts, ws) ⇒
          WorkerStatus(
            isHealthy = ts.isOk(_.sync_info.latest_block_height > 1) && ws.isOk(),
            params.appId,
            ts,
            ws
          )
      }

    } yield new DockerWorkerServices[F](p2pPort, params.appId, rpc, control, blockManifests, status)

}<|MERGE_RESOLUTION|>--- conflicted
+++ resolved
@@ -27,11 +27,8 @@
 import fluence.effects.docker.params.DockerParams
 import fluence.log.Log
 import fluence.effects.tendermint.rpc.TendermintRpc
-<<<<<<< HEAD
 import fluence.effects.tendermint.rpc.http.TendermintHttpRpc
 import fluence.log.LogLevel.LogLevel
-=======
->>>>>>> c30c5e2d
 import fluence.node.workers.control.ControlRpc
 import fluence.node.workers.status._
 import fluence.node.workers.tendermint.DockerTendermint
@@ -123,11 +120,8 @@
     params: WorkerParams,
     p2pPort: Short,
     stopTimeout: Int,
-<<<<<<< HEAD
     logLevel: LogLevel
-=======
     storageRootPath: Path
->>>>>>> c30c5e2d
   )(
     implicit sttpBackend: SttpBackend[EitherT[F, Throwable, ?], Nothing],
     F: Concurrent[F]
