--- conflicted
+++ resolved
@@ -17,17 +17,13 @@
 package fluence.node.workers
 
 import cats.effect._
-<<<<<<< HEAD
 import cats.syntax.profunctor._
+import cats.syntax.apply._
+import cats.syntax.flatMap._
 import cats.syntax.functor._
 import cats.{Apply, Monad, Parallel}
 import fluence.crypto.hash.CryptoHashers
-=======
-import cats.syntax.apply._
-import cats.syntax.flatMap._
-import cats.syntax.functor._
 import cats.{Monad, Parallel}
->>>>>>> c7945ee8
 import fluence.effects.docker._
 import fluence.effects.docker.params.DockerParams
 import fluence.effects.receipt.storage.ReceiptStorage
@@ -223,7 +219,10 @@
 
       wrpc = TendermintWebsocketRpc.make[F](tendermint.name, DockerTendermint.RpcPort, rpc, blockstore, websocketConfig)
 
-<<<<<<< HEAD
+      blockManifests ← WorkerBlockManifests.make[F](receiptStorage)
+
+      responseSubscriber <- ResponseSubscriber.make(rpc, wrpc, params.appId)
+
       workerStatus = (timeout: FiniteDuration) ⇒
         DockerIO[F]
           .checkContainer(worker)
@@ -249,30 +248,24 @@
       stateSubscriber <- StoredProcedureExecutor
         .make(wrpc, rpc, waitResponseService, CryptoHashers.Sha1.rmap(b => new String(b)))
 
+      // Start uploading tendermint blocks and send receipts to statemachine
+      _ <- blockUploading.start(params.app.id, services)
+
+      // Start Response subscriber after block uploading, so block replay succeeds
+      _ <- responseSubscriber.start()
+
     } yield
       new DockerWorkerServices[F](
-=======
-      blockManifests ← WorkerBlockManifests.make[F](receiptStorage)
-
-      responseSubscriber <- ResponseSubscriber.make(rpc, wrpc, params.appId)
-
-      services = new DockerWorkerServices[F](
->>>>>>> c7945ee8
         p2pPort,
         params.appId,
         rpc,
         wrpc,
         control,
         blockManifests,
-<<<<<<< HEAD
         waitResponseService,
         stateSubscriber,
         status
       )
-=======
-        responseSubscriber,
-        status
-      )
 
       // Start uploading tendermint blocks and send receipts to statemachine
       _ <- blockUploading.start(params.app.id, services)
@@ -280,6 +273,5 @@
       // Start Response subscriber after block uploading, so block replay succeeds
       _ <- responseSubscriber.start()
     } yield services
->>>>>>> c7945ee8
 
 }