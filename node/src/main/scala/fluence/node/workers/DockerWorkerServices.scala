--- conflicted
+++ resolved
@@ -23,10 +23,7 @@
 import fluence.effects.docker.params.DockerParams
 import fluence.effects.receipt.storage.ReceiptStorage
 import fluence.effects.sttp.SttpEffect
-<<<<<<< HEAD
 import fluence.effects.tendermint.block.history.db.Blockstore
-=======
->>>>>>> 0de2534d
 import fluence.effects.tendermint.rpc.http.TendermintHttpRpc
 import fluence.log.Log
 import fluence.effects.tendermint.rpc.websocket.TendermintWebsocketRpc
@@ -149,13 +146,9 @@
 
       rpc ← TendermintHttpRpc.make[F](tendermint.name, DockerTendermint.RpcPort)
 
-<<<<<<< HEAD
       blockstore <- Blockstore.make[F](params.tendermintPath)
 
       wrpc = TendermintWebsocketRpc.make[F](tendermint.name, DockerTendermint.RpcPort, rpc, blockstore, websocketConfig)
-=======
-      wrpc = TendermintWebsocketRpc.make[F](tendermint.name, DockerTendermint.RpcPort, rpc, websocketConfig)
->>>>>>> 0de2534d
 
       blockManifests ← WorkerBlockManifests.make[F](receiptStorage)
 
@@ -181,17 +174,18 @@
             ts,
             ws
           )
-        }
+      }
 
-    } yield new DockerWorkerServices[F](
-      p2pPort,
-      params.appId,
-      rpc,
-      wrpc,
-      control,
-      blockManifests,
-      responseSubscriber,
-      status
-    )
+    } yield
+      new DockerWorkerServices[F](
+        p2pPort,
+        params.appId,
+        rpc,
+        wrpc,
+        control,
+        blockManifests,
+        responseSubscriber,
+        status
+      )
 
 }