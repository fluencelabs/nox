/*
 * Copyright 2018 Fluence Labs Limited
 *
 * Licensed under the Apache License, Version 2.0 (the "License");
 * you may not use this file except in compliance with the License.
 * You may obtain a copy of the License at
 *
 *     http://www.apache.org/licenses/LICENSE-2.0
 *
 * Unless required by applicable law or agreed to in writing, software
 * distributed under the License is distributed on an "AS IS" BASIS,
 * WITHOUT WARRANTIES OR CONDITIONS OF ANY KIND, either express or implied.
 * See the License for the specific language governing permissions and
 * limitations under the License.
 */

package fluence.node.workers

import cats.effect._
import cats.syntax.apply._
import cats.syntax.flatMap._
import cats.syntax.functor._
import cats.{Monad, Parallel}
import fluence.effects.docker._
import fluence.effects.docker.params.DockerParams
import fluence.effects.receipt.storage.ReceiptStorage
import fluence.effects.sttp.SttpEffect
import fluence.effects.tendermint.block.history.db.Blockstore
import fluence.effects.tendermint.rpc.http.TendermintHttpRpc
import fluence.effects.tendermint.rpc.websocket.{TendermintWebsocketRpc, WebsocketConfig}
import fluence.effects.{Backoff, EffectError}
import fluence.log.Log
import fluence.log.LogLevel.LogLevel
import fluence.node.status.StatusHttp
import fluence.node.workers.control.ControlRpc
import fluence.node.workers.pool.WorkerP2pConnectivity
import fluence.node.workers.status._
import fluence.node.workers.subscription.ResponseSubscriber
import fluence.node.workers.tendermint.DockerTendermint
<<<<<<< HEAD
import fluence.statemachine.api.StateMachineStatus
=======
import fluence.node.workers.tendermint.block.BlockUploading
import fluence.statemachine.control.ControlStatus
>>>>>>> c7945ee8

import scala.concurrent.duration.FiniteDuration
import scala.language.higherKinds

/**
 * Single running worker's datatype
 *
 * @param p2pPort Tendermint p2p port
 * @param appId Worker's app ID
 * @param tendermintRpc Tendermint HTTP RPC endpoints for the worker
 * @param tendermintWRpc Tendermint Websocket RPC endpoints for the worker
 * @param control Control RPC endpoints for the worker
 * @param statusCall Getter for actual Worker's status
 * @tparam F the effect
 */
case class DockerWorkerServices[F[_]] private (
  p2pPort: Short,
  appId: Long,
  tendermintRpc: TendermintHttpRpc[F],
  tendermintWRpc: TendermintWebsocketRpc[F],
  control: ControlRpc[F],
  blockManifests: WorkerBlockManifests[F],
  responseSubscriber: ResponseSubscriber[F],
  statusCall: FiniteDuration ⇒ F[WorkerStatus]
) extends WorkerServices[F] {
  override def status(timeout: FiniteDuration): F[WorkerStatus] = statusCall(timeout)
}

object DockerWorkerServices {
  val ControlRpcPort: Short = 26662

  private def dockerCommand(
    params: WorkerParams,
    network: DockerNetwork,
    logLevel: LogLevel
  ): DockerParams.DaemonParams = {
    import params._

    // Set worker's Xmx to mem * 0.75, so there's a gap between JVM heap and cgroup memory limit
    val internalMem = dockerConfig.limits.memoryMb.map(mem => Math.floor(mem * 0.75).toInt)

    DockerParams
      .build()
      .environment(dockerConfig.environment)
      .option("-e", s"""CODE_DIR=$vmCodePath""")
      .option("-e", s"LOG_LEVEL=$logLevel")
      .option("-e", s"TM_RPC_PORT=${DockerTendermint.RpcPort}")
      .option("-e", s"TM_RPC_HOST=${DockerTendermint.containerName(params)}")
      .option("-e", internalMem.map(mem => s"WORKER_MEMORY_LIMIT=$mem"))
      .option("--name", containerName(params))
      .option("--network", network.name)
      .option("--volumes-from", masterNodeContainerId.map(id => s"$id:ro"))
      .limits(dockerConfig.limits)
      .prepared(dockerConfig.image)
      .daemonRun()
  }

  private def dockerNetworkName(params: WorkerParams): String =
    s"fluence_${params.appId}_${params.currentWorker.index}"

  private def containerName(params: WorkerParams) =
    s"${params.appId}_worker_${params.currentWorker.index}"

  /**
   * Creates new docker network and connects node to that network
   *
   * @param params used for docker network name generation
   * @tparam F Effect
   * @return Resource of docker network and node connection.
   *         On release node will be disconnected, network will be removed.
   */
  private def makeNetwork[F[_]: DockerIO: Monad: Log](params: WorkerParams): Resource[F, DockerNetwork] =
    for {
      _ ← Log.resource[F].debug(s"Creating docker network ${dockerNetworkName(params)} for $params")
      network <- DockerNetwork.make(dockerNetworkName(params))
      _ <- params.masterNodeContainerId
        .map(DockerContainer(_, None))
        .fold(Resource.pure(()))(DockerNetwork.join(_, network))
    } yield network

  /**
   * Wait until Tendermint container is started, and return a description of how to retrieve worker status
   */
  // TODO: wait until RPC is avalable. BLOCKED: RPC isn't available during block replay =>
  //  need to separate block uploading into replay and usual block processing parts
  private def appStatus[F[_]: DockerIO: Timer: ConcurrentEffect: ContextShift](
    worker: DockerContainer,
    tendermint: DockerTendermint,
    control: ControlRpc[F],
    rpc: TendermintHttpRpc[F],
    appId: Long,
    timeout: FiniteDuration = StatusHttp.DefaultTimeout
  )(implicit log: Log[F]): Resource[F, FiniteDuration => F[WorkerStatus]] = Resource.liftF {
    def workerStatus(tout: FiniteDuration) =
      DockerIO[F]
        .checkContainer(worker)
        .semiflatMap[ServiceStatus[ControlStatus]] { d ⇒
          HttpStatus
            .timed(control.status, tout)
            .map(s ⇒ ServiceStatus(Right(d), s))
        }
        .valueOr(err ⇒ ServiceStatus(Left(err), HttpCheckNotPerformed("Worker's Docker container is not launched")))

    def tendermintStatus(tout: FiniteDuration) = tendermint.status(rpc, tout)

    def status(tout: FiniteDuration): F[WorkerStatus] = (tendermintStatus(tout), workerStatus(tout)).mapN { (ts, ws) ⇒
      WorkerStatus(
        isHealthy = ts.isOk(_.sync_info.latest_block_height > 0) && ws.isOk(),
        appId,
        ts,
        ws
      )
    }

    Log[F].scope("appStatus") { implicit log: Log[F] =>
      Log[F].info(s"Waiting for tendermint container to start") >>
        Monad[F]
          .tailRecM(tendermintStatus(timeout))(
            _.flatMap(
              s =>
                Log[F]
                  .debug(s"$s")
                  .as(Either.cond(s.isDockerRunning, status(_), Timer[F].sleep(timeout) >> tendermintStatus(timeout)))
            )
          )
          .flatTap(_ => Log[F].info("Tendermint has started"))
    }
  }

  /**
   * Makes a single worker that runs once resource is in use
   *
   * @param params Worker's running params
   * @param p2pPort Tendermint p2p port
   * @param stopTimeout Timeout in seconds to allow graceful stopping of running containers.
   *                    It might take up to 2*`stopTimeout` seconds to gracefully stop the worker, as 2 containers involved.
   * @param logLevel Logging level passed to the worker
   * @param receiptStorage Receipt storage resource for this app
   * @return the [[WorkerServices]] instance
   */
  def make[F[_]: DockerIO: Timer: ConcurrentEffect: Log: ContextShift: SttpEffect, G[_]](
    params: WorkerParams,
    p2pPort: Short,
    stopTimeout: Int,
    logLevel: LogLevel,
    receiptStorage: Resource[F, ReceiptStorage[F]],
    blockUploading: BlockUploading[F],
    websocketConfig: WebsocketConfig
  )(
    implicit
    F: Concurrent[F],
    P: Parallel[F, G],
    backoff: Backoff[EffectError]
  ): Resource[F, WorkerServices[F]] =
    for {
      // Create network, start worker & tendermint containers
      network ← makeNetwork(params)
      worker ← DockerIO[F].run(dockerCommand(params, network, logLevel), stopTimeout)
      tendermint ← DockerTendermint.make[F](params, p2pPort, containerName(params), network, stopTimeout)

      rpc ← TendermintHttpRpc.make[F](tendermint.name, DockerTendermint.RpcPort)
      control = ControlRpc[F](containerName(params), ControlRpcPort)

      // Once tendermint is started, run background job to connect it to all the peers
      _ ← WorkerP2pConnectivity.make(params.app.id, rpc, params.app.cluster.workers)

      // Wait until tendermint container is started
      // TODO: wait until RPC is avalable. BLOCKED: RPC isn't available during block replay =>
      //  need to separate block uploading into replay and usual block processing parts
      status <- appStatus(worker, tendermint, control, rpc, params.appId)

      // Once tendermint is started, attach to its database
      blockstore <- Blockstore.make[F](params.tendermintPath)

      wrpc = TendermintWebsocketRpc.make[F](tendermint.name, DockerTendermint.RpcPort, rpc, blockstore, websocketConfig)

<<<<<<< HEAD
      workerStatus = (timeout: FiniteDuration) ⇒
        DockerIO[F]
          .checkContainer(worker)
          .semiflatMap[ServiceStatus[StateMachineStatus]] { d ⇒
            HttpStatus
              .timed(control.status, timeout)
              .map(s ⇒ ServiceStatus(Right(d), s))
          }
          .valueOr(err ⇒ ServiceStatus(Left(err), HttpCheckNotPerformed("Worker's Docker container is not launched")))

      status = (timeout: FiniteDuration) ⇒
        Apply[F].map2(tendermint.status(rpc, timeout), workerStatus(timeout)) { (ts, ws) ⇒
          WorkerStatus(
            isHealthy = ts.isOk(_.sync_info.latest_block_height > 1) && ws.isOk(),
            params.appId,
            ts,
            ws
          )
        }
=======
      blockManifests ← WorkerBlockManifests.make[F](receiptStorage)

      responseSubscriber <- ResponseSubscriber.make(rpc, wrpc, params.appId)
>>>>>>> c7945ee8

      services = new DockerWorkerServices[F](
        p2pPort,
        params.appId,
        rpc,
        wrpc,
        control,
        blockManifests,
        responseSubscriber,
        status
      )

      // Start uploading tendermint blocks and send receipts to statemachine
      _ <- blockUploading.start(params.app.id, services)

      // Start Response subscriber after block uploading, so block replay succeeds
      _ <- responseSubscriber.start()
    } yield services

}<|MERGE_RESOLUTION|>--- conflicted
+++ resolved
@@ -37,12 +37,8 @@
 import fluence.node.workers.status._
 import fluence.node.workers.subscription.ResponseSubscriber
 import fluence.node.workers.tendermint.DockerTendermint
-<<<<<<< HEAD
+import fluence.node.workers.tendermint.block.BlockUploading
 import fluence.statemachine.api.StateMachineStatus
-=======
-import fluence.node.workers.tendermint.block.BlockUploading
-import fluence.statemachine.control.ControlStatus
->>>>>>> c7945ee8
 
 import scala.concurrent.duration.FiniteDuration
 import scala.language.higherKinds
@@ -219,31 +215,9 @@
 
       wrpc = TendermintWebsocketRpc.make[F](tendermint.name, DockerTendermint.RpcPort, rpc, blockstore, websocketConfig)
 
-<<<<<<< HEAD
-      workerStatus = (timeout: FiniteDuration) ⇒
-        DockerIO[F]
-          .checkContainer(worker)
-          .semiflatMap[ServiceStatus[StateMachineStatus]] { d ⇒
-            HttpStatus
-              .timed(control.status, timeout)
-              .map(s ⇒ ServiceStatus(Right(d), s))
-          }
-          .valueOr(err ⇒ ServiceStatus(Left(err), HttpCheckNotPerformed("Worker's Docker container is not launched")))
-
-      status = (timeout: FiniteDuration) ⇒
-        Apply[F].map2(tendermint.status(rpc, timeout), workerStatus(timeout)) { (ts, ws) ⇒
-          WorkerStatus(
-            isHealthy = ts.isOk(_.sync_info.latest_block_height > 1) && ws.isOk(),
-            params.appId,
-            ts,
-            ws
-          )
-        }
-=======
       blockManifests ← WorkerBlockManifests.make[F](receiptStorage)
 
       responseSubscriber <- ResponseSubscriber.make(rpc, wrpc, params.appId)
->>>>>>> c7945ee8
 
       services = new DockerWorkerServices[F](
         p2pPort,
