/*
 * Copyright 2018 Fluence Labs Limited
 *
 * Licensed under the Apache License, Version 2.0 (the "License");
 * you may not use this file except in compliance with the License.
 * You may obtain a copy of the License at
 *
 *     http://www.apache.org/licenses/LICENSE-2.0
 *
 * Unless required by applicable law or agreed to in writing, software
 * distributed under the License is distributed on an "AS IS" BASIS,
 * WITHOUT WARRANTIES OR CONDITIONS OF ANY KIND, either express or implied.
 * See the License for the specific language governing permissions and
 * limitations under the License.
 */

package fluence.node.workers

import cats.data.EitherT
import cats.syntax.flatMap._
import cats.syntax.apply._
import cats.effect.Sync
import fluence.effects.tendermint.rpc._
<<<<<<< HEAD
import fluence.effects.tendermint.rpc.http.{
  RpcBlockParsingFailed,
  RpcBodyMalformed,
  RpcError,
  RpcRequestErrored,
  RpcRequestFailed,
  TendermintHttpRpc
}
=======
import fluence.log.{Log, LogFactory}
>>>>>>> 8a7343af
import org.http4s.dsl.Http4sDsl
import org.http4s.{HttpRoutes, Response}

import scala.language.higherKinds

object WorkersHttp {

  /**
   * Routes for Workers API.
   *
   * @param pool Workers pool to get workers from
   * @param dsl Http4s DSL to build routes with
   */
  def routes[F[_]: Sync: LogFactory](pool: WorkersPool[F])(implicit dsl: Http4sDsl[F]): HttpRoutes[F] = {
    import dsl._

    object QueryPath extends QueryParamDecoderMatcher[String]("path")
    object QueryData extends OptionalQueryParamDecoderMatcher[String]("data")
    object QueryId extends OptionalQueryParamDecoderMatcher[String]("id")

    /** Helper: runs a function iff a worker is in a pool, unwraps EitherT into different response types, renders errors */
<<<<<<< HEAD
    def withTendermint(appId: Long)(fn: TendermintHttpRpc[F] ⇒ EitherT[F, RpcError, String]): F[Response[F]] =
      pool.withWorker(appId, _.withServices(_.tendermint)(fn(_).value)).flatMap {
        case None ⇒
          logger.debug(s"RPC Requested app $appId, but there's no such worker in the pool")
          NotFound("App not found on the node")

        case Some(res) ⇒
          res match {
            case Right(result) ⇒
              logger.trace(s"RPC responding with OK: $result")
              Ok(result)

            case Left(RpcRequestFailed(err)) ⇒
              logger.warn(s"RPC request failed: $err", err)
              InternalServerError(err.getMessage)

            case Left(err: RpcRequestErrored) ⇒
              logger.warn(s"RPC request errored: $err", err)
              InternalServerError(err.error)

            case Left(RpcBodyMalformed(err)) ⇒
              logger.warn(s"RPC body malformed: $err", err)
              BadRequest(err.getMessage)

            case Left(err: RpcBlockParsingFailed) =>
              logger.warn(s"RPC $err", err)
              InternalServerError(err.getMessage)
          }
=======
    def withTendermint(
      appId: Long
    )(fn: TendermintRpc[F] ⇒ EitherT[F, RpcError, String])(implicit log: Log[F]): F[Response[F]] =
      log.scope("app" -> appId.toString) { implicit log ⇒
        pool.withWorker(appId, _.withServices(_.tendermint)(fn(_).value)).flatMap {
          case None ⇒
            log.debug(s"RPC Requested app $appId, but there's no such worker in the pool") *>
              NotFound("App not found on the node")

          case Some(res) ⇒
            res match {
              case Right(result) ⇒
                log.trace(s"RPC responding with OK: $result") *>
                  Ok(result)

              case Left(RpcRequestFailed(err)) ⇒
                log.warn(s"RPC request failed", err) *>
                  InternalServerError(err.getMessage)

              case Left(err: RpcRequestErrored) ⇒
                log.warn(s"RPC request errored", err) *>
                  InternalServerError(err.error)

              case Left(RpcBodyMalformed(err)) ⇒
                log.warn(s"RPC body malformed", err) *>
                  BadRequest(err.getMessage)
            }
        }
>>>>>>> 8a7343af
      }

    // Routes comes there
    HttpRoutes.of {
      case GET -> Root / LongVar(appId) / "query" :? QueryPath(path) +& QueryData(data) +& QueryId(id) ⇒
        LogFactory[F].init("http" -> "query", "app" -> appId.toString) >>= { implicit log =>
          log.debug(s"TendermintRpc query request. path: $path, data: $data") *>
            withTendermint(appId)(_.query(path, data.getOrElse(""), id = id.getOrElse("dontcare")))
        }

      case GET -> Root / LongVar(appId) / "status" ⇒
        LogFactory[F].init("http" -> "status", "app" -> appId.toString) >>= { implicit log =>
          log.trace(s"TendermintRpc status") *>
            withTendermint(appId)(_.status)
        }

      case GET -> Root / LongVar(appId) / "p2pPort" ⇒
        LogFactory[F].init("http" -> "p2pPort", "app" -> appId.toString) >>= { implicit log =>
          log.debug(s"Worker p2pPort") *>
            pool.get(appId).flatMap {
              case Some(worker) ⇒
                log.debug(s"Worker p2pPort = ${worker.p2pPort}") *>
                  Ok(worker.p2pPort.toString)

              case None ⇒
                log.debug(s"Requested app $appId, but there's no such worker in the pool") *>
                  NotFound("App not found on the node")
            }
        }

      case req @ POST -> Root / LongVar(appId) / "tx" :? QueryId(id) ⇒
        LogFactory[F].init("http" -> "tx", "app" -> appId.toString) >>= { implicit log =>
          req.decode[String] { tx ⇒
            log.scope("tx.id" -> tx) { implicit log ⇒
              log.debug(s"TendermintRpc broadcastTxSync request, id: $id")
              withTendermint(appId)(_.broadcastTxSync(tx, id.getOrElse("dontcare")))
            }
          }
        }
    }
  }
}<|MERGE_RESOLUTION|>--- conflicted
+++ resolved
@@ -21,7 +21,6 @@
 import cats.syntax.apply._
 import cats.effect.Sync
 import fluence.effects.tendermint.rpc._
-<<<<<<< HEAD
 import fluence.effects.tendermint.rpc.http.{
   RpcBlockParsingFailed,
   RpcBodyMalformed,
@@ -30,9 +29,7 @@
   RpcRequestFailed,
   TendermintHttpRpc
 }
-=======
 import fluence.log.{Log, LogFactory}
->>>>>>> 8a7343af
 import org.http4s.dsl.Http4sDsl
 import org.http4s.{HttpRoutes, Response}
 
@@ -54,39 +51,9 @@
     object QueryId extends OptionalQueryParamDecoderMatcher[String]("id")
 
     /** Helper: runs a function iff a worker is in a pool, unwraps EitherT into different response types, renders errors */
-<<<<<<< HEAD
-    def withTendermint(appId: Long)(fn: TendermintHttpRpc[F] ⇒ EitherT[F, RpcError, String]): F[Response[F]] =
-      pool.withWorker(appId, _.withServices(_.tendermint)(fn(_).value)).flatMap {
-        case None ⇒
-          logger.debug(s"RPC Requested app $appId, but there's no such worker in the pool")
-          NotFound("App not found on the node")
-
-        case Some(res) ⇒
-          res match {
-            case Right(result) ⇒
-              logger.trace(s"RPC responding with OK: $result")
-              Ok(result)
-
-            case Left(RpcRequestFailed(err)) ⇒
-              logger.warn(s"RPC request failed: $err", err)
-              InternalServerError(err.getMessage)
-
-            case Left(err: RpcRequestErrored) ⇒
-              logger.warn(s"RPC request errored: $err", err)
-              InternalServerError(err.error)
-
-            case Left(RpcBodyMalformed(err)) ⇒
-              logger.warn(s"RPC body malformed: $err", err)
-              BadRequest(err.getMessage)
-
-            case Left(err: RpcBlockParsingFailed) =>
-              logger.warn(s"RPC $err", err)
-              InternalServerError(err.getMessage)
-          }
-=======
     def withTendermint(
       appId: Long
-    )(fn: TendermintRpc[F] ⇒ EitherT[F, RpcError, String])(implicit log: Log[F]): F[Response[F]] =
+    )(fn: TendermintHttpRpc[F] ⇒ EitherT[F, RpcError, String])(implicit log: Log[F]): F[Response[F]] =
       log.scope("app" -> appId.toString) { implicit log ⇒
         pool.withWorker(appId, _.withServices(_.tendermint)(fn(_).value)).flatMap {
           case None ⇒
@@ -107,51 +74,53 @@
                 log.warn(s"RPC request errored", err) *>
                   InternalServerError(err.error)
 
-              case Left(RpcBodyMalformed(err)) ⇒
-                log.warn(s"RPC body malformed", err) *>
-                  BadRequest(err.getMessage)
-            }
-        }
->>>>>>> 8a7343af
+            case Left(RpcBodyMalformed(err)) ⇒
+              log.warn(s"RPC body malformed: $err", err)
+              BadRequest(err.getMessage)
+
+            case Left(err: RpcBlockParsingFailed) =>
+              log.warn(s"RPC $err", err)
+              InternalServerError(err.getMessage)
+          }
       }
 
     // Routes comes there
-    HttpRoutes.of {
-      case GET -> Root / LongVar(appId) / "query" :? QueryPath(path) +& QueryData(data) +& QueryId(id) ⇒
-        LogFactory[F].init("http" -> "query", "app" -> appId.toString) >>= { implicit log =>
-          log.debug(s"TendermintRpc query request. path: $path, data: $data") *>
-            withTendermint(appId)(_.query(path, data.getOrElse(""), id = id.getOrElse("dontcare")))
-        }
+        HttpRoutes.of {
+          case GET -> Root / LongVar(appId) / "query" :? QueryPath(path) +& QueryData(data) +& QueryId(id) ⇒
+            LogFactory[F].init("http" -> "query", "app" -> appId.toString) >>= { implicit log =>
+              log.debug(s"TendermintRpc query request. path: $path, data: $data") *>
+              withTendermint(appId)(_.query(path, data.getOrElse(""), id = id.getOrElse("dontcare")))
+            }
 
-      case GET -> Root / LongVar(appId) / "status" ⇒
-        LogFactory[F].init("http" -> "status", "app" -> appId.toString) >>= { implicit log =>
-          log.trace(s"TendermintRpc status") *>
-            withTendermint(appId)(_.status)
-        }
+          case GET -> Root / LongVar(appId) / "status" ⇒
+            LogFactory[F].init("http" -> "status", "app" -> appId.toString) >>= { implicit log =>
+              log.trace(s"TendermintRpc status") *>
+              withTendermint(appId)(_.status)
+            }
 
-      case GET -> Root / LongVar(appId) / "p2pPort" ⇒
-        LogFactory[F].init("http" -> "p2pPort", "app" -> appId.toString) >>= { implicit log =>
-          log.debug(s"Worker p2pPort") *>
-            pool.get(appId).flatMap {
-              case Some(worker) ⇒
-                log.debug(s"Worker p2pPort = ${worker.p2pPort}") *>
+          case GET -> Root / LongVar(appId) / "p2pPort" ⇒
+            LogFactory[F].init("http" -> "p2pPort", "app" -> appId.toString) >>= { implicit log =>
+              log.debug(s"Worker p2pPort") *>
+              pool.get(appId).flatMap {
+                case Some(worker) ⇒
+                  log.debug(s"Worker p2pPort = ${worker.p2pPort}") *>
                   Ok(worker.p2pPort.toString)
 
-              case None ⇒
-                log.debug(s"Requested app $appId, but there's no such worker in the pool") *>
+                case None ⇒
+                  log.debug(s"Requested app $appId, but there's no such worker in the pool") *>
                   NotFound("App not found on the node")
+              }
             }
-        }
 
-      case req @ POST -> Root / LongVar(appId) / "tx" :? QueryId(id) ⇒
-        LogFactory[F].init("http" -> "tx", "app" -> appId.toString) >>= { implicit log =>
-          req.decode[String] { tx ⇒
-            log.scope("tx.id" -> tx) { implicit log ⇒
-              log.debug(s"TendermintRpc broadcastTxSync request, id: $id")
-              withTendermint(appId)(_.broadcastTxSync(tx, id.getOrElse("dontcare")))
+          case req @ POST -> Root / LongVar(appId) / "tx" :? QueryId(id) ⇒
+            LogFactory[F].init("http" -> "tx", "app" -> appId.toString) >>= { implicit log =>
+              req.decode[String] { tx ⇒
+                log.scope("tx.id" -> tx) { implicit log ⇒
+                  log.debug(s"TendermintRpc broadcastTxSync request, id: $id")
+                  withTendermint(appId)(_.broadcastTxSync(tx, id.getOrElse("dontcare")))
+                }
+              }
             }
-          }
-        }
     }
   }
 }