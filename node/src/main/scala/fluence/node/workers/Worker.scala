--- conflicted
+++ resolved
@@ -27,15 +27,8 @@
   // RPC connection to tendermint
   def tendermint: TendermintRpc[F]
 
-<<<<<<< HEAD
-      // Runs health checker, wrapped with resource:
-      // health check will be stopped when the resource is released.
-      _ ← MakeResource
-        .concurrentStream[F](healthChecks.evalTap(healthReportRef.set), name = s"healthChecks-${params.appId}")
-=======
   // RPC connection to worker
   def control: ControlRpc[F]
->>>>>>> 16aa3f22
 
   // Stops worker when F is evaluated
   def stop: F[Unit]
