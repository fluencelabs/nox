--- conflicted
+++ resolved
@@ -126,11 +126,7 @@
         } yield p
       )
 
-<<<<<<< HEAD
-      services ← DockerWorkerServices.make[F](ps, p2pPort, stopTimeout, logLevel, receiptStorage)
-=======
-      services ← DockerWorkerServices.make[F, G](ps, p2pPort, stopTimeout, logLevel, storageRoot)
->>>>>>> b6810030
+      services ← DockerWorkerServices.make[F, G](ps, p2pPort, stopTimeout, logLevel, receiptStorage)
 
       worker ← Worker.make(
         ps.appId,
