--- conflicted
+++ resolved
@@ -38,10 +38,7 @@
 import fluence.log.Log
 import fluence.log.LogLevel.LogLevel
 import fluence.node.MakeResource
-<<<<<<< HEAD
 import fluence.node.workers.subscription.RequestResponder
-=======
->>>>>>> 966739d3
 import fluence.node.workers.tendermint.BlockUploading
 
 import scala.concurrent.duration._
@@ -128,12 +125,7 @@
         } yield p
       )
 
-<<<<<<< HEAD
-      services ← DockerWorkerServices
-        .make[F, G](ps, p2pPort, stopTimeout, storageRoot)
-=======
-      services ← DockerWorkerServices.make[F](ps, p2pPort, stopTimeout, logLevel, storageRoot)
->>>>>>> 966739d3
+      services ← DockerWorkerServices.make[F, G](ps, p2pPort, stopTimeout, logLevel, storageRoot)
 
       worker ← Worker.make(
         ps.appId,
