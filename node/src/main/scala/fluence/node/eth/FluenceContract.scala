--- conflicted
+++ resolved
@@ -22,13 +22,13 @@
 import fluence.ethclient.Network.{CLUSTERFORMED_EVENT, ClusterFormedEventResponse}
 import fluence.ethclient.helpers.JavaRxToFs2._
 import fluence.ethclient.helpers.RemoteCallOps._
-import fluence.ethclient.helpers.Web3jConverters.{listToDynamicArray, stringToBytes32}
+import fluence.ethclient.helpers.Web3jConverters.stringToBytes32
 import fluence.ethclient.{EthClient, Network}
 import fluence.node.config.NodeConfig
 import fluence.node.tendermint.ClusterData
 import org.web3j.abi.EventEncoder
 import org.web3j.abi.datatypes.generated.{Uint8, _}
-import org.web3j.abi.datatypes.{Address, Bool, DynamicArray}
+import org.web3j.abi.datatypes.{Address, DynamicArray}
 import org.web3j.protocol.core.methods.request.{EthFilter, SingleAddressEthFilter}
 import org.web3j.protocol.core.{DefaultBlockParameter, DefaultBlockParameterName}
 import org.web3j.tuples.generated
@@ -143,8 +143,7 @@
         nodeConfig.validatorKeyBytes32,
         nodeConfig.addressBytes24,
         nodeConfig.startPortUint16,
-        nodeConfig.endPortUint16,
-        nodeConfig.pinnedBool
+        nodeConfig.endPortUint16
       )
       .call[F]
       .map(_.getBlockNumber)
@@ -159,22 +158,9 @@
    * @tparam F Effect
    * @return The block number where transaction has been mined
    */
-<<<<<<< HEAD
-  def addCode[F[_]: Async](
-    code: String = "llamadb",
-    clusterSize: Short = 1,
-    pinnedNodes: List[Bytes32] = List.empty // TODO: implement pinning
-  ): F[BigInt] =
-=======
   def addCode[F[_]: Async](code: String, clusterSize: Short = 1): F[BigInt] =
->>>>>>> 05c5f0af
     contract
-      .addCode(
-        stringToBytes32(code),
-        stringToBytes32("receipt_stub"),
-        new Uint8(clusterSize),
-        listToDynamicArray(pinnedNodes)
-      )
+      .addCode(stringToBytes32(code), stringToBytes32("receipt_stub"), new Uint8(clusterSize))
       .call[F]
       .map(_.getBlockNumber)
       .map(BigInt(_))
@@ -185,15 +171,14 @@
   /**
    * Corresponds to return type for the getCluster method.
    */
-  type ContractClusterTuple = generated.Tuple8[
+  type ContractClusterTuple = generated.Tuple7[
     Bytes32,
     Bytes32,
     Uint256,
     DynamicArray[Bytes32],
     DynamicArray[Bytes24],
     DynamicArray[Uint16],
-    DynamicArray[Address],
-    Bool
+    DynamicArray[Address]
   ]
 
   /**
@@ -258,10 +243,5 @@
      * Returns ending port as uint16.
      */
     def endPortUint16: Uint16 = new Uint16(endpoints.maxPort)
-
-    /**
-     * Returns pinned as Bool
-     */
-    def pinnedBool: Bool = new Bool(pinned)
   }
 }