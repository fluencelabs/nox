/*
 * Copyright (C) 2017  Fluence Labs Limited
 *
 * This program is free software: you can redistribute it and/or modify
 * it under the terms of the GNU Affero General Public License as
 * published by the Free Software Foundation, either version 3 of the
 * License, or (at your option) any later version.
 *
 * This program is distributed in the hope that it will be useful,
 * but WITHOUT ANY WARRANTY; without even the implied warranty of
 * MERCHANTABILITY or FITNESS FOR A PARTICULAR PURPOSE.  See the
 * GNU Affero General Public License for more details.
 *
 * You should have received a copy of the GNU Affero General Public License
 * along with this program.  If not, see <http://www.gnu.org/licenses/>.
 */

package fluence.node

import java.io.File
import java.time.Clock

import cats.effect.IO
import cats.instances.list._
import cats.syntax.applicativeError._
import cats.syntax.flatMap._
import cats.syntax.show._
import cats.{Applicative, MonadError}
import com.typesafe.config.{Config, ConfigFactory, ConfigRenderOptions}
import fluence.client.core.config.{KeyPairConfig, SeedsConfig}
import fluence.crypto.algorithm.Ecdsa
import fluence.crypto.hash.{CryptoHasher, JdkCryptoHasher}
import fluence.crypto.{FileKeyStorage, SignAlgo}
import fluence.kad.Kademlia
import fluence.kad.protocol.{Contact, Key, Node}
import fluence.node.core.NodeComposer
import fluence.node.core.config.{ContactConf, UPnPConf}
import fluence.node.grpc.NodeGrpc
import fluence.transport.UPnP
import fluence.transport.grpc.server.GrpcServerConf
import monix.eval.Task
import monix.execution.Scheduler

import scala.concurrent.duration._
import scala.language.higherKinds

trait FluenceNode {
  def config: Config

  def node: Task[Node[Contact]] = kademlia.ownContact

  def contact: Task[Contact] = node.map(_.contact)

  def kademlia: Kademlia[Task, Contact]

  def stop: IO[Unit]

  def restart: IO[FluenceNode]
}

object FluenceNode extends slogging.LazyLogging {

  /**
   * Launches a node with all available and enabled network interfaces.
   *
   * @param algo Algorithm to use for signatures
   * @param hasher Hasher, used in b-tree
   * @param config Configuration to read from
   * @return An IO that can be used to shut down the node
   */
  def startNode(
    algo: SignAlgo = Ecdsa.signAlgo,
    hasher: CryptoHasher[Array[Byte], Array[Byte]] = JdkCryptoHasher.Sha256,
    config: Config = ConfigFactory.load()
  ): IO[FluenceNode] = {
    logger.debug(
      "Node config is :" +
        config.getConfig("fluence").root().render(ConfigRenderOptions.defaults().setOriginComments(false))
    )
    launchGrpc(algo, hasher, config)
  }

  /**
   * Initiates a directory with all its parents
   *
   * @param path Directory path to create
   * @return Existing directory
   */
  private def initDirectory(path: String): IO[File] =
    IO {
      val appDir = new File(path)
      if (!appDir.exists()) {
        appDir.getParentFile.mkdirs()
        appDir.mkdir()
      }
      appDir
    }

  private def launchUPnP(config: Config, contactConf: ContactConf, grpc: GrpcServerConf): IO[(ContactConf, IO[Unit])] =
    UPnPConf.read(config).flatMap {
      case u if !u.isEnabled ⇒ IO.pure(contactConf -> IO.unit)
      case u ⇒
        UPnP().flatMap { upnp ⇒
          // Provide upnp-discovered external address to contact conf
          val contact = contactConf.copy(host = Some(upnp.externalAddress))

          // Forward grpc port
          u.grpc.fold(IO.pure(contact -> IO.unit)) { grpcExternalPort ⇒
            upnp
              .addPort(grpcExternalPort, grpc.port)
              .map(_ ⇒ contact.copy(grpcPort = Some(grpcExternalPort)) -> upnp.deletePort(grpcExternalPort))
          }
        }
    }

  /**
   * Launches GRPC node, using all the provided configs.
   * @return IO that will shutdown the node once ran
   */
  // todo write unit test, this method don't close resources correctly when initialisation failed
  private def launchGrpc(
    algo: SignAlgo,
    hasher: CryptoHasher[Array[Byte], Array[Byte]],
    config: Config,
    clock: Clock = Clock.systemUTC()
  ): IO[FluenceNode] = {
    import algo.checker
    for {
      _ ← initDirectory(config.getString("fluence.directory")) // TODO config
      kpConf ← KeyPairConfig.read(config)
      kp ← FileKeyStorage.getKeyPair[IO](kpConf.keyPath, algo)
      key ← Key.fromKeyPair[IO](kp)

      grpcServerConf ← NodeGrpc.grpcServerConf(config)
      builder ← NodeGrpc.grpcServerBuilder(grpcServerConf)

      contactConf ← ContactConf.read(config)

      upnpContactStop ← launchUPnP(config, contactConf, grpcServerConf)

      (upnpContact, upnpShutdown) = upnpContactStop

      contact ← Contact
        .buildOwn[IO](
          addr = upnpContact.host.getOrElse(builder.address).getHostName,
          port = upnpContact.grpcPort.getOrElse(builder.port),
          protocolVersion = upnpContact.protocolVersion,
          gitHash = upnpContact.gitHash,
          signer = algo.signer(kp)
        )
        .value
        .flatMap(MonadError[IO, Throwable].fromEither)
        .onFail(upnpShutdown)

      client ← NodeGrpc.grpcClient(key, contact, config)
      kadClient = client(_: Contact).kademlia

      services ← NodeComposer
<<<<<<< HEAD
        .services(kp, contact, algo, hasher, kadClient, config, acceptLocal = true, clock)
=======
        .services(kp, contact, algo, hasher, kadClient, config, acceptLocal = true)(Scheduler.global) // TODO: it should be custom
>>>>>>> 1809e41a
        .onFail(upnpShutdown)
      closeUpNpAndServices = upnpShutdown.flatMap(_ ⇒ services.close)

      server ← NodeGrpc.grpcServer(services, builder, config).onFail(closeUpNpAndServices)

      _ ← server.start.onFail(closeUpNpAndServices)
      closeAll = closeUpNpAndServices.flatMap(_ ⇒ server.shutdown)

      seedConfig ← SeedsConfig.read(config).onFail(closeAll)
      seedContacts ← seedConfig.contacts.onFail(closeAll)

      _ ← if (seedContacts.nonEmpty) services.kademlia.join(seedContacts, 10).toIO(Scheduler.global)
      else
        IO {
          logger.info("You should add some seed node contacts to join. Take a look on reference.conf")
        }.onFail(closeAll)
    } yield {

      logger.info("Server launched")
      logger.info("Your contact is: " + contact.show)

      logger.info(
        "You may share this seed for others to join you: " + Console.MAGENTA + contact.b64seed + Console.RESET
      )

      val _conf = config

      val node = new FluenceNode {
        override def config: Config = _conf

        override def kademlia: Kademlia[Task, Contact] = services.kademlia

        override def stop: IO[Unit] =
          Applicative[IO].map3(
            server.shutdown,
            services.close,
            upnpShutdown
          ) { (_, _, _) ⇒
            ()
          }

        override def restart: IO[FluenceNode] =
          stop.flatMap(_ ⇒ launchGrpc(algo, hasher, _conf))
      }

      sys.addShutdownHook {
        logger.warn("*** shutting down Fluence Node since JVM is shutting down")
        node.stop.unsafeRunTimed(5.seconds)
        logger.warn("*** node shut down")
      }

      node
    }
  }

  implicit class ResourceCloser[F[_], T](origin: F[T])(implicit val ME: MonadError[F, Throwable]) {

    /** Invoke ''closeFn'' and raise error if ''origin'' failed */
    def onFail(closeFn: F[Unit]): F[T] = {
      origin.attempt.flatMap {
        case Left(err) ⇒
          closeFn.flatMap(_ ⇒ ME.raiseError(err))
        case Right(s) ⇒ ME.pure(s)
      }
    }
  }

}<|MERGE_RESOLUTION|>--- conflicted
+++ resolved
@@ -156,11 +156,7 @@
       kadClient = client(_: Contact).kademlia
 
       services ← NodeComposer
-<<<<<<< HEAD
-        .services(kp, contact, algo, hasher, kadClient, config, acceptLocal = true, clock)
-=======
-        .services(kp, contact, algo, hasher, kadClient, config, acceptLocal = true)(Scheduler.global) // TODO: it should be custom
->>>>>>> 1809e41a
+        .services(kp, contact, algo, hasher, kadClient, config, acceptLocal = true, clock)(Scheduler.global) // TODO: it should be custom
         .onFail(upnpShutdown)
       closeUpNpAndServices = upnpShutdown.flatMap(_ ⇒ services.close)
 
