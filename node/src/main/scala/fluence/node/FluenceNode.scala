/*
 * Copyright (C) 2017  Fluence Labs Limited
 *
 * This program is free software: you can redistribute it and/or modify
 * it under the terms of the GNU Affero General Public License as
 * published by the Free Software Foundation, either version 3 of the
 * License, or (at your option) any later version.
 *
 * This program is distributed in the hope that it will be useful,
 * but WITHOUT ANY WARRANTY; without even the implied warranty of
 * MERCHANTABILITY or FITNESS FOR A PARTICULAR PURPOSE.  See the
 * GNU Affero General Public License for more details.
 *
 * You should have received a copy of the GNU Affero General Public License
 * along with this program.  If not, see <http://www.gnu.org/licenses/>.
 */

package fluence.node

import java.io.File
import java.time.Clock

import cats.effect.IO
import cats.instances.list._
import cats.syntax.applicativeError._
import cats.syntax.flatMap._
import cats.syntax.show._
import cats.{Applicative, MonadError}
import com.typesafe.config.{Config, ConfigFactory, ConfigRenderOptions}
import fluence.client.core.config.{KeyPairConfig, SeedsConfig}
import fluence.crypto.algorithm.Ecdsa
import fluence.crypto.hash.{CryptoHasher, JdkCryptoHasher}
import fluence.crypto.{FileKeyStorage, SignAlgo}
import fluence.kad.Kademlia
import fluence.kad.protocol.{Contact, Key, Node}
import fluence.node.core.NodeComposer
import fluence.node.core.config.{ContactConf, UPnPConf}
import fluence.node.grpc.NodeGrpc
import fluence.transport.UPnP
import fluence.transport.grpc.server.GrpcServerConf
import monix.eval.Task
import monix.execution.Scheduler

import scala.concurrent.duration._
import scala.language.higherKinds

trait FluenceNode {
  def config: Config

  def node: Task[Node[Contact]] = kademlia.ownContact

  def contact: Task[Contact] = node.map(_.contact)

  def kademlia: Kademlia[Task, Contact]

  def stop: IO[Unit]

  def restart: IO[FluenceNode]
}

object FluenceNode extends slogging.LazyLogging {

  /**
   * Launches a node with all available and enabled network interfaces.
   *
   * @param algo Algorithm to use for signatures
   * @param hasher Hasher, used in b-tree
   * @param config Configuration to read from
   * @return An IO that can be used to shut down the node
   */
  def startNode(
    algo: SignAlgo = Ecdsa.signAlgo,
    hasher: CryptoHasher[Array[Byte], Array[Byte]] = JdkCryptoHasher.Sha256,
    config: Config = ConfigFactory.load()
  ): IO[FluenceNode] = {
    logger.debug(
      "Node config is :" +
        config.getConfig("fluence").root().render(ConfigRenderOptions.defaults().setOriginComments(false))
    )
    launchGrpc(algo, hasher, config)
  }

  /**
   * Initiates a directory with all its parents
   *
   * @param path Directory path to create
   * @return Existing directory
   */
  private def initDirectory(path: String): IO[File] =
    IO {
      val appDir = new File(path)
      if (!appDir.exists()) {
        appDir.getParentFile.mkdirs()
        appDir.mkdir()
      }
      appDir
    }

  private def launchUPnP(config: Config, contactConf: ContactConf, grpc: GrpcServerConf): IO[(ContactConf, IO[Unit])] =
    UPnPConf.read(config).flatMap {
      case u if !u.isEnabled ⇒ IO.pure(contactConf -> IO.unit)
      case u ⇒
        UPnP().flatMap { upnp ⇒
          // Provide upnp-discovered external address to contact conf
          val contact = contactConf.copy(host = Some(upnp.externalAddress))

          // Forward grpc port
          u.grpc.fold(IO.pure(contact -> IO.unit)) { grpcExternalPort ⇒
            upnp
              .addPort(grpcExternalPort, grpc.port)
              .map(_ ⇒ contact.copy(grpcPort = Some(grpcExternalPort)) -> upnp.deletePort(grpcExternalPort))
          }
        }
    }

  /**
   * Launches GRPC node, using all the provided configs.
   * @return IO that will shutdown the node once ran
   */
  // todo write unit test, this method don't close resources correctly when initialisation failed
  private def launchGrpc(
    algo: SignAlgo,
    hasher: CryptoHasher[Array[Byte], Array[Byte]],
<<<<<<< HEAD
    config: Config,
    clock: Clock = Clock.systemUTC()
=======
    config: Config
>>>>>>> bd5352ef
  ): IO[FluenceNode] = {
    import algo.checker
    for {
      _ ← initDirectory(config.getString("fluence.directory")) // TODO config
      kpConf ← KeyPairConfig.read(config)
      kp ← FileKeyStorage.getKeyPair[IO](kpConf.keyPath, algo)
      key ← Key.fromKeyPair[IO](kp)

      grpcServerConf ← NodeGrpc.grpcServerConf(config)
      builder ← NodeGrpc.grpcServerBuilder(grpcServerConf)

      contactConf ← ContactConf.read(config)

      upnpContactStop ← launchUPnP(config, contactConf, grpcServerConf)

      (upnpContact, upnpShutdown) = upnpContactStop

      contact ← Contact
        .buildOwn[IO](
          addr = upnpContact.host.getOrElse(builder.address).getHostName,
          port = upnpContact.grpcPort.getOrElse(builder.port),
          protocolVersion = upnpContact.protocolVersion,
          gitHash = upnpContact.gitHash,
          signer = algo.signer(kp)
        )
        .value
        .flatMap(MonadError[IO, Throwable].fromEither)
        .onFail(upnpShutdown)

      client ← NodeGrpc.grpcClient(key, contact, config)
      kadClient = client(_: Contact).kademlia

<<<<<<< HEAD
      services ← NodeComposer.services(kp, contact, algo, hasher, kadClient, config, acceptLocal = true, clock)
=======
      services ← NodeComposer
        .services(kp, contact, algo, hasher, kadClient, config, acceptLocal = true)
>>>>>>> bd5352ef
        .onFail(upnpShutdown)
      closeUpNpAndServices = upnpShutdown.flatMap(_ ⇒ services.close)

      server ← NodeGrpc.grpcServer(services, builder, config).onFail(closeUpNpAndServices)

      _ ← server.start.onFail(closeUpNpAndServices)
      closeAll = closeUpNpAndServices.flatMap(_ ⇒ server.shutdown)

      seedConfig ← SeedsConfig.read(config).onFail(closeAll)
      seedContacts ← seedConfig.contacts.onFail(closeAll)

      _ ← if (seedContacts.nonEmpty) services.kademlia.join(seedContacts, 10).toIO(Scheduler.global)
      else
        IO {
          logger.info("You should add some seed node contacts to join. Take a look on reference.conf")
        }.onFail(closeAll)
    } yield {

      logger.info("Server launched")
      logger.info("Your contact is: " + contact.show)

      logger.info(
        "You may share this seed for others to join you: " + Console.MAGENTA + contact.b64seed + Console.RESET
      )

      val _conf = config

      val node = new FluenceNode {
        override def config: Config = _conf

        override def kademlia: Kademlia[Task, Contact] = services.kademlia

        override def stop: IO[Unit] =
          Applicative[IO].map3(
            server.shutdown,
            services.close,
            upnpShutdown
          ) { (_, _, _) ⇒
            ()
          }

        override def restart: IO[FluenceNode] =
          stop.flatMap(_ ⇒ launchGrpc(algo, hasher, _conf))
      }

      sys.addShutdownHook {
        logger.warn("*** shutting down Fluence Node since JVM is shutting down")
        node.stop.unsafeRunTimed(5.seconds)
        logger.warn("*** node shut down")
      }

      node
    }
  }

  implicit class ResourceCloser[F[_], T](origin: F[T])(implicit val ME: MonadError[F, Throwable]) {

    /** Invoke ''closeFn'' and raise error if ''origin'' failed */
    def onFail(closeFn: F[Unit]): F[T] = {
      origin.attempt.flatMap {
        case Left(err) ⇒
          closeFn.flatMap(_ ⇒ ME.raiseError(err))
        case Right(s) ⇒ ME.pure(s)
      }
    }
  }

}<|MERGE_RESOLUTION|>--- conflicted
+++ resolved
@@ -121,12 +121,8 @@
   private def launchGrpc(
     algo: SignAlgo,
     hasher: CryptoHasher[Array[Byte], Array[Byte]],
-<<<<<<< HEAD
     config: Config,
     clock: Clock = Clock.systemUTC()
-=======
-    config: Config
->>>>>>> bd5352ef
   ): IO[FluenceNode] = {
     import algo.checker
     for {
@@ -159,12 +155,8 @@
       client ← NodeGrpc.grpcClient(key, contact, config)
       kadClient = client(_: Contact).kademlia
 
-<<<<<<< HEAD
-      services ← NodeComposer.services(kp, contact, algo, hasher, kadClient, config, acceptLocal = true, clock)
-=======
       services ← NodeComposer
-        .services(kp, contact, algo, hasher, kadClient, config, acceptLocal = true)
->>>>>>> bd5352ef
+        .services(kp, contact, algo, hasher, kadClient, config, acceptLocal = true, clock)
         .onFail(upnpShutdown)
       closeUpNpAndServices = upnpShutdown.flatMap(_ ⇒ services.close)
 
