/*
 * Copyright (C) 2017  Fluence Labs Limited
 *
 * This program is free software: you can redistribute it and/or modify
 * it under the terms of the GNU Affero General Public License as
 * published by the Free Software Foundation, either version 3 of the
 * License, or (at your option) any later version.
 *
 * This program is distributed in the hope that it will be useful,
 * but WITHOUT ANY WARRANTY; without even the implied warranty of
 * MERCHANTABILITY or FITNESS FOR A PARTICULAR PURPOSE.  See the
 * GNU Affero General Public License for more details.
 *
 * You should have received a copy of the GNU Affero General Public License
 * along with this program.  If not, see <http://www.gnu.org/licenses/>.
 */

package fluence.node

import java.io.File

import cats.MonadError
import cats.syntax.flatMap._
import cats.syntax.show._
import com.typesafe.config.ConfigFactory
import fluence.crypto.algorithm.Ecdsa
import fluence.crypto.keypair.KeyPair
import fluence.crypto.{ FileKeyStorage, SignAlgo }
import fluence.storage.rocksdb.RocksDbStore
import monix.eval.Task
import monix.execution.Scheduler.Implicits.global
import slogging.{ LogLevel, LoggerConfig, PrintLoggerFactory }

import scala.concurrent.duration._
import scala.language.higherKinds

object NodeApp extends App with slogging.LazyLogging {

  // Simply log everything to stdout
  LoggerConfig.factory = PrintLoggerFactory()
  LoggerConfig.level = LogLevel.INFO

  def initDirectory(fluencePath: String): Unit = {
    val appDir = new File(fluencePath)
    if (!appDir.exists()) {
      appDir.getParentFile.mkdirs()
      appDir.mkdir()
    }
    ()
  }

  val algo: SignAlgo = Ecdsa.signAlgo

  def getKeyPair[F[_]](keyPath: String)(implicit F: MonadError[F, Throwable]): F[KeyPair] = {
    val keyFile = new File(keyPath)
    val keyStorage = new FileKeyStorage[F](keyFile)
    keyStorage.getOrCreateKeyPair(algo.generateKeyPair[F]().value.flatMap(F.fromEither))
  }

  def cmd(s: String): Unit = logger.info(Console.BLUE + s + Console.RESET)

  val config = ConfigFactory.load()

  val gitHash = config.getString("fluence.gitHash")

  initDirectory(config.getString("fluence.directory"))

  logger.info(Console.CYAN + "Git Commit Hash: " + gitHash + Console.RESET)

<<<<<<< HEAD
=======
  def handleCmds(kad: Kademlia[Task, Contact]): Task[Unit] = {
    cmd("j | l | s | q")
    val readLine = Task(StdIn.readLine())
    lazy val handle: Task[Unit] = readLine.flatMap {
      case "j" | "join" ⇒
        cmd("join seed?")
        readLine.flatMap { p ⇒
          Contact.readB64seed[Task](p, algo.checker).value.flatMap {
            case Left(err) ⇒
              logger.error("Can't read the seed", err)
              handle
            case Right(c) ⇒
              kad.join(Seq(c), 16).attempt.flatMap {
                case Right(_) ⇒
                  cmd("OK")
                  handle

                case Left(err) ⇒
                  logger.error("Can't join", err)
                  handle
              }
          }
        }

      case "l" | "lookup" ⇒

        kad.handleRPC
          .lookup(Key.XorDistanceMonoid.empty, 10)
          .map(_.map(_.show).mkString("\n"))
          .map(logger.info(_))
          .attempt
          .flatMap {
            case Right(_) ⇒
              logger.info("ok")
              handle
            case Left(e) ⇒
              logger.error("Can't lookup", e)
              handle
          }

      case "s" | "seed" ⇒
        kad.ownContact.map(_.contact).map(_.b64seed).map(cmd).flatMap(_ ⇒ handle)

      case "q" | "quit" | "x" | "exit" ⇒
        cmd("exit")
        Task.unit

      case _ ⇒
        handle
    }.asyncBoundary

    handle
  }

>>>>>>> d0b0d68d
  val serverKad = for {
    kp ← getKeyPair[Task](config.getString("fluence.keyPath"))
    contractCache ← RocksDbStore[Task](config.getString("fluence.contract.cacheDirName"), config)
    nodeComposer = new NodeComposer(kp, algo, config, contractCache)
    server ← nodeComposer.server
    _ ← server.start()
    contact ← server.contact
  } yield {

    sys.addShutdownHook {
      logger.warn("*** shutting down gRPC server since JVM is shutting down")
      server.shutdown(5.seconds)
      logger.warn("*** server shut down")
    }

    logger.info("Server launched")
    logger.info("Your contact is: " + contact.show)

<<<<<<< HEAD
    contact.b64seed[cats.Id].value.map(s ⇒
      logger.info("You may share this seed for others to join you: " + Console.MAGENTA + s + Console.RESET)
    )
=======
    logger.info("You may share this seed for others to join you: " + Console.MAGENTA + contact.b64seed + Console.RESET)
>>>>>>> d0b0d68d

  }

  logger.info("Going to run Fluence Server...")

  serverKad.flatMap {
    case Left(t: Throwable) ⇒ Task.raiseError(t)
    case Left(t)            ⇒ Task.raiseError(new RuntimeException(t))
    case Right(_)           ⇒ Task.never
  }
    .toIO
    .attempt
    .unsafeRunSync() match {
      case Left(err) ⇒
        err.printStackTrace()
        logger.error("Error", err)
      case Right(_) ⇒
        logger.info("Bye!")
    }

  //Launch the node
  //
  //  Node prints "Fluence Node starting"
  //
  //  Read keypair, print "Loaded keypair, PK = ..."
  //
  //  Or generate keypair, print
  //
  //  Generate kademlia ID, print "Node ID = ..."
  //
  //  Print "Launching GRPC server on port XXX..."
  //
  //  Print "Server launched"
  //
  //  Print "Your contact is ... you may use it for other nodes or clients to join yours one"
  //
  //  Print "No seed nodes. Make others join you! Or correct config value ..."
  //
  //  Or print "Found N seeds, joining..."
  //
  //  Print "Joined N seed nodes, waiting for requests"
  //
  //  When requests are coming, tell about them: like "new node pinged us", "dataset created on the node", "dataset recovered from cache", etc.

}<|MERGE_RESOLUTION|>--- conflicted
+++ resolved
@@ -67,63 +67,7 @@
 
   logger.info(Console.CYAN + "Git Commit Hash: " + gitHash + Console.RESET)
 
-<<<<<<< HEAD
-=======
-  def handleCmds(kad: Kademlia[Task, Contact]): Task[Unit] = {
-    cmd("j | l | s | q")
-    val readLine = Task(StdIn.readLine())
-    lazy val handle: Task[Unit] = readLine.flatMap {
-      case "j" | "join" ⇒
-        cmd("join seed?")
-        readLine.flatMap { p ⇒
-          Contact.readB64seed[Task](p, algo.checker).value.flatMap {
-            case Left(err) ⇒
-              logger.error("Can't read the seed", err)
-              handle
-            case Right(c) ⇒
-              kad.join(Seq(c), 16).attempt.flatMap {
-                case Right(_) ⇒
-                  cmd("OK")
-                  handle
 
-                case Left(err) ⇒
-                  logger.error("Can't join", err)
-                  handle
-              }
-          }
-        }
-
-      case "l" | "lookup" ⇒
-
-        kad.handleRPC
-          .lookup(Key.XorDistanceMonoid.empty, 10)
-          .map(_.map(_.show).mkString("\n"))
-          .map(logger.info(_))
-          .attempt
-          .flatMap {
-            case Right(_) ⇒
-              logger.info("ok")
-              handle
-            case Left(e) ⇒
-              logger.error("Can't lookup", e)
-              handle
-          }
-
-      case "s" | "seed" ⇒
-        kad.ownContact.map(_.contact).map(_.b64seed).map(cmd).flatMap(_ ⇒ handle)
-
-      case "q" | "quit" | "x" | "exit" ⇒
-        cmd("exit")
-        Task.unit
-
-      case _ ⇒
-        handle
-    }.asyncBoundary
-
-    handle
-  }
-
->>>>>>> d0b0d68d
   val serverKad = for {
     kp ← getKeyPair[Task](config.getString("fluence.keyPath"))
     contractCache ← RocksDbStore[Task](config.getString("fluence.contract.cacheDirName"), config)
@@ -142,14 +86,7 @@
     logger.info("Server launched")
     logger.info("Your contact is: " + contact.show)
 
-<<<<<<< HEAD
-    contact.b64seed[cats.Id].value.map(s ⇒
-      logger.info("You may share this seed for others to join you: " + Console.MAGENTA + s + Console.RESET)
-    )
-=======
     logger.info("You may share this seed for others to join you: " + Console.MAGENTA + contact.b64seed + Console.RESET)
->>>>>>> d0b0d68d
-
   }
 
   logger.info("Going to run Fluence Server...")
