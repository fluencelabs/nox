/*
 * Copyright 2018 Fluence Labs Limited
 *
 * Licensed under the Apache License, Version 2.0 (the "License");
 * you may not use this file except in compliance with the License.
 * You may obtain a copy of the License at
 *
 *     http://www.apache.org/licenses/LICENSE-2.0
 *
 * Unless required by applicable law or agreed to in writing, software
 * distributed under the License is distributed on an "AS IS" BASIS,
 * WITHOUT WARRANTIES OR CONDITIONS OF ANY KIND, either express or implied.
 * See the License for the specific language governing permissions and
 * limitations under the License.
 */

package fluence.node.config

import cats.effect.IO
<<<<<<< HEAD
import com.typesafe.config.ConfigObject
import fluence.node.config.Configuration.loadConfig
import fluence.node.docker.{DockerConfig, DockerImage}
=======
import fluence.node.docker.DockerImage
>>>>>>> b05bb899
import fluence.node.workers.tendermint.config.TendermintConfig
import io.circe.generic.semiauto.{deriveDecoder, deriveEncoder}
import io.circe.{Decoder, Encoder}
import net.ceedubs.ficus.readers.ValueReader

/**
 * Main config class for master node.
 *
 * @param rootPath a path to all node's files, including its Tendermint keys and all the Apps with codes and Tendermint data
 * @param endpoints information about a node possible endpoints (IP and ports) that will be used as addresses
 *                  for requests after a cluster will be formed
 * @param contract information about Fluence smart contract
 * @param swarm information about Swarm node
 * @param httpApi information about master node status server
 */
case class MasterConfig(
  rootPath: String,
  ports: PortsConfig,
  endpoints: EndpointsConfig,
  contract: FluenceContractConfig,
  swarm: SwarmConfig,
<<<<<<< HEAD
  statusServer: StatusServerConfig,
=======
  httpApi: HttpApiConfig,
>>>>>>> b05bb899
  masterContainerId: Option[String],
  worker: DockerConfig,
  tendermint: DockerConfig,
  ethereum: EthereumRpcConfig,
  tendermintConfig: TendermintConfig
)

object MasterConfig {
<<<<<<< HEAD
  import pureconfig.generic.auto._
  import ConfigOps._
=======
>>>>>>> b05bb899

  implicit val encodeMasterConfig: Encoder[MasterConfig] = deriveEncoder
  implicit val decodeMasterConfig: Decoder[MasterConfig] = deriveDecoder

<<<<<<< HEAD
=======
  import ConfigOps.inetAddressValueReader
  import net.ceedubs.ficus.readers.namemappers.implicits.hyphenCase
  import net.ceedubs.ficus.readers.ArbitraryTypeReader._
  import net.ceedubs.ficus.Ficus._

  implicit val shortReader: ValueReader[Short] = ValueReader[Int].map(_.toShort)

>>>>>>> b05bb899
  def load(): IO[MasterConfig] =
    ConfigOps.loadConfigAs[MasterConfig]()
}<|MERGE_RESOLUTION|>--- conflicted
+++ resolved
@@ -17,13 +17,7 @@
 package fluence.node.config
 
 import cats.effect.IO
-<<<<<<< HEAD
-import com.typesafe.config.ConfigObject
-import fluence.node.config.Configuration.loadConfig
 import fluence.node.docker.{DockerConfig, DockerImage}
-=======
-import fluence.node.docker.DockerImage
->>>>>>> b05bb899
 import fluence.node.workers.tendermint.config.TendermintConfig
 import io.circe.generic.semiauto.{deriveDecoder, deriveEncoder}
 import io.circe.{Decoder, Encoder}
@@ -45,11 +39,7 @@
   endpoints: EndpointsConfig,
   contract: FluenceContractConfig,
   swarm: SwarmConfig,
-<<<<<<< HEAD
-  statusServer: StatusServerConfig,
-=======
   httpApi: HttpApiConfig,
->>>>>>> b05bb899
   masterContainerId: Option[String],
   worker: DockerConfig,
   tendermint: DockerConfig,
@@ -58,17 +48,11 @@
 )
 
 object MasterConfig {
-<<<<<<< HEAD
-  import pureconfig.generic.auto._
   import ConfigOps._
-=======
->>>>>>> b05bb899
 
   implicit val encodeMasterConfig: Encoder[MasterConfig] = deriveEncoder
   implicit val decodeMasterConfig: Decoder[MasterConfig] = deriveDecoder
 
-<<<<<<< HEAD
-=======
   import ConfigOps.inetAddressValueReader
   import net.ceedubs.ficus.readers.namemappers.implicits.hyphenCase
   import net.ceedubs.ficus.readers.ArbitraryTypeReader._
@@ -76,7 +60,6 @@
 
   implicit val shortReader: ValueReader[Short] = ValueReader[Int].map(_.toShort)
 
->>>>>>> b05bb899
   def load(): IO[MasterConfig] =
     ConfigOps.loadConfigAs[MasterConfig]()
 }