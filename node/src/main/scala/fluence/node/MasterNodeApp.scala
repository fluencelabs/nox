--- conflicted
+++ resolved
@@ -43,13 +43,8 @@
 import fluence.node.config.storage.RemoteStorageConfig
 import fluence.node.config.{Configuration, MasterConfig}
 import fluence.node.status.StatusAggregator
-<<<<<<< HEAD
-import fluence.node.workers.DockerWorkersPool
+import fluence.node.workers.{DockerWorkersPool, WorkerApi}
 import fluence.node.workers.tendermint.{BlockUploading, DhtReceiptStorage}
-=======
-import fluence.node.workers.{DockerWorkersPool, WorkerApi}
-import fluence.node.workers.tendermint.BlockUploading
->>>>>>> b6810030
 
 import scala.language.higherKinds
 
@@ -86,28 +81,16 @@
 
               conf ← Resource.liftF(Configuration.init[IO](masterConf))
               kad ← kademlia(conf.rootPath, masterConf.kademlia)
-<<<<<<< HEAD
               rDht ← receiptsDht(conf.rootPath, kad.kademlia)
               pool ← dockerWorkersPool(conf.rootPath,
                                        appId ⇒ Resource.pure(new DhtReceiptStorage(appId, rDht.dht)),
                                        masterConf)
               node ← MasterNode.make[IO, UriContact](masterConf, conf.nodeConfig, pool, kad.kademlia)
-
             } yield (kad.http, rDht.http, node)).use {
               case (kadHttp, rDhtHttp, node) ⇒
                 (for {
                   _ ← Log.resource[IO].debug(s"Eth contract config: ${masterConf.contract}")
-                  server ← masterHttp(masterConf, node, kadHttp, rDhtHttp)
-=======
-              pool ← dockerWorkersPool(conf.rootPath, masterConf)
-
-              node ← MasterNode.make[IO, UriContact](masterConf, conf.nodeConfig, pool, kad.kademlia)
-            } yield (kad.http, node)).use {
-              case (kadHttp, node) ⇒
-                (for {
-                  _ ← Log.resource[IO].debug(s"Eth contract config: ${masterConf.contract}")
-                  server ← masterHttp(masterConf, node, kadHttp, WorkerApi())
->>>>>>> b6810030
+                  server ← masterHttp(masterConf, node, kadHttp, rDhtHttp, WorkerApi())
                 } yield server).use { server =>
                   log.info("Http api server has started on: " + server.address) *> node.run
                 }
@@ -126,7 +109,6 @@
   private def ipfsUploader(conf: RemoteStorageConfig)(implicit sttp: STTP) =
     IpfsUploader[IO](conf.ipfs.address, conf.enabled, conf.ipfs.readTimeout)
 
-<<<<<<< HEAD
   private def receiptsDht(
     rootPath: Path,
     kad: Kademlia[IO, UriContact]
@@ -139,15 +121,11 @@
       kad,
     )
 
-  private def dockerWorkersPool(rootPath: Path,
-                                appReceiptStorage: Long ⇒ Resource[IO, ReceiptStorage[IO]],
-                                conf: MasterConfig)(implicit sttp: STTP, log: Log[IO], dio: DockerIO[IO]) =
-=======
   private def dockerWorkersPool(
     rootPath: Path,
+                                appReceiptStorage: Long ⇒ Resource[IO, ReceiptStorage[IO]],
     conf: MasterConfig
   )(implicit sttp: STTP, log: Log[IO], dio: DockerIO[IO], backoff: Backoff[EffectError]) =
->>>>>>> b6810030
     DockerWorkersPool.make(
       conf.ports.minPort,
       conf.ports.maxPort,
@@ -174,11 +152,8 @@
   private def masterHttp(masterConf: MasterConfig,
                          node: MasterNode[IO, UriContact],
                          kademliaHttp: KademliaHttp[IO, UriContact],
-<<<<<<< HEAD
-                         receiptDhtHttp: DhtHttp[IO])(implicit log: Log[IO], lf: LogFactory[IO]) =
-=======
+                         receiptDhtHttp: DhtHttp[IO],
                          workerApi: WorkerApi)(implicit log: Log[IO], lf: LogFactory[IO]) =
->>>>>>> b6810030
     StatusAggregator
       .make(masterConf, node)
       .flatMap(
@@ -188,13 +163,9 @@
             masterConf.httpApi.port.toShort,
             statusAggregator,
             node.pool,
-<<<<<<< HEAD
+            workerApi,
             kademliaHttp,
             receiptDhtHttp :: Nil
-=======
-            workerApi,
-            kademliaHttp,
->>>>>>> b6810030
         )
       )
 }