--- conflicted
+++ resolved
@@ -70,29 +70,11 @@
               implicit0(sttp: STTP) ← sttpResource
               implicit0(dockerIO: DockerIO[IO]) ← DockerIO.make[IO]()
 
-<<<<<<< HEAD
-              pool <- DockerWorkersPool.make(
-                masterConf.ports.minPort,
-                masterConf.ports.maxPort,
-                conf.rootPath,
-                masterConf.logLevel,
-                blockUploading
-              )
-
-              keyPair <- Resource.liftF(Configuration.readTendermintKeyPair(masterConf.rootPath))
-              kad ← KademliaHttpNode.make[IO, IO.Par](
-                masterConf.kademlia,
-                Ed25519.signAlgo,
-                keyPair,
-                conf.rootPath
-              )
-              node <- MasterNode.make[IO, UriContact](masterConf, conf.nodeConfig, pool, kad.kademlia)
-=======
               conf ← Resource.liftF(Configuration.init[IO](masterConf))
               kad ← kademlia(conf.rootPath, masterConf.kademlia)
               pool ← dockerWorkersPool(conf.rootPath, masterConf)
               node ← MasterNode.make[IO, UriContact](masterConf, conf.nodeConfig, pool, kad.kademlia)
->>>>>>> fae35c9a
+
             } yield (kad.http, node)).use {
               case (kadHttp, node) ⇒
                 (for {
@@ -122,6 +104,7 @@
       conf.ports.minPort,
       conf.ports.maxPort,
       rootPath,
+      conf.logLevel,
       // TODO: use generic decentralized storage for block uploading instead of IpfsUploader
       BlockUploading(ipfsUploader(conf.remoteStorage))
     )
