--- conflicted
+++ resolved
@@ -75,13 +75,8 @@
 
               // TODO: use generic decentralized storage
               ipfs = IpfsUploader[IO](masterConf.remoteStorage.ipfs.address, masterConf.remoteStorage.enabled)
-<<<<<<< HEAD
-              blockUploading = BlockUploading.make(ipfs, appId => KVReceiptStorage.make[IO](appId, conf.rootPath))
+              blockUploading = BlockUploading(ipfs)
               requestResponder <- Resource.liftF(RequestResponderImpl())
-=======
-              blockUploading = BlockUploading(ipfs)
-
->>>>>>> c30c5e2d
               pool <- DockerWorkersPool.make(
                 masterConf.ports.minPort,
                 masterConf.ports.maxPort,
