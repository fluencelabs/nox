--- conflicted
+++ resolved
@@ -72,40 +72,14 @@
           logFactory.init("node", "run") >>= { implicit log: Log[IO] ⇒
             // Run master node and status server
             (for {
-<<<<<<< HEAD
-              implicit0(sttp: STTP) <- sttpResource
-              implicit0(dockerIO: DockerIO[IO]) <- DockerIO.make[IO]()
-              conf <- Resource.liftF(Configuration.init[IO](masterConf))
-
-              // TODO: use generic decentralized storage
-              ipfs = IpfsUploader[IO](masterConf.remoteStorage.ipfs.address, masterConf.remoteStorage.enabled)
-              blockUploading = BlockUploading(ipfs)
-              pool <- DockerWorkersPool.make(
-                masterConf.ports.minPort,
-                masterConf.ports.maxPort,
-                conf.rootPath,
-                blockUploading
-              )
-
-              keyPair <- Resource.liftF(Configuration.readTendermintKeyPair(masterConf.rootPath))
-              kad ← KademliaHttpNode.make[IO, IO.Par](
-                masterConf.kademlia,
-                Ed25519.signAlgo,
-                keyPair,
-                conf.rootPath
-              )
-
-              node <- MasterNode.make[IO, UriContact](masterConf, conf.nodeConfig, pool, kad.kademlia)
-=======
               implicit0(sttp: STTP) ← sttpResource
               implicit0(dockerIO: DockerIO[IO]) ← DockerIO.make[IO]()
 
               conf ← Resource.liftF(Configuration.init[IO](masterConf))
               kad ← kademlia(conf.rootPath, masterConf.kademlia)
               pool ← dockerWorkersPool(conf.rootPath, masterConf)
+
               node ← MasterNode.make[IO, UriContact](masterConf, conf.nodeConfig, pool, kad.kademlia)
-
->>>>>>> 966739d3
             } yield (kad.http, node)).use {
               case (kadHttp, node) ⇒
                 (for {
