/*
 * Copyright 2018 Fluence Labs Limited
 *
 * Licensed under the Apache License, Version 2.0 (the "License");
 * you may not use this file except in compliance with the License.
 * You may obtain a copy of the License at
 *
 *     http://www.apache.org/licenses/LICENSE-2.0
 *
 * Unless required by applicable law or agreed to in writing, software
 * distributed under the License is distributed on an "AS IS" BASIS,
 * WITHOUT WARRANTIES OR CONDITIONS OF ANY KIND, either express or implied.
 * See the License for the specific language governing permissions and
 * limitations under the License.
 */

package fluence.node

import java.net.InetAddress

<<<<<<< HEAD
import cats.effect.IO
import fluence.node.tendermint.{KeysPath, ValidatorKey}

/**
 * Information about a node possible endpoints.
 *
 * @param ip p2p host IP
 * @param minPort starting port for p2p port range
 * @param maxPort ending port for p2p port range
**/
case class EndpointsConfig(
  ip: InetAddress,
  minPort: Short,
  maxPort: Short
)
=======
import cats.effect.{ContextShift, IO, Sync}
import cats.syntax.applicativeError._
import cats.syntax.flatMap._
import fluence.node.tendermint.{KeysPath, ValidatorKey}

import scala.language.higherKinds
>>>>>>> 944e8d58

/**
 * Information about a node willing to run solvers to join Fluence clusters.
 *
 * @param endpoints information about a node possible endpoints (IP and ports) that will be used as addresses
 *                 for requests after a cluster will be formed
 * @param validatorKey p2p port
 * @param nodeAddress p2p port
 */
case class NodeConfig(
  endpoints: EndpointsConfig,
  validatorKey: ValidatorKey,
  nodeAddress: String
)

object NodeConfig extends slogging.LazyLogging {
  private val MaxPortCount = 100
  private val MinPortCount = 0
  private val MinPort = 20000
  private val MaxPort = 40000
  private def MaxPort(range: Int = 0): Int = MaxPort - range

  /**
   * Builds [[NodeConfig]].
   *
   */
<<<<<<< HEAD
  def apply(keysPath: KeysPath, endpointsConfig: EndpointsConfig): IO[NodeConfig] =
    for {
=======
  def fromArgs(keysPath: KeysPath, args: List[String])(implicit ec: ContextShift[IO]): IO[NodeConfig] = {
    for {
      argsTuple ← args match {
        case a1 :: a2 :: a3 :: Nil ⇒ IO.pure((a1, a2, a3))
        case _ ⇒ IO.raiseError(new IllegalArgumentException("4 program arguments expected"))
      }

      (ip, startPortString, endPortString) = argsTuple

>>>>>>> 944e8d58
      validatorKey ← keysPath.showValidatorKey
      nodeAddress ← keysPath.showNodeId

      _ = logger.info("Tendermint node id: {}", nodeAddress.trim)

<<<<<<< HEAD
    } yield NodeConfig(endpointsConfig, validatorKey, nodeAddress)
=======
      _ <- checkIp[IO](ip)

      startPort <- IO(startPortString.toShort)
      endPort <- IO(endPortString.toShort)
      _ ← checkPorts(startPort, endPort)
    } yield NodeConfig(ip, startPort, endPort, validatorKey, nodeAddress)
  }

  private def checkIp[F[_]](ip: String)(implicit F: Sync[F]): F[Unit] =
    F.delay(InetAddress.getByName(ip)).attempt.flatMap {
      case Right(_) => F.unit
      case Left(e) => F.raiseError(new IllegalArgumentException(s"Incorrect IP: $ip.").initCause(e))
    }
>>>>>>> 944e8d58

  private def checkPorts(startPort: Int, endPort: Int): IO[Unit] = {
    val ports = endPort - startPort

    if (ports <= MinPortCount || ports > MaxPortCount) {
      IO.raiseError(
        new IllegalArgumentException(
          s"Port range size should be between $MinPortCount and $MaxPortCount"
        )
      )
    } else if (startPort < MinPort || startPort > MaxPort(ports) && endPort > MaxPort) {
      IO.raiseError(
        new IllegalArgumentException(
          s"Allowed ports should be between $MinPort and $MaxPort"
        )
      )
    } else {
      IO.unit
    }
  }

}<|MERGE_RESOLUTION|>--- conflicted
+++ resolved
@@ -18,9 +18,12 @@
 
 import java.net.InetAddress
 
-<<<<<<< HEAD
-import cats.effect.IO
+import cats.effect.{ContextShift, IO, Sync}
+import cats.syntax.applicativeError._
+import cats.syntax.flatMap._
 import fluence.node.tendermint.{KeysPath, ValidatorKey}
+
+import scala.language.higherKinds
 
 /**
  * Information about a node possible endpoints.
@@ -34,14 +37,6 @@
   minPort: Short,
   maxPort: Short
 )
-=======
-import cats.effect.{ContextShift, IO, Sync}
-import cats.syntax.applicativeError._
-import cats.syntax.flatMap._
-import fluence.node.tendermint.{KeysPath, ValidatorKey}
-
-import scala.language.higherKinds
->>>>>>> 944e8d58
 
 /**
  * Information about a node willing to run solvers to join Fluence clusters.
@@ -68,42 +63,14 @@
    * Builds [[NodeConfig]].
    *
    */
-<<<<<<< HEAD
   def apply(keysPath: KeysPath, endpointsConfig: EndpointsConfig): IO[NodeConfig] =
     for {
-=======
-  def fromArgs(keysPath: KeysPath, args: List[String])(implicit ec: ContextShift[IO]): IO[NodeConfig] = {
-    for {
-      argsTuple ← args match {
-        case a1 :: a2 :: a3 :: Nil ⇒ IO.pure((a1, a2, a3))
-        case _ ⇒ IO.raiseError(new IllegalArgumentException("4 program arguments expected"))
-      }
-
-      (ip, startPortString, endPortString) = argsTuple
-
->>>>>>> 944e8d58
       validatorKey ← keysPath.showValidatorKey
       nodeAddress ← keysPath.showNodeId
 
       _ = logger.info("Tendermint node id: {}", nodeAddress.trim)
 
-<<<<<<< HEAD
     } yield NodeConfig(endpointsConfig, validatorKey, nodeAddress)
-=======
-      _ <- checkIp[IO](ip)
-
-      startPort <- IO(startPortString.toShort)
-      endPort <- IO(endPortString.toShort)
-      _ ← checkPorts(startPort, endPort)
-    } yield NodeConfig(ip, startPort, endPort, validatorKey, nodeAddress)
-  }
-
-  private def checkIp[F[_]](ip: String)(implicit F: Sync[F]): F[Unit] =
-    F.delay(InetAddress.getByName(ip)).attempt.flatMap {
-      case Right(_) => F.unit
-      case Left(e) => F.raiseError(new IllegalArgumentException(s"Incorrect IP: $ip.").initCause(e))
-    }
->>>>>>> 944e8d58
 
   private def checkPorts(startPort: Int, endPort: Int): IO[Unit] = {
     val ports = endPort - startPort
