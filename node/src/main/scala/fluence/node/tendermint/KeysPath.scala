--- conflicted
+++ resolved
@@ -17,12 +17,7 @@
 package fluence.node.tendermint
 import java.nio.file.{Files, Path, Paths}
 
-<<<<<<< HEAD
-import cats.effect.{ContextShift, Effect, IO, Sync}
-import cats.syntax.flatMap._
-=======
 import cats.effect.{ContextShift, IO}
->>>>>>> 944e8d58
 import fluence.node.docker.{DockerIO, DockerParams}
 import io.circe.parser.parse
 
@@ -60,29 +55,6 @@
    * Initialize tendermint keys
    * Returns true if new keys are generated, false otherwise
    */
-<<<<<<< HEAD
-  val init: IO[Boolean] = (for {
-    nodeKey <- nodeKeyPath.map(_.toFile)
-    privValidator <- privValidatorPath.map(_.toFile)
-  } yield nodeKey.exists() && privValidator.exists()).flatMap {
-    case true ⇒
-      path.map { p =>
-        logger.info(s"Tendermint master keys found in $p")
-        false
-      }
-    case false ⇒
-      path.flatMap { p =>
-        logger.info(s"Tendermint master keys not found in $p, going to initialize")
-        solverExec("tendermint", "init", "--home=/tendermint").flatMap { str ⇒
-          logger.info(
-            s"Tendermint initialized in $p, going to remove unused data. Tendermint logs:\n$str"
-          )
-          IO {
-            p.resolve("config").resolve("config.toml").toFile.delete()
-            p.resolve("config").resolve("genesis.json").toFile.delete()
-            p.resolve("data").toFile.delete()
-            true
-=======
   def init(implicit ec: ContextShift[IO]): IO[Boolean] =
     (for {
       nodeKey <- nodeKeyPath.map(_.toFile)
@@ -106,7 +78,6 @@
               p.resolve("data").toFile.delete()
               true
             }
->>>>>>> 944e8d58
           }
         }
     }
@@ -117,11 +88,7 @@
    *
    * @param executable The command to execute
    */
-<<<<<<< HEAD
-  private def solverExec(executable: String, params: String*): IO[String] =
-=======
   private def solverExec(executable: String, params: String*)(implicit ec: ContextShift[IO]): IO[String] =
->>>>>>> 944e8d58
     for {
       uid <- IO(scala.sys.process.Process("id -u").!!.trim)
       result <- DockerIO
