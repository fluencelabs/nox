--- conflicted
+++ resolved
@@ -57,28 +57,17 @@
     port: Short,
     agg: StatusAggregator[F],
     pool: WorkersPool[F],
-<<<<<<< HEAD
+    workerApi: WorkerApi,
     kad: KademliaHttp[F, C],
     dht: List[DhtHttp[F]] = Nil
   )(implicit P: Parallel[F, G], writeNode: PureCodec.Func[Node[C], String]): Resource[F, Server[F]] = {
     implicit val dsl: Http4sDsl[F] = new Http4sDsl[F] {}
 
-    val routes: HttpRoutes[F] = Router[F](
+    val routes = Router[F](
       ("/status" -> StatusHttp.routes[F, G](agg)) ::
-        ("/apps" -> WorkersHttp.routes[F](pool)) ::
+        ("/apps" -> WorkersHttp.routes[F](pool, workerApi)) ::
         ("/kad" -> kad.routes()) ::
         dht.map(dhtHttp ⇒ dhtHttp.prefix -> dhtHttp.routes()): _*
-=======
-    workerApi: WorkerApi,
-    kad: KademliaHttp[F, C]
-  )(implicit P: Parallel[F, G], writeNode: PureCodec.Func[Node[C], String]): Resource[F, Server[F]] = {
-    implicit val dsl: Http4sDsl[F] = new Http4sDsl[F] {}
-
-    val routes = Router[F](
-      "/status" -> StatusHttp.routes[F, G](agg),
-      "/apps" -> WorkersHttp.routes[F](pool, workerApi),
-      "/kad" -> kad.routes()
->>>>>>> b6810030
     )
     val routesOrNotFound = Kleisli[F, Request[F], Response[F]](
       a =>
@@ -89,6 +78,7 @@
               .withEntity(s"Route for ${a.method} ${a.pathInfo} ${a.params.mkString("&")} not found")
         )
     )
+
     val app: HttpApp[F] = CORS[F, F](routesOrNotFound, corsConfig)
 
     BlazeServerBuilder[F]
