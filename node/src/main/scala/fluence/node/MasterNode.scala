--- conflicted
+++ resolved
@@ -110,11 +110,7 @@
 
       // TODO: in general, worker/vm is responsible about downloading the code during resource creation, isn't it?
       // we take output to substitute test folder in tests
-<<<<<<< HEAD
-      code <- codeStore.prepareCode(CodePath(app.storageHash), vmCodePath)
-=======
-      code <- codeManager.prepareCode(CodePath(app.code.storageHash), vmCodePath)
->>>>>>> 8660b06c
+      code <- codeStore.prepareCode(CodePath(app.code.storageHash), vmCodePath)
 
       _ <- runWorker(
         WorkerParams(
