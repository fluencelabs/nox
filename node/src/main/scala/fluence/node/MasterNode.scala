--- conflicted
+++ resolved
@@ -180,16 +180,12 @@
   def make[F[_]: ConcurrentEffect: LiftIO: ContextShift: Timer: DockerIO, G[_]](
     masterConfig: MasterConfig,
     nodeConfig: NodeConfig,
-<<<<<<< HEAD
-    rootPath: Path
+    rootPath: Path,
+    pool: WorkersPool[F]
   )(
     implicit sttpBackend: SttpBackend[EitherT[F, Throwable, ?], fs2.Stream[F, ByteBuffer]],
     P: Parallel[F, G]
   ): Resource[F, MasterNode[F]] =
-=======
-    pool: WorkersPool[F]
-  )(implicit sttpBackend: SttpBackend[F, fs2.Stream[F, ByteBuffer]], P: Parallel[F, G]): Resource[F, MasterNode[F]] =
->>>>>>> 6a451cf0
     for {
       ethClient ← EthClient.make[F](Some(masterConfig.ethereum.uri))
 
