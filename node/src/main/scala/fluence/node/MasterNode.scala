--- conflicted
+++ resolved
@@ -93,39 +93,14 @@
       _ ← IO(Files.createDirectories(vmCodePath)).to[F]
     } yield vmCodePath
 
-<<<<<<< HEAD
-  /**
-   * Runs app worker on a pool
-   *
-   * @param app App description
-   */
-  def runAppWorker(app: eth.state.App): F[Unit] =
-=======
   def prepareWorkerParams(app: eth.state.App): F[WorkerParams] =
->>>>>>> 42199039
     for {
       appPath ← resolveAppPath(app)
       tendermintPath ← makeTendermintPath(appPath)
       vmCodePath ← makeVmCodePath(appPath)
 
-<<<<<<< HEAD
       // TODO: Move description of the code preparation to Worker; it should be Worker's responsibility
       code <- codeStore.prepareCode(app.code, vmCodePath)
-
-      _ <- runWorker(
-        WorkerParams(
-          app,
-          tendermintPath,
-          code,
-          masterNodeContainerId,
-          nodeConfig.workerDockerConfig,
-          nodeConfig.tmDockerConfig,
-          configTemplate
-        )
-=======
-      // TODO: in general, worker/vm is responsible about downloading the code during resource creation, isn't it?
-      // we take output to substitute test folder in tests
-      code <- codeManager.prepareCode(CodePath(app.storageHash), vmCodePath)
     } yield
       WorkerParams(
         app,
@@ -135,12 +110,10 @@
         nodeConfig.workerDockerConfig,
         nodeConfig.tmDockerConfig,
         configTemplate
->>>>>>> 42199039
       )
 
   /**
    * Runs app worker on a pool
-   * TODO check that the worker is not yet running
    *
    * @param app App description
    */
