--- conflicted
+++ resolved
@@ -14,15 +14,6 @@
   max-port = 20100
 }
 
-<<<<<<< HEAD
-swarm {
-  // the address to the Swarm gateway
-  host = "http://localhost:8500"
-}
-
-stat-server {
-  port: 5678
-=======
 ethereum {
   // ethereum RPC protocol
   protocol = "http"
@@ -34,13 +25,11 @@
   port = 8545
 }
 
-// use the Swarm or run local precompiled code
-use-swarm: false,
 swarm {
   // the address to the Swarm gateway
-  protocol = "http"
-  host = "localhost"
-  port = 8500
-  enabled = false
->>>>>>> b4af6560
+  host = "http://localhost:8500"
+}
+
+stat-server {
+  port: 5678
 }