--- conflicted
+++ resolved
@@ -158,10 +158,6 @@
             override def waitResponseService: WaitResponseService[IO] =
               throw new NotImplementedError("def responseSubscriber")
 
-<<<<<<< HEAD
-            override def storedProcedureExecutor: StoredProcedureExecutor[IO] =
-              throw new NotImplementedError("def storedProcedureExecutor")
-=======
             override def receiptBus: ReceiptBus[IO] = new ReceiptBus[IO] {
               override def sendBlockReceipt(
                 receipt: BlockReceipt
@@ -173,7 +169,9 @@
             }
 
             override def peersControl: PeersControl[IO] = throw new NotImplementedError("def peersControl")
->>>>>>> 8871fa02
+
+            override def storedProcedureExecutor: StoredProcedureExecutor[IO] =
+              throw new NotImplementedError("def storedProcedureExecutor")
           }
 
           (state, ipfs, workerServices)
