--- conflicted
+++ resolved
@@ -288,12 +288,7 @@
 
         val datasetStorage = fluence.createNewContract(keyPair, 2, keyCrypt, valueCrypt).taskValue
         verifyReadAndWrite(datasetStorage)
-<<<<<<< HEAD
         verifyRangeQueries(datasetStorage)
-=======
-        // todo enable when understand why travis failed this test
-        //        verifyRangeQueries(datasetStorage)
->>>>>>> 18712e48
       }
     }
 
