--- conflicted
+++ resolved
@@ -68,18 +68,11 @@
         clusterSize: 4,
         selfUpload: true
     },
-<<<<<<< HEAD
+    // {"Name":"redis6.wasm","Hash":"QmUJuCpLL3mJ3wtCrmcnjJ5j5aWj2EmMZVRqNVYnMYSsYZ","Size":"902447"}
     redis: {
         name: 'Redis (wasm-version 0.1)',
         shortName: 'Redis',
         storageHash: '0x58B359786EDA25922DDF37C5566DCBDC0A1C8258A48E52D6956F3F53A4096846',
-=======
-    // {"Name":"redis6.wasm","Hash":"QmUJuCpLL3mJ3wtCrmcnjJ5j5aWj2EmMZVRqNVYnMYSsYZ","Size":"902447"}
-    "redis": {
-        name: "Redis (wasm-version 0.2)",
-        shortName: "Redis",
-        storageHash: "0x58B359786EDA25922DDF37C5566DCBDC0A1C8258A48E52D6956F3F53A4096846",
->>>>>>> 596150e1
         storageType: StorageType.Ipfs,
         clusterSize: 4,
         requestExamples: ['SET A 10',
