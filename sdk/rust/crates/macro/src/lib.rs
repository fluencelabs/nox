/*
 * Copyright 2018 Fluence Labs Limited
 *
 * Licensed under the Apache License, Version 2.0 (the "License");
 * you may not use this file except in compliance with the License.
 * You may obtain a copy of the License at
 *
 *     http://www.apache.org/licenses/LICENSE-2.0
 *
 * Unless required by applicable law or agreed to in writing, software
 * distributed under the License is distributed on an "AS IS" BASIS,
 * WITHOUT WARRANTIES OR CONDITIONS OF ANY KIND, either express or implied.
 * See the License for the specific language governing permissions and
 * limitations under the License.
 */

//! This module defines invocation_handler attribute procedural macro. It allows simplifiing of
//! principal module invocation handler signature. According to `Fluence Wasm backend convensions`
//! is can look like this:
//!
//! ```
//! #[no_mangle]
//! pub unsafe fn invoke(ptr: *mut u8, len: usize) -> NonNull<u8> {
//!    let user_name = fluence::memory::read_input_from_mem(ptr, len);
//!    let user_name: String = String::from_utf8(user_name).unwrap();
//!
//!    // return a pointer to the result in memory
//!    fluence::memory::write_result_to_mem(format!("Hello from Fluence to {}", user_name).as_bytes())
//!        .expect("Putting result string to the memory was failed.")
//! }
//! ```
//!
//! Instead of this you can write more pretty one using `#[invocation_handler]`:
//!
//! ```
//! use fluence::sdk::*;
//!
//! #[invocation_handler]
//! fn main(name: String) -> String {
//!    format!("Hello from Fluence to {}", name)
//! }
//! ```
//!
//! To use this macro with some function `f` some conditions have to be met:
//! 1. `f` has to have one input argument.
//! 2. `f` has to don't be `unsafe`, `const`, generic or have custom abi linkage or variadic param.
//! 3. The input and output types of `f` have to be in {String, Vec<u8>} set.
//! 4. `f` has to don't have the name `invoke`.
//!
//! For troubleshooting and macros debugging [cargo expand](https://github.com/dtolnay/cargo-expand)
//! can be used.
//!
//! Internally this macros creates a new function `invoke` that converts a raw argument to
//! appropriate format, calls `f` and then converts its result via `memory::write_result_to_mem`
//! from `fluence_sdk_main`. So to use this crate apart from `fluence` `fluence_sdk_main` has
//! to be imported.
//!
//! The macro also has an `init_fn` attribute that can be used for specifying initialization
//! function name. This function will be called only at the first invoke function call. It can be
//! used like this:
//!
//! ```
//! use fluence::sdk::*;
//!
//! fn init() -> bool {
//!     logger::WasmLogger::init_with_level(log::Level::Info).is_ok()
//! }
//!
//! #[invocation_handler(init_fn = init)]
//! fn main(name: String) -> String {
//!     info!("{} has been successfully greeted", name);
//!     format!("Hello from Fluence to {}", name)
//! }
//! ```
//!
//! # Examples
//!
//! Please find more examples in `https://github.com/fluencelabs/fluence/tree/master/vm/examples`.
//!

#![doc(html_root_url = "https://docs.rs/fluence-sdk-macro/0.0.9")]

extern crate proc_macro;
mod macro_attr_parser;
mod macro_input_parser;

use crate::macro_attr_parser::HandlerAttrs;
use crate::macro_input_parser::{InputTypeGenerator, ParsedType, ReturnTypeGenerator};
use proc_macro::TokenStream;
use quote::quote;
use syn::spanned::Spanned;
use syn::{parse::Error, parse_macro_input, ItemFn};

fn invoke_handler_impl(
    attr: proc_macro2::TokenStream,
    fn_item: syn::ItemFn,
) -> syn::Result<proc_macro2::TokenStream> {
    let ItemFn {
        constness,
        unsafety,
        abi,
        ident,
        decl,
        ..
    } = &fn_item;

    if let Err(e) = (|| {
        if decl.inputs.len() > 1 {
            return Err(Error::new(
                decl.paren_token.span,
                "The main module invocation handler has to don't have more then one input param",
            ));
        }
        if let Some(constness) = constness {
            return Err(Error::new(
                constness.span,
                "The main module invocation handler has to don't be const",
            ));
        }
        if let Some(unsafety) = unsafety {
            return Err(Error::new(
                unsafety.span,
                "The main module invocation handler has to don't be unsafe",
            ));
        }
        if let Some(abi) = abi {
            return Err(Error::new(
                abi.extern_token.span,
                "The main module invocation handler has to don't have custom linkage",
            ));
        }
        if !decl.generics.params.is_empty() || decl.generics.where_clause.is_some() {
            return Err(Error::new(
                decl.fn_token.span,
                "The main module invocation handler has to don't have generic params",
            ));
        }
        if let Some(variadic) = decl.variadic {
            return Err(Error::new(
                variadic.spans[0],
                "The main module invocation handler has to don't be variadic",
            ));
        }
        Ok(())
    })() {
        return Err(e);
    }

    let input_type =
        match decl.inputs.len() {
            0 => ParsedType::Empty,
            1 => ParsedType::from_fn_arg(decl.inputs.first().unwrap().into_value())?,
            _ => return Err(Error::new(
                decl.paren_token.span,
                "The main module invocation handler has to don't have more then one input param",
            )),
        };
    let output_type = ParsedType::from_return_type(&decl.output)?;
    if output_type == ParsedType::Empty {
        return Err(Error::new(
            decl.output.span(),
            "The main module invocation handler has to have return type",
        ));
    }

    let prolog = input_type.generate_fn_prolog();
    let prolog = match input_type {
        ParsedType::Empty => quote! {
            #prolog

            let result = #ident();
        },
        _ => quote! {
            #prolog

            let result = #ident(arg);
        },
    };
    let epilog = output_type.generate_fn_epilog();

    let attrs = syn::parse2::<HandlerAttrs>(attr)?;
    let raw_init_fn_name = attrs.init_fn_name();

    let resulted_invoke = match raw_init_fn_name {
        Some(init_fn_name) => {
            let init_fn_name = syn::parse_str::<syn::Ident>(init_fn_name)?;
            quote! {
                #fn_item

<<<<<<< HEAD
            #epilog
        }
    };
=======
                static mut IS_INITED: bool = false;

                #[no_mangle]
                pub unsafe fn invoke(ptr: *mut u8, len: usize) -> std::ptr::NonNull<u8> {
                        if !IS_INITED {
                            #init_fn_name();
                            unsafe { IS_INITED = true; }
                        }

                    #prolog

                    let result = #ident(arg);
>>>>>>> c5cb0208

                    #epilog
                }
            }
        },
        None => quote! {
            #fn_item

            #[no_mangle]
            pub unsafe fn invoke(ptr: *mut u8, len: usize) -> std::ptr::NonNull<u8> {
                #prolog

                let result = #ident(arg);

                #epilog
            }
        },
    };
    Ok(resulted_invoke)
}

#[proc_macro_attribute]
pub fn invocation_handler(attr: TokenStream, input: TokenStream) -> TokenStream {
    let fn_item = parse_macro_input!(input as ItemFn);
    match invoke_handler_impl(attr.into(), fn_item) {
        Ok(v) => v,
        // converts syn:error to proc_macro2::TokenStream
        Err(e) => e.to_compile_error(),
    }
    // converts proc_macro2::TokenStream to proc_macro::TokenStream
    .into()
}<|MERGE_RESOLUTION|>--- conflicted
+++ resolved
@@ -187,11 +187,6 @@
             quote! {
                 #fn_item
 
-<<<<<<< HEAD
-            #epilog
-        }
-    };
-=======
                 static mut IS_INITED: bool = false;
 
                 #[no_mangle]
@@ -203,9 +198,6 @@
 
                     #prolog
 
-                    let result = #ident(arg);
->>>>>>> c5cb0208
-
                     #epilog
                 }
             }
@@ -216,8 +208,6 @@
             #[no_mangle]
             pub unsafe fn invoke(ptr: *mut u8, len: usize) -> std::ptr::NonNull<u8> {
                 #prolog
-
-                let result = #ident(arg);
 
                 #epilog
             }
