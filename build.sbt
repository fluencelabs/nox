import SbtCommons._
import org.scalajs.sbtplugin.ScalaJSPlugin.autoImport._
import sbtcrossproject.CrossPlugin.autoImport.crossProject

name := "fluence"

commons

// Limit all tasks parallelism to 1, to lower memory consumption on CI
// Reason: CircleCI provides 4Gb instances, and with concurrent compilations (Scala + Rust) and tests it runs out of memory limit
// TODO: limits should be more granular. E.g., there's no reason to limit network tasks
Global / concurrentRestrictions := Seq(
  Tags.limitAll(1)
).filter(_ => sys.env.get("CI").contains("true"))

onLoad in Global := (onLoad in Global).value.andThen { state ⇒
  val requiredVersion = "1.8" // Asmble works only on Java 8.
  val currentVersion = sys.props("java.specification.version")
  assert(currentVersion == requiredVersion,
         s"Unsupported $currentVersion JDK version, please use $requiredVersion JDK version instead.")

  state
}

/* Projects */

lazy val `vm` = (project in file("vm"))
  .configs(IntegrationTest)
  .settings(inConfig(IntegrationTest)(Defaults.itSettings): _*)
  .settings(
    commons,
    libraryDependencies ++= Seq(
      asmble,
      cats,
      catsEffect,
      pureConfig,
      cryptoHashsign,
      scalaTest,
      scalaIntegrationTest,
      mockito
    ),
    test in IntegrationTest := (test in IntegrationTest)
      .dependsOn(compile in `vm-counter`)
      .dependsOn(compile in `vm-hello-world`)
      .dependsOn(compile in `vm-llamadb`)
      .value
  )
  .dependsOn(`merkelized-bytebuffer`, `log-jvm`)
  .enablePlugins(AutomateHeaderPlugin)

/**
 * Wasm VM docker runner for easy Wasm app debugging
 */
lazy val `frun` = (project in file("vm/frun"))
  .settings(
    commons,
    libraryDependencies ++= Seq(
      asmble,
      cats,
      catsEffect,
      sttp,
      sttpCirce,
      sttpCatsBackend,
      http4sDsl,
      http4sServer,
    ),
    assemblyMergeStrategy in assembly := SbtCommons.mergeStrategy.value,
    imageNames in docker              := Seq(ImageName(DockerContainers.Frun)),
    dockerfile in docker              := DockerContainers.frun(assembly.value, (resourceDirectory in Compile).value)
  )
  .dependsOn(`vm`, `statemachine`)
  .enablePlugins(AutomateHeaderPlugin, DockerPlugin)

lazy val `frun-rust` = project
  .in(frun.base / "rust")
  .settings(
    imageNames in docker := Seq(ImageName(DockerContainers.FrunRust)),
    dockerfile in docker := DockerContainers.frunRust((assembly in `frun`).value,
                                                      (resourceDirectory in `frun` in Compile).value)
  )
  .dependsOn(`frun`)
  .enablePlugins(DockerPlugin)

lazy val `vm-counter` = (project in file("vm/src/it/resources/test-cases/counter"))
  .settings(
    rustVmTest("counter")
  )

lazy val `vm-hello-world` = (project in file("vm/src/it/resources/test-cases/hello-world"))
  .settings(
    rustVmTest("hello-world")
  )

lazy val `vm-llamadb` = (project in file("vm/src/it/resources/test-cases/llamadb"))
  .settings(
    rustVmTest("llamadb")
  )

lazy val `vm-hello-world-runner` = (project in file("vm/src/it/resources/test-cases/hello-world/runner"))
  .settings(
    commons,
    libraryDependencies ++= Seq(
      asmble,
      cats,
      catsEffect,
      pureConfig
    )
  )
  .dependsOn(`vm`, `vm-hello-world`)
  .enablePlugins(AutomateHeaderPlugin)

lazy val `merkelized-bytebuffer` = (project in file("vm/merkelized-bytebuffer"))
  .settings(
    commons,
    libraryDependencies ++= Seq(
      asmble,
      cryptoHashsign,
      scalaTest
    )
  )

lazy val `statemachine-control` = (project in file("statemachine/control"))
  .settings(
    commons,
    libraryDependencies ++= Seq(
      cats,
      catsEffect,
      circeGeneric,
      circeParser,
      http4sDsl,
      http4sServer,
      http4sCirce,
      scalaTest,
      sttp            % Test,
      sttpCirce       % Test,
      sttpCatsBackend % Test
    )
  )
  .dependsOn(`tendermint-block-history`)
  .enablePlugins(AutomateHeaderPlugin)

lazy val `statemachine` = (project in file("statemachine"))
  .settings(
    commons,
    kindProjector,
    libraryDependencies ++= Seq(
      pureConfig,
      scodecBits,
      "com.github.jtendermint" % "jabci" % "0.26.0",
      scalaTest
    ),
    assemblyJarName in assembly       := "statemachine.jar",
    assemblyMergeStrategy in assembly := SbtCommons.mergeStrategy.value,
    test in assembly                  := {},
    imageNames in docker              := Seq(ImageName(DockerContainers.Worker)),
    dockerfile in docker              := DockerContainers.worker(assembly.value, baseDirectory.value)
  )
  .enablePlugins(AutomateHeaderPlugin, DockerPlugin)
  .dependsOn(`vm`, `statemachine-control`, `statemachine-control` % "test", `tendermint-rpc`, `sttpEitherT`, `tendermint-block`)

lazy val `effects` = crossProject(JVMPlatform, JSPlatform)
  .withoutSuffixFor(JVMPlatform)
  .crossType(FluenceCrossType)
  .in(file("effects"))
  .settings(
    commons,
    fork in Test := false,
    libraryDependencies ++= Seq(
      "org.typelevel" %%% "cats-core"   % catsVersion,
      "org.typelevel" %%% "cats-effect" % catsEffectVersion
    )
  )
  .dependsOn(`log`)
  .enablePlugins(AutomateHeaderPlugin)

lazy val `effects-js` = `effects`.js
lazy val `effects-jvm` = `effects`.jvm

lazy val `sttpEitherT` = (project in file("effects/sttpEitherT"))
  .settings(
    commons,
    kindProjector,
    libraryDependencies ++= Seq(
      cats,
      catsEffect,
      sttp,
      sttpFs2Backend,
      sttpCatsBackend
    )
  )

lazy val `ca-store` = (project in file("effects/ca-store"))
  .settings(
    commons,
    libraryDependencies ++= Seq(
      scodecCore,
      fs2,
      fs2io
    )
  )
  .dependsOn(`effects-jvm`)
  .enablePlugins(AutomateHeaderPlugin)

lazy val `swarm` = (project in file("effects/swarm"))
  .settings(
    commons,
    kindProjector,
    libraryDependencies ++= Seq(
      sttp,
      sttpCirce,
      sttpCatsBackend % Test,
      sttpFs2Backend  % Test,
      circeCore,
      circeGeneric,
      circeGenericExtras,
      pureConfig,
      scodecBits,
      scodecCore,
      web3jCrypto,
      cryptoHashsign,
      scalaTest
    )
  )
  .dependsOn(`ca-store`, `sttpEitherT` % "test->test;compile->compile")
  .enablePlugins(AutomateHeaderPlugin)

lazy val `ipfs` = (project in file("effects/ipfs"))
  .settings(
    commons,
    kindProjector,
    libraryDependencies ++= Seq(
      sttp,
      sttpCirce,
      circeGeneric,
      circeFs2,
      scodecBits,
      scodecCore,
      scalaTest
    )
  )
  .dependsOn(`ca-store`, `sttpEitherT` % "test->test;compile->compile")
  .enablePlugins(AutomateHeaderPlugin)

lazy val `ethclient` = (project in file("effects/ethclient"))
  .settings(
    commons,
    libraryDependencies ++= Seq(
      web3jCore,
      scodecBits,
      fs2,
      fs2rx,
      scalaTest
    ),
  )
  .dependsOn(`effects-jvm`)
  .enablePlugins(AutomateHeaderPlugin)

lazy val `kvstore` =
  crossProject(JVMPlatform, JSPlatform)
    .withoutSuffixFor(JVMPlatform)
    .crossType(FluenceCrossType)
    .in(file("effects/kvstore"))
    .settings(
      commons,
      fork in Test := false,
      libraryDependencies ++= Seq(
        "one.fluence"   %%% "codec-core" % codecVersion,
        "co.fs2"        %%% "fs2-core"   % fs2Version,
        "org.scalatest" %%% "scalatest"  % "3.0.5" % Test
      )
    )
    .jvmSettings(
      libraryDependencies ++= Seq(
        rocksDb
      )
    )
    .dependsOn(`effects`, `log`)
    .enablePlugins(AutomateHeaderPlugin)

lazy val `kvstore-js` = `kvstore`.js
lazy val `kvstore-jvm` = `kvstore`.jvm

lazy val `dockerio` = (project in file("effects/docker"))
  .settings(
    commons
  )
  .dependsOn(`effects-jvm`)
  .enablePlugins(AutomateHeaderPlugin)

lazy val `tendermint-rpc` = (project in file("effects/tendermint-rpc"))
  .settings(
    commons,
    kindProjector,
    libraryDependencies ++= Seq(
      sttp,
      circeGeneric,
      circeParser,
      circeGenericExtras,
      fs2,
      fs2io,
      asyncHttpClient,
      scalaTest,
      http4sDsl       % Test,
      http4sServer    % Test,
      sttp            % Test,
      sttpCirce       % Test,
      sttpCatsBackend % Test
    )
  )
<<<<<<< HEAD
  .dependsOn(`effects`, `sttpEitherT`, `tendermint-block`, `log`)
=======
  .dependsOn(`effects-jvm`, `sttpEitherT`, `tendermint-block` % "test")
>>>>>>> 8a7343af
  .enablePlugins(AutomateHeaderPlugin)

// TODO remove from effects to history
lazy val `tendermint-block` = (project in file("effects/tendermint-block"))
  .settings(
    commons,
    kindProjector,
    libraryDependencies ++= Seq(
      circeGeneric,
      circeParser,
      circeGenericExtras,
      protobuf,
      protobufUtil,
      scodecBits,
      cryptoHashsign,
      scalaTest,
      bouncyCastle
    )
  )
  .dependsOn(`effects-jvm`)
  .enablePlugins(AutomateHeaderPlugin)

// TODO remove from effects to history
lazy val `tendermint-block-history` = (project in file("effects/tendermint-block-history"))
  .settings(
    commons,
    kindProjector,
    libraryDependencies ++= Seq(
      cats,
      catsEffect,
      sttp,
      circeGeneric,
      circeParser,
      circeGenericExtras,
      scodecBits,
      http4sDsl,
      http4sServer,
      http4sCirce,
      scalaTest,
    )
  )
  .dependsOn(`effects-jvm`, `tendermint-block`, `ipfs`)
  .enablePlugins(AutomateHeaderPlugin)

// TODO remove from effects to history
lazy val `receipt-storage` = (project in file("effects/receipt-storage"))
  .settings(
    commons,
    libraryDependencies ++= Seq(
      fs2,
      fs2io,
      cats,
      catsEffect,
      scalaTest,
    )
  )
  .dependsOn(`log-jvm`, `kvstore-jvm`, `tendermint-block-history`)

lazy val `kademlia` = crossProject(JVMPlatform, JSPlatform)
  .withoutSuffixFor(JVMPlatform)
  .crossType(FluenceCrossType)
  .in(file("kademlia"))
  .settings(
    commons,
    kindProjector,
    libraryDependencies ++= Seq(
      "org.typelevel"              %%% "cats-core"                 % catsVersion,
      "org.typelevel"              %%% "cats-effect"               % catsEffectVersion,
      "one.fluence"                %%% "codec-core"                % codecVersion,
      "one.fluence"                %%% "crypto-hashsign"           % cryptoVersion,
      "org.typelevel"              %%% "cats-testkit"              % catsVersion % Test,
      "org.scalatest"              %%% "scalatest"                 % "3.0.5" % Test,
      "com.github.alexarchambault" %%% "scalacheck-shapeless_1.13" % "1.1.8" % Test
    )
  )
  .jsSettings(
    test in Test := {}
  )
  .dependsOn(`kvstore`, `log`)
  .enablePlugins(AutomateHeaderPlugin)

lazy val `kademlia-js` = `kademlia`.js.enablePlugins(ScalaJSBundlerPlugin)
lazy val `kademlia-jvm` = `kademlia`.jvm

lazy val `kademlia-http` = (project in file("kademlia/http"))
  .settings(
    commons,
    kindProjector,
    libraryDependencies ++= Seq(
      sttp,
      circeGeneric,
      circeParser,
      http4sDsl,
      scalaTest
    )
  )
  .dependsOn(`kademlia-jvm`, `kademlia-testkit` % Test)
  .enablePlugins(AutomateHeaderPlugin)

lazy val `kademlia-testkit` = (project in file("kademlia/testkit"))
  .settings(
    commons,
    libraryDependencies ++= Seq(
      scalaTest
    )
<<<<<<< HEAD
  ).dependsOn(kademlia)
=======
  )
  .dependsOn(`kademlia-jvm`)
>>>>>>> 8a7343af
  .enablePlugins(AutomateHeaderPlugin)

lazy val `log` = crossProject(JVMPlatform, JSPlatform)
  .withoutSuffixFor(JVMPlatform)
  .crossType(FluenceCrossType)
  .in(file("log"))
  .settings(
    commons,
    fork in Test := false,
    kindProjector,
    libraryDependencies ++= Seq(
      "org.typelevel" %%% "cats-core"   % catsVersion,
      "org.typelevel" %%% "cats-effect" % catsEffectVersion,
      "org.scalatest" %%% "scalatest"   % "3.0.5" % Test
    )
  )
  .enablePlugins(AutomateHeaderPlugin)

lazy val `log-js` = `log`.js
lazy val `log-jvm` = `log`.jvm

lazy val `node` = project
  .configs(IntegrationTest)
  .settings(inConfig(IntegrationTest)(Defaults.itSettings): _*)
  .settings(
    commons,
    kindProjector,
    libraryDependencies ++= Seq(
      fs2io,
      ficus,
      circeGeneric,
      circeParser,
      http4sDsl,
      http4sServer,
      toml,
      scalaIntegrationTest,
      scalaTest
    ),
    assemblyMergeStrategy in assembly := SbtCommons.mergeStrategy.value,
    testOnly in IntegrationTest := (testOnly in IntegrationTest)
      .dependsOn(docker)
      .dependsOn(docker in `statemachine`)
      .dependsOn(compile in `vm-llamadb`)
      .dependsOn(compile in IntegrationTest) // run compilation before building docker containers
      .evaluated,
    test in IntegrationTest := (test in IntegrationTest)
      .dependsOn(docker)
      .dependsOn(docker in `statemachine`)
      .dependsOn(compile in `vm-llamadb`)
      .dependsOn(compile in IntegrationTest) // run compilation before building docker containers
      .value,
    mainClass in assembly       := Some("fluence.node.MasterNodeApp"),
    assemblyJarName in assembly := "master-node.jar",
    test in assembly            := {},
    imageNames in docker        := Seq(ImageName(DockerContainers.Node)),
    dockerfile in docker        := DockerContainers.node(assembly.value, (resourceDirectory in Compile).value)
  )
  .settings(buildContractBeforeDocker())
  .enablePlugins(AutomateHeaderPlugin, DockerPlugin)
  .dependsOn(
    `ethclient`,
    `swarm`,
    `ipfs`,
    `statemachine-control`,
<<<<<<< HEAD
    `kvstore`,
    `dockerio`,
    `tendermint-rpc`,
    `sttpEitherT`,
    `receipt-storage`,
    `log`,
=======
    `kvstore-jvm`,
    `dockerio`,
    `tendermint-rpc`,
    `sttpEitherT`,
>>>>>>> 8a7343af
    `kademlia-http`,
    `kademlia-testkit` % Test
  )<|MERGE_RESOLUTION|>--- conflicted
+++ resolved
@@ -307,11 +307,7 @@
       sttpCatsBackend % Test
     )
   )
-<<<<<<< HEAD
-  .dependsOn(`effects`, `sttpEitherT`, `tendermint-block`, `log`)
-=======
-  .dependsOn(`effects-jvm`, `sttpEitherT`, `tendermint-block` % "test")
->>>>>>> 8a7343af
+  .dependsOn(`effects-jvm`, `sttpEitherT`, `tendermint-block`, `log`)
   .enablePlugins(AutomateHeaderPlugin)
 
 // TODO remove from effects to history
@@ -417,12 +413,8 @@
     libraryDependencies ++= Seq(
       scalaTest
     )
-<<<<<<< HEAD
-  ).dependsOn(kademlia)
-=======
   )
   .dependsOn(`kademlia-jvm`)
->>>>>>> 8a7343af
   .enablePlugins(AutomateHeaderPlugin)
 
 lazy val `log` = crossProject(JVMPlatform, JSPlatform)
@@ -487,19 +479,12 @@
     `swarm`,
     `ipfs`,
     `statemachine-control`,
-<<<<<<< HEAD
-    `kvstore`,
+    `kvstore-jvm`,
     `dockerio`,
     `tendermint-rpc`,
     `sttpEitherT`,
     `receipt-storage`,
     `log`,
-=======
-    `kvstore-jvm`,
-    `dockerio`,
-    `tendermint-rpc`,
-    `sttpEitherT`,
->>>>>>> 8a7343af
     `kademlia-http`,
     `kademlia-testkit` % Test
   )