--- conflicted
+++ resolved
@@ -284,10 +284,5 @@
       }
     }
   )
-<<<<<<< HEAD
   .enablePlugins(AutomateHeaderPlugin, DockerPlugin)
-  .dependsOn(ethclient)
-=======
-  .enablePlugins(AutomateHeaderPlugin)
-  .dependsOn(ethclient, externalstorage)
->>>>>>> 14706639
+  .dependsOn(ethclient, externalstorage)