--- conflicted
+++ resolved
@@ -133,13 +133,8 @@
     assemblyMergeStrategy in assembly := SbtCommons.mergeStrategy.value,
     test in assembly                  := {},
     parallelExecution in Test         := false,
-<<<<<<< HEAD
     docker                            := { s"make worker TAG=v${version.value}".! },
     docker in Test                    := { assembly.value; "make worker-test".! }
-=======
-    imageNames in docker              := Seq(ImageName(DockerContainers.Worker)),
-    dockerfile in docker              := DockerContainers.worker(assembly.value, baseDirectory.value)
->>>>>>> ba4aa876
   )
   .enablePlugins(AutomateHeaderPlugin)
   .dependsOn(`statemachine-http`, `statemachine-abci`, `statemachine`, `sttp-effect` % Test)
