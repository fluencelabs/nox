--- conflicted
+++ resolved
@@ -51,36 +51,6 @@
   .dependsOn(`log`)
   .enablePlugins(AutomateHeaderPlugin)
 
-lazy val `vm-llamadb` = (project in file("vm/src/it/resources/llamadb"))
-  .settings(
-    commons,
-    downloadLlamadb()
-  )
-
-lazy val `merkelized-bytebuffer` = (project in file("vm/merkelized-bytebuffer"))
-  .settings(
-    commons,
-    libraryDependencies ++= Seq(
-<<<<<<< HEAD
-      cats,
-      catsEffect,
-      sttp,
-      sttpCirce,
-      sttpCatsBackend,
-      http4sDsl,
-      http4sServer
-    ),
-    assemblyMergeStrategy in assembly := SbtCommons.mergeStrategy.value,
-    imageNames in docker              := Seq(ImageName(DockerContainers.Frun)),
-    dockerfile in docker              := DockerContainers.frun(assembly.value, (resourceDirectory in Compile).value)
-=======
-      asmble,
-      cryptoHashsign,
-      scalaTest
-    )
->>>>>>> d28f970d
-  )
-
 lazy val `statemachine` = (project in file("statemachine"))
   .settings(
     commons,
@@ -94,9 +64,6 @@
     `statemachine-api`
   )
 
-<<<<<<< HEAD
-lazy val `statemachine-control` = (project in file("statemachine/control"))
-=======
 lazy val `statemachine-api` = (project in file("statemachine/api"))
   .settings(
     commons,
@@ -123,7 +90,6 @@
   .dependsOn(`statemachine-api`)
 
 lazy val `statemachine-client` = (project in file("statemachine/client"))
->>>>>>> d28f970d
   .settings(
     commons,
     libraryDependencies ++= Seq(
