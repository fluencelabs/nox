--- conflicted
+++ resolved
@@ -347,7 +347,7 @@
       scalacheckShapeless
     )
   )
-  .dependsOn(`kvstore`, `log`)
+  .dependsOn(kvstore, log)
   .enablePlugins(AutomateHeaderPlugin)
 
 lazy val `kademlia-http` = (project in file("kademlia/http"))
@@ -360,7 +360,7 @@
       circeParser,
       http4sDsl
     )
-  ).dependsOn(`kademlia`)
+  ).dependsOn(kademlia)
   .enablePlugins(AutomateHeaderPlugin)
 
 lazy val `kademlia-testkit` = (project in file("kademlia/testkit"))
@@ -369,7 +369,7 @@
     libraryDependencies ++= Seq(
       scalaTest
     )
-  ).dependsOn(`kademlia`)
+  ).dependsOn(kademlia)
   .enablePlugins(AutomateHeaderPlugin)
 
 lazy val `log` = (project in file("log"))
@@ -381,10 +381,6 @@
       scalaTest
     )
   )
-<<<<<<< HEAD
-  .dependsOn(kvstore)
-=======
->>>>>>> 83643948
   .enablePlugins(AutomateHeaderPlugin)
 
 lazy val node = project
