import de.heikoseeberger.sbtheader.License
import com.typesafe.sbt.packager.docker._
import scalariform.formatter.preferences._

val scalariformPrefs = scalariformPreferences := scalariformPreferences.value
  .setPreference(AlignSingleLineCaseStatements, true)
  .setPreference(DoubleIndentConstructorArguments, true)
  .setPreference(PreserveSpaceBeforeArguments, true)
  .setPreference(RewriteArrowSymbols, true)
  .setPreference(DoubleIndentConstructorArguments, true)
  .setPreference(DanglingCloseParenthesis, Preserve)
  .setPreference(SpaceBeforeContextColon, true)
  .setPreference(NewlineAtEndOfFile, true)

name := "fluence"

version := "0.1"

val scalaV = scalaVersion := "2.12.4"

scalacOptions in Compile ++= Seq("-Ypartial-unification", "-Xdisable-assertions")

javaOptions in Test ++= Seq("-ea")

val commons = Seq(
  scalaV,
  scalariformPrefs,
  fork in test := true,
  parallelExecution in Test := false,
  organizationName := "Fluence Labs Limited",
  organizationHomepage := Some(new URL("https://fluence.ai")),
  startYear := Some(2017),
  licenses += ("AGPL-3.0", new URL("http://www.gnu.org/licenses/agpl-3.0.en.html")),
  headerLicense := Some(License.AGPLv3("2017", organizationName.value))
)

commons

enablePlugins(AutomateHeaderPlugin)

val RocksDbV = "5.9.2"
val TypeSafeConfV = "1.3.2"
val FicusV = "1.4.3"
val MockitoV = "2.13.0"
val MonocleV = "1.5.0-cats"

val logback = "ch.qos.logback" % "logback-classic" % "1.2.+"

val cats1 = "org.typelevel" %% "cats-core" % "1.0.0-RC2"
val monix3 = "io.monix" %% "monix" % "3.0.0-M3"
val shapeless = "com.chuusai" %% "shapeless" % "2.3.+"
val monocle = "com.github.julien-truffaut" %% "monocle-core" % MonocleV
val monocleMacro = "com.github.julien-truffaut" %% "monocle-macro" % MonocleV
val scodecBits = "org.scodec" %% "scodec-bits" % "1.1.5"

val rocksDb = "org.rocksdb" % "rocksdbjni" % RocksDbV
val typeSafeConfig = "com.typesafe" % "config" % TypeSafeConfV
val ficus = "com.iheart" %% "ficus" % FicusV

val mockito = "org.mockito" % "mockito-core" % MockitoV % Test
val scalatestKit = "org.scalatest" %% "scalatest" % "3.0.+"
val scalatest = scalatestKit % Test

val protobuf = Seq(
  PB.targets in Compile := Seq(
    scalapb.gen() -> (sourceManaged in Compile).value
  ),
  libraryDependencies ++= Seq(
    "com.trueaccord.scalapb" %% "scalapb-runtime" % com.trueaccord.scalapb.compiler.Version.scalapbVersion % "protobuf"
  )
)

val grpc = protobuf ++ Seq(
  libraryDependencies ++= Seq(
    "io.grpc" % "grpc-netty" % com.trueaccord.scalapb.compiler.Version.grpcJavaVersion,
    "com.trueaccord.scalapb" %% "scalapb-runtime-grpc" % com.trueaccord.scalapb.compiler.Version.scalapbVersion
  )
)
val chill = "com.twitter" %% "chill" % "0.9.2"

lazy val `fluence` = project.in(file("."))
  .settings(commons)
  .aggregate(`node`, `client`) // Should aggregate everything else transitively, and do nothing more
  .enablePlugins(AutomateHeaderPlugin)

lazy val `codec-core` = project.in(file("codec/core"))
  .settings(commons)
  .settings(
    libraryDependencies ++= Seq(
      scodecBits,
      cats1
    )
  )

lazy val `codec-kryo` = project.in(file("codec/kryo"))
  .settings(commons)
  .settings(
    libraryDependencies ++= Seq(
      chill,
      shapeless,
      scalatest
    )
  ).dependsOn(`codec-core`).aggregate(`codec-core`)

lazy val `kademlia-node` = project.in(file("kademlia/node"))
  .settings(commons)
  .settings(
    libraryDependencies ++= Seq(
      cats1,
      logback,
      scalatest,
      monix3 % Test
    )
  ).dependsOn(`kademlia-protocol`)
  .aggregate(`kademlia-protocol`)

lazy val `kademlia-protocol` = project.in(file("kademlia/protocol"))
  .settings(commons)
  .settings(
    libraryDependencies ++= Seq(
      scodecBits,
      cats1
    )
  ).dependsOn(`codec-core`, `crypto`)

lazy val `kademlia-testkit` = project.in(file("kademlia/testkit"))
  .settings(commons)
  .settings(
    libraryDependencies ++= Seq(
      scalatestKit,
      monix3
    )
  ).dependsOn(`kademlia-node`)

lazy val `kademlia-grpc` = project.in(file("kademlia/grpc"))
  .settings(commons)
  .settings(
    grpc
  ).dependsOn(`transport-grpc`, `kademlia-protocol`, `codec-core`, `kademlia-testkit` % Test)

lazy val `transport-grpc` = project.in(file("transport/grpc"))
  .settings(commons)
  .settings(
    grpc,
    libraryDependencies ++= Seq(
      monix3,
      shapeless,
      typeSafeConfig,
      ficus,
      logback,
      "org.bitlet" % "weupnp" % "0.1.+",
      scalatest
    )
  ).dependsOn(`transport-core`, `codec-core`)

lazy val `transport-core` = project.in(file("transport/core"))
  .settings(commons)
  .settings(
    libraryDependencies ++= Seq(
      cats1,
      shapeless
    )
  ).dependsOn(`kademlia-protocol`).aggregate(`kademlia-protocol`)

lazy val `storage` = project.in(file("storage/core"))
  .settings(commons)
  .settings(
    libraryDependencies ++= Seq(
      scalatest,
      monix3 % Test
    )
  ).dependsOn(`codec-core`).aggregate(`codec-core`)

lazy val `storage-rocksdb` = project.in(file("storage/rocksdb"))
  .settings(commons)
  .settings(
    libraryDependencies ++= Seq(
      rocksDb,
      typeSafeConfig,
      ficus,
      monix3,
      scalatest,
      mockito
    )
  ).dependsOn(`storage`).aggregate(`storage`)

lazy val `b-tree-client` = project.in(file("b-tree/client"))
  .settings(commons)
  .settings(
    libraryDependencies ++= Seq(
      monix3,
      logback,
      scalatest
    )
  ).dependsOn(`b-tree-common`, `b-tree-protocol`)
  .aggregate(`b-tree-common`, `b-tree-protocol`)

lazy val `b-tree-common` = project.in(file("b-tree/common"))
  .settings(commons)
  .settings(
    libraryDependencies ++= Seq(
      cats1,
      scalatest
    )
  ).dependsOn(`crypto`)

lazy val `b-tree-protocol` = project.in(file("b-tree/protocol"))
  .settings(commons)
  .dependsOn(`b-tree-common`)
  .aggregate(`b-tree-common`)

lazy val `b-tree-server` = project.in(file("b-tree/server"))
  .settings(commons)
  .settings(
    libraryDependencies ++= Seq(
      typeSafeConfig,
      ficus,
      monix3,
      logback,
      scalatest
    )
  ).dependsOn(`storage-rocksdb`, `codec-kryo`, `b-tree-common`, `b-tree-protocol`, `b-tree-client` % "compile->test")
  .aggregate(`b-tree-common`, `b-tree-protocol`)

lazy val `crypto` = project.in(file("crypto"))
  .settings(commons)
  .settings(
    libraryDependencies ++= Seq(
      cats1,
      scodecBits,
      scalatest
    )
  )

lazy val `dataset-node` = project.in(file("dataset/node"))
  .settings(commons)
  .settings(
    libraryDependencies ++= Seq(
      cats1,
      monix3 % Test,
      scalatest
    )
<<<<<<< HEAD
  ).dependsOn(`storage`, `kademlia-node`, `b-tree-server`, `kademlia-testkit` % Test, `dataset-client`, `b-tree-client`,
              `dataset-client` % "compile->test")
=======
  ).dependsOn(`storage`, `kademlia-node`, `b-tree-server`, `kademlia-testkit` % Test, `dataset-client`, `b-tree-client`)
>>>>>>> c99519d3

lazy val `dataset-protocol` = project.in(file("dataset/protocol"))
  .settings(commons)
  .dependsOn(`kademlia-protocol`, `b-tree-protocol`).aggregate(`kademlia-protocol`)

lazy val `dataset-grpc` = project.in(file("dataset/grpc"))
  .settings(commons)
  .settings(
    grpc,
    libraryDependencies ++= Seq(
      scalatest
    )
  ).dependsOn(`dataset-client`, `codec-core`, `transport-grpc`).aggregate(`dataset-protocol`)

lazy val `dataset-client` = project.in(file("dataset/client"))
  .settings(commons)
  .settings(
    libraryDependencies ++= Seq(
      cats1,
      monix3 % Test,
      scalatest
    )
  ).dependsOn(`dataset-protocol`, `crypto`, `b-tree-client`)

lazy val `node` = project.in(file("node"))
  .settings(commons)
  .settings(
    protobuf,
    libraryDependencies ++= Seq(
      scalatest
    ),
    mainClass := Some("fluence.node.NodeApp"),
    packageName in Docker := "fluencelabs/node",
    dockerCommands ++= Seq(
      Cmd("ENV", "FLUENCE_GIT_HASH", sys.process.Process("git rev-parse HEAD").lineStream_!.head)
    ),
    version in Docker := sys.process.Process("git rev-parse HEAD").lineStream_!.head,
    dockerUpdateLatest := (sys.process.Process("git rev-parse --abbrev-ref HEAD").lineStream_!.head == "master")
  )
  .dependsOn(`transport-grpc`, `kademlia-grpc`, `kademlia-node`, `dataset-node`, `dataset-grpc`, `client`)
  .aggregate(`transport-grpc`, `kademlia-grpc`, `kademlia-node`, `dataset-node`, `dataset-grpc`, `client`)
  .enablePlugins(JavaAppPackaging, DockerPlugin)

// TODO: grpc is only for JVM: transport should be more abstract
lazy val `client` = project.in(file("client"))
  .settings(commons)
  .dependsOn(`dataset-client`, `transport-grpc`, `kademlia-grpc`, `dataset-grpc`)
  .aggregate(`dataset-client`)<|MERGE_RESOLUTION|>--- conflicted
+++ resolved
@@ -240,12 +240,8 @@
       monix3 % Test,
       scalatest
     )
-<<<<<<< HEAD
   ).dependsOn(`storage`, `kademlia-node`, `b-tree-server`, `kademlia-testkit` % Test, `dataset-client`, `b-tree-client`,
               `dataset-client` % "compile->test")
-=======
-  ).dependsOn(`storage`, `kademlia-node`, `b-tree-server`, `kademlia-testkit` % Test, `dataset-client`, `b-tree-client`)
->>>>>>> c99519d3
 
 lazy val `dataset-protocol` = project.in(file("dataset/protocol"))
   .settings(commons)
