--- conflicted
+++ resolved
@@ -706,18 +706,13 @@
 
 lazy val `client-cli-app` = project
   .in(file("client/cli-app"))
-<<<<<<< HEAD
-  .settings(commons)
-  .dependsOn(`client-cli-jvm`, `client-grpc-jvm`, `crypto-keystore-jvm`)
-=======
   .settings(
     commons,
     libraryDependencies ++= Seq(
       "one.fluence" %% "crypto-keystore" % CryptoV
     )
   )
-  .dependsOn(`client-cli-jvm`, `client-grpc`)
->>>>>>> 446263b0
+  .dependsOn(`client-cli-jvm`, `client-grpc-jvm`)
 
 lazy val `node-core` = project
   .in(file("node/core"))
@@ -740,12 +735,8 @@
   .settings(
     commons
   )
-<<<<<<< HEAD
+  .enablePlugins(AutomateHeaderPlugin)
   .dependsOn(`node-core`, `client-grpc-jvm`, `transport-grpc-proxy`)
-=======
-  .enablePlugins(AutomateHeaderPlugin)
-  .dependsOn(`node-core`, `client-grpc`, `transport-grpc-proxy`)
->>>>>>> 446263b0
 
 lazy val `node` = project
     .settings(
