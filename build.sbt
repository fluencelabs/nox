import SbtCommons._

name := "fluence"

commons

onLoad in Global := (onLoad in Global).value.andThen { state ⇒
  val requiredVersion = "1.8" // Asmble works only on Java 8.
  val currentVersion = sys.props("java.specification.version")
  assert(
    currentVersion == requiredVersion,
    s"Unsupported $currentVersion JDK version, please use $requiredVersion JDK version instead."
  )

  state
}

/* Projects */

lazy val `vm` = (project in file("vm"))
  .configs(IntegrationTest)
  .settings(inConfig(IntegrationTest)(Defaults.itSettings): _*)
  .settings(
    commons,
    libraryDependencies ++= Seq(
      asmble,
      cats,
      catsEffect,
      ficus,
      cryptoHashsign,
      scalaTest,
      scalaIntegrationTest,
      mockito
    ),
    test in IntegrationTest := (test in IntegrationTest)
      .dependsOn(compile in `vm-llamadb`)
      .value
  )
  .dependsOn(`merkelized-bytebuffer`, `log`)
  .enablePlugins(AutomateHeaderPlugin)

<<<<<<< HEAD
lazy val `vm-counter` = (project in file("vm/src/it/resources/test-cases/counter"))
=======
/**
 * Wasm VM docker runner for easy Wasm app debugging
 */
lazy val `frun` = (project in file("vm/frun"))
  .settings(
    commons,
    libraryDependencies ++= Seq(
      asmble,
      cats,
      catsEffect,
      sttp,
      sttpCirce,
      sttpCatsBackend,
      http4sDsl,
      http4sServer
    ),
    assemblyMergeStrategy in assembly := SbtCommons.mergeStrategy.value,
    imageNames in docker              := Seq(ImageName(DockerContainers.Frun)),
    dockerfile in docker              := DockerContainers.frun(assembly.value, (resourceDirectory in Compile).value)
  )
  .dependsOn(`vm`, `statemachine`)
  .enablePlugins(AutomateHeaderPlugin, DockerPlugin)

lazy val `frun-rust` = project
  .in(frun.base / "rust")
  .settings(
    imageNames in docker := Seq(ImageName(DockerContainers.FrunRust)),
    dockerfile in docker := DockerContainers
      .frunRust((assembly in `frun`).value, (resourceDirectory in `frun` in Compile).value)
  )
  .dependsOn(`frun`)
  .enablePlugins(DockerPlugin)

lazy val `vm-llamadb` = (project in file("vm/src/it/resources/llamadb"))
>>>>>>> 1b8ff310
  .settings(
    downloadLlamadb()
  )

lazy val `merkelized-bytebuffer` = (project in file("vm/merkelized-bytebuffer"))
  .settings(
    commons,
    libraryDependencies ++= Seq(
      asmble,
      cryptoHashsign,
      scalaTest
    )
  )

lazy val `statemachine` = (project in file("statemachine"))
  .settings(
    commons,
    libraryDependencies ++= Seq(
      scalaTest
    )
  )
  .enablePlugins(AutomateHeaderPlugin)
  .dependsOn(
    `vm`,
    `statemachine-api`
  )

lazy val `statemachine-api` = (project in file("statemachine/api"))
  .settings(
    commons,
    libraryDependencies ++= Seq(
      scodecBits,
      circeGeneric,
      fs2,
      cats,
      shapeless
    )
  )
  .enablePlugins(AutomateHeaderPlugin)
  .dependsOn(`log`, `effects`)

lazy val `statemachine-http` = (project in file("statemachine/http"))
  .settings(
    commons,
    libraryDependencies ++= Seq(
      http4sDsl,
      http4sCirce
    )
  )
  .enablePlugins(AutomateHeaderPlugin)
  .dependsOn(`statemachine-api`)

lazy val `statemachine-client` = (project in file("statemachine/client"))
  .settings(
    commons,
    libraryDependencies ++= Seq(
      sttpCirce,
      scalaTest,
      http4sServer % Test
    )
  )
  .enablePlugins(AutomateHeaderPlugin)
  .dependsOn(
    `statemachine-api`,
    `sttp-effect`,
    `statemachine-http` % Test,
    `statemachine-abci` % Test,
    `statemachine`      % Test
  )

lazy val `statemachine-abci` = (project in file("statemachine/abci"))
  .settings(
    commons,
    libraryDependencies ++= Seq(
      "com.github.jtendermint" % "jabci" % "0.26.0"
    )
  )
  .enablePlugins(AutomateHeaderPlugin)
  .dependsOn(`statemachine-api`)

lazy val `statemachine-docker` = (project in file("statemachine/docker"))
  .settings(
    commons,
    libraryDependencies ++= Seq(
      http4sServer,
      scalaTest
    ),
    assemblyJarName in assembly       := "statemachine.jar",
    assemblyMergeStrategy in assembly := SbtCommons.mergeStrategy.value,
    test in assembly                  := {},
    parallelExecution in Test := false,
    imageNames in docker              := Seq(ImageName(DockerContainers.Worker)),
    dockerfile in docker              := DockerContainers.worker(assembly.value, baseDirectory.value)
  )
  .enablePlugins(AutomateHeaderPlugin, DockerPlugin)
  .dependsOn(`statemachine-http`, `statemachine-abci`, `statemachine`, `sttp-effect` % Test)

lazy val `statemachine-docker-client` = (project in file("statemachine/docker-client"))
  .settings(
    commons
  )
  .enablePlugins(AutomateHeaderPlugin)
  .dependsOn(`statemachine-client`, `dockerio`)

lazy val `effects` = project
  .in(file("effects"))
  .settings(
    commons,
    fork in Test := false,
    libraryDependencies ++= Seq(
      cats,
      catsEffect
    )
  )
  .dependsOn(`log`)
  .enablePlugins(AutomateHeaderPlugin)

lazy val `sttp-effect` = (project in file("effects/sttp"))
  .settings(
    commons,
    libraryDependencies ++= Seq(
      cats,
      catsEffect,
      sttp,
      sttpFs2Backend,
      sttpCatsBackend
    )
  )
  .dependsOn(`effects`)
  .enablePlugins(AutomateHeaderPlugin)

lazy val `ca-store` = (project in file("effects/ca-store"))
  .settings(
    commons,
    libraryDependencies ++= Seq(
      scodecCore,
      fs2,
      fs2io
    )
  )
  .dependsOn(`effects`)
  .enablePlugins(AutomateHeaderPlugin)

lazy val `swarm` = (project in file("effects/swarm"))
  .settings(
    commons,
    libraryDependencies ++= Seq(
      sttp,
      sttpCirce,
      sttpCatsBackend % Test,
      sttpFs2Backend  % Test,
      circeCore,
      circeGeneric,
      circeGenericExtras,
      scodecBits,
      scodecCore,
      web3jCrypto,
      cryptoHashsign,
      scalaTest
    )
  )
  .dependsOn(`ca-store`, `sttp-effect` % "test->test;compile->compile")
  .enablePlugins(AutomateHeaderPlugin)

lazy val `ipfs` = (project in file("effects/ipfs"))
  .settings(
    commons,
    libraryDependencies ++= Seq(
      sttp,
      sttpCirce,
      circeGeneric,
      circeFs2,
      scodecBits,
      scodecCore,
      cryptoHashsign,
      scalaTest
    )
  )
  .dependsOn(`ca-store`, `sttp-effect`)
  .enablePlugins(AutomateHeaderPlugin)

lazy val `ethclient` = (project in file("effects/ethclient"))
  .settings(
    commons,
    libraryDependencies ++= Seq(
      web3jCore,
      scodecBits,
      fs2,
      fs2rx,
      scalaTest
    )
  )
  .dependsOn(`effects`)
  .enablePlugins(AutomateHeaderPlugin)

lazy val `kvstore` = project
  .in(file("effects/kvstore"))
  .settings(
    commons,
    fork in Test := false,
    libraryDependencies ++= Seq(
      codecCore,
      fs2,
      scalaTest,
      rocksDb
    )
  )
  .dependsOn(`effects`, `log`)
  .enablePlugins(AutomateHeaderPlugin)

lazy val `dockerio` = (project in file("effects/docker"))
  .settings(
    commons
  )
  .dependsOn(`effects`)
  .enablePlugins(AutomateHeaderPlugin)

lazy val `tendermint-rpc` = (project in file("effects/tendermint-rpc"))
  .settings(
    commons,
    libraryDependencies ++= Seq(
      sttp,
      circeGeneric,
      circeParser,
      circeGenericExtras,
      fs2,
      fs2io,
      asyncHttpClient,
      scalaTest,
      http4sDsl       % Test,
      http4sServer    % Test,
      sttp            % Test,
      sttpCirce       % Test,
      sttpCatsBackend % Test
    )
  )
  .dependsOn(`effects`, `sttp-effect`, `tendermint-block`, `log`, `tendermint-block-history`)
  .enablePlugins(AutomateHeaderPlugin)

lazy val `tendermint-block` = (project in file("history/tendermint-block"))
  .settings(
    commons,
    libraryDependencies ++= Seq(
      circeGeneric,
      circeParser,
      circeGenericExtras,
      protobuf,
      protobufUtil,
      scodecBits,
      cryptoHashsign,
      scalaTest,
      bouncyCastle
    )
  )
  .dependsOn(`effects`)
  .enablePlugins(AutomateHeaderPlugin)

lazy val `tendermint-block-history` = (project in file("history/tendermint-block-history"))
  .settings(
    commons,
    libraryDependencies ++= Seq(
      cats,
      catsEffect,
      sttp,
      circeGeneric,
      circeParser,
      circeGenericExtras,
      scodecBits,
      http4sDsl,
      http4sServer,
      http4sCirce,
      levelDb,
      scalaTest
    )
  )
  .dependsOn(`effects`, `tendermint-block`, `ipfs`, `kvstore`)
  .enablePlugins(AutomateHeaderPlugin)

lazy val `receipt-storage` = (project in file("history/receipt-storage"))
  .settings(
    commons,
    libraryDependencies ++= Seq(
      fs2,
      fs2io,
      cats,
      catsEffect,
      scalaTest
    )
  )
  .dependsOn(`log`, `kvstore`, `tendermint-block-history`, `kademlia`, `kademlia-dht`)

lazy val `kademlia` = project
  .in(file("kademlia"))
  .settings(
    commons,
    libraryDependencies ++= Seq(
      cats,
      catsEffect,
      codecCore,
      cryptoHashsign,
      catsTestkit,
      scalaTest,
      "com.github.alexarchambault" %% "scalacheck-shapeless_1.13" % "1.1.8" % Test
    )
  )
  .dependsOn(`kvstore`, `log`)
  .enablePlugins(AutomateHeaderPlugin)

lazy val `kademlia-http` = (project in file("kademlia/http"))
  .settings(
    commons,
    libraryDependencies ++= Seq(
      circeGeneric,
      circeParser,
      http4sDsl,
      scalaTest,
      http4sServer % Test
    )
  )
  .dependsOn(`kademlia`, `kademlia-dht`, `sttp-effect`)
  .enablePlugins(AutomateHeaderPlugin)

lazy val `kademlia-dht` = (project in file("kademlia/dht"))
  .settings(
    commons
  )
  .dependsOn(`kademlia`)
  .enablePlugins(AutomateHeaderPlugin)

lazy val `kademlia-testkit` = (project in file("kademlia/testkit"))
  .settings(
    commons,
    libraryDependencies ++= Seq(
      scalaTest
    )
  )
  .dependsOn(`kademlia`)
  .enablePlugins(AutomateHeaderPlugin)

lazy val `log` = project
  .in(file("log"))
  .settings(
    commons,
    fork in Test := false,
    libraryDependencies ++= Seq(
      cats,
      catsEffect,
      scalaTest
    )
  )
  .enablePlugins(AutomateHeaderPlugin)

lazy val `node` = project
  .configs(IntegrationTest)
  .settings(inConfig(IntegrationTest)(Defaults.itSettings): _*)
  .settings(
    commons,
    libraryDependencies ++= Seq(
      fs2io,
      ficus,
      circeGeneric,
      circeParser,
      http4sDsl,
      http4sServer,
      toml,
      scalaIntegrationTest,
      scalaTest
    ),
    assemblyMergeStrategy in assembly := SbtCommons.mergeStrategy.value,
    testOnly in IntegrationTest := (testOnly in IntegrationTest)
      .dependsOn(docker)
      .dependsOn(docker in `statemachine-docker`)
      .dependsOn(compile in `vm-llamadb`)
      .dependsOn(compile in IntegrationTest) // run compilation before building docker containers
      .evaluated,
    test in IntegrationTest := (test in IntegrationTest)
      .dependsOn(docker)
      .dependsOn(docker in `statemachine-docker`)
      .dependsOn(compile in `vm-llamadb`)
      .dependsOn(compile in IntegrationTest) // run compilation before building docker containers
      .value,
    // add classes from Test to dependencyClasspath of IntegrationTest, so it is possible to share Eventually trait
    dependencyClasspath in IntegrationTest := (dependencyClasspath in IntegrationTest).value ++ (exportedProducts in Test).value,
    mainClass in assembly                  := Some("fluence.node.MasterNodeApp"),
    assemblyJarName in assembly            := "master-node.jar",
    test in assembly                       := {},
    imageNames in docker                   := Seq(ImageName(DockerContainers.Node)),
    dockerfile in docker                   := DockerContainers.node(assembly.value, (resourceDirectory in Compile).value)
  )
  .settings(buildContractBeforeDocker())
  .enablePlugins(AutomateHeaderPlugin, DockerPlugin)
  .dependsOn(
    `ethclient`,
    `swarm`,
    `ipfs`,
    `statemachine-docker-client`,
    `kvstore`,
    `dockerio`,
    `tendermint-rpc`,
    `tendermint-rpc`           % "test->test",
    `tendermint-rpc`           % "it->test",
    `tendermint-block`         % "test->test",
    `tendermint-block-history` % "test->test",
    `sttp-effect`,
    `receipt-storage`,
    `log`,
    `kademlia-http`,
    `kademlia-testkit` % Test
  )

lazy val `node-testkit` = (project in file("node/testkit"))
  .settings(
    commons,
    libraryDependencies ++= Seq(
      scalaTest
    )
  )
  .dependsOn(
    `node` % "test->test",
    `statemachine` % "test->test",
    `tendermint-rpc` % "test->test"
  )
  .enablePlugins(AutomateHeaderPlugin)<|MERGE_RESOLUTION|>--- conflicted
+++ resolved
@@ -39,44 +39,7 @@
   .dependsOn(`merkelized-bytebuffer`, `log`)
   .enablePlugins(AutomateHeaderPlugin)
 
-<<<<<<< HEAD
-lazy val `vm-counter` = (project in file("vm/src/it/resources/test-cases/counter"))
-=======
-/**
- * Wasm VM docker runner for easy Wasm app debugging
- */
-lazy val `frun` = (project in file("vm/frun"))
-  .settings(
-    commons,
-    libraryDependencies ++= Seq(
-      asmble,
-      cats,
-      catsEffect,
-      sttp,
-      sttpCirce,
-      sttpCatsBackend,
-      http4sDsl,
-      http4sServer
-    ),
-    assemblyMergeStrategy in assembly := SbtCommons.mergeStrategy.value,
-    imageNames in docker              := Seq(ImageName(DockerContainers.Frun)),
-    dockerfile in docker              := DockerContainers.frun(assembly.value, (resourceDirectory in Compile).value)
-  )
-  .dependsOn(`vm`, `statemachine`)
-  .enablePlugins(AutomateHeaderPlugin, DockerPlugin)
-
-lazy val `frun-rust` = project
-  .in(frun.base / "rust")
-  .settings(
-    imageNames in docker := Seq(ImageName(DockerContainers.FrunRust)),
-    dockerfile in docker := DockerContainers
-      .frunRust((assembly in `frun`).value, (resourceDirectory in `frun` in Compile).value)
-  )
-  .dependsOn(`frun`)
-  .enablePlugins(DockerPlugin)
-
 lazy val `vm-llamadb` = (project in file("vm/src/it/resources/llamadb"))
->>>>>>> 1b8ff310
   .settings(
     downloadLlamadb()
   )
