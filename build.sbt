import SbtCommons._
import org.scalajs.sbtplugin.ScalaJSPlugin.autoImport._
import sbtcrossproject.crossProject

name := "fluence"

scalacOptions in Compile ++= Seq("-Ypartial-unification", "-Xdisable-assertions")

javaOptions in Test ++= Seq("-ea")

commons

enablePlugins(AutomateHeaderPlugin)

lazy val `kademlia-protocol` = crossProject(JVMPlatform, JSPlatform)
  .withoutSuffixFor(JVMPlatform)
  .crossType(FluenceCrossType)
  .in(file("kademlia/protocol"))
  .settings(
    commons,
    libraryDependencies ++= Seq(
      "org.typelevel" %%% "cats-core"   % Cats1V,
      "org.typelevel" %%% "cats-effect" % CatsEffectV,
<<<<<<< HEAD
      "one.fluence"   %%% "codec-circe" % CodecV,
      "one.fluence"   %%% "codec-bits"  % CodecV,
=======
      "one.fluence" %%% "codec-circe" % CodecV,
      "one.fluence" %%% "codec-bits" % CodecV,
>>>>>>> 2be612b2
      "org.scalatest" %%% "scalatest"   % ScalatestV % Test
    )
  )
  .jsSettings(
    fork in Test      := false,
    scalaJSModuleKind := ModuleKind.CommonJSModule
  )
  .dependsOn(`crypto`)
  .enablePlugins(AutomateHeaderPlugin)

lazy val `kademlia-protocol-js` = `kademlia-protocol`.js
  .enablePlugins(ScalaJSBundlerPlugin)

lazy val `kademlia-protocol-jvm` = `kademlia-protocol`.jvm

lazy val `kademlia-core` = crossProject(JVMPlatform, JSPlatform)
  .withoutSuffixFor(JVMPlatform)
  .crossType(FluenceCrossType)
  .in(file("kademlia/core"))
  .settings(
    commons,
    libraryDependencies ++= Seq(
      "biz.enef"      %%% "slogging"  % SloggingV,
      "io.monix"      %%% "monix"     % MonixV % Test,
      "org.scalatest" %%% "scalatest" % ScalatestV % Test
    )
  )
  .jsSettings(
    libraryDependencies ++= Seq(
      "org.scala-js" %%% "scalajs-java-time" % jsJavaTimeV
    ),
    fork in Test      := false,
    scalaJSModuleKind := ModuleKind.CommonJSModule
  )
  .enablePlugins(AutomateHeaderPlugin)
  .dependsOn(`kademlia-protocol`)

lazy val `kademlia-core-js` = `kademlia-core`.js
lazy val `kademlia-core-jvm` = `kademlia-core`.jvm

lazy val `kademlia-testkit` = crossProject(JVMPlatform, JSPlatform)
  .withoutSuffixFor(JVMPlatform)
  .crossType(FluenceCrossType)
  .in(file("kademlia/testkit"))
  .settings(
    commons,
    libraryDependencies ++= Seq(
      "io.monix"      %%% "monix"     % MonixV,
      "org.scalatest" %%% "scalatest" % ScalatestV % Test
    )
  )
  .jsSettings(
    fork in Test      := false,
    scalaJSModuleKind := ModuleKind.CommonJSModule
  )
  .enablePlugins(AutomateHeaderPlugin)
  .dependsOn(`kademlia-core`)

lazy val `kademlia-testkit-js` = `kademlia-testkit`.js
lazy val `kademlia-testkit-jvm` = `kademlia-testkit`.jvm

lazy val protobufJSGenerator = TaskKey[Int]("generate protobuf for js")

lazy val protobufJSGeneratorSettings = protobufJSGenerator := {

  val baseDir = baseDirectory.value
  val targetDir = target.value

  val targetPath = targetDir.absolutePath

  val generatedDir = new File(targetPath + "/scala-2.12/scalajs-bundler/main/generated/")
  generatedDir.mkdirs()
  val generatedDirStr = generatedDir.absolutePath

  val path = baseDir.getParentFile.absolutePath

  val protoPathOption = s"-I$path/src/main/protobuf/"
  val protoOption = s"$path/src/main/protobuf/grpc.proto"
  val pluginOption =
    s"--plugin=protoc-gen-ts=$targetPath/scala-2.12/scalajs-bundler/main/node_modules/.bin/protoc-gen-ts"

  val pbOptions = Array(
    pluginOption,
    s"--js_out=import_style=commonjs,binary:$generatedDirStr",
    s"--ts_out=service=true:$generatedDirStr",
    protoPathOption,
    protoOption
  )

  com.github.os72.protocjar.Protoc.runProtoc(pbOptions)
}

lazy val `kademlia-grpc` = crossProject(JVMPlatform, JSPlatform)
  .withoutSuffixFor(JVMPlatform)
  .crossType(FluenceCrossType)
  .in(file("kademlia/grpc"))
  .settings(
    commons,
    libraryDependencies ++= Seq(
      "one.fluence" %%% "codec-core" % CodecV
    ),
    PB.protoSources in Compile := Seq(file("kademlia/grpc/src/main/protobuf"))
  )
  .jvmSettings(
    grpc
  )
  .jsSettings(
    npmDependencies in Compile ++= Seq(
      npmProtobuf,
      npmTypesProtobuf,
      npmGrpcWebClient,
      npmTsProtocGen
    ),
    libraryDependencies ++= Seq(
      "org.scala-js" %%% "scalajs-java-time" % jsJavaTimeV
    ),
    workbenchStartMode := WorkbenchStartModes.Manual,
    scalaJSModuleKind  := ModuleKind.CommonJSModule,
    //all JavaScript dependencies will be concatenated to a single file *-jsdeps.js
    skip in packageJSDependencies   := false,
    fork in Test                    := false,
    scalaJSUseMainModuleInitializer := true,
    protobufJSGeneratorSettings,
    fastOptJS in Compile := fastOptJS.in(Compile).dependsOn(protobufJSGenerator).value,
    fastOptJS in Test    := fastOptJS.in(Compile).dependsOn(protobufJSGenerator).value
  )
  .enablePlugins(AutomateHeaderPlugin)
  .dependsOn(`transport-grpc`, `kademlia-protocol`, `kademlia-testkit` % Test)

lazy val `kademlia-grpc-js` = `kademlia-grpc`.js
  .enablePlugins(ScalaJSBundlerPlugin)
  .enablePlugins(WorkbenchPlugin)
lazy val `kademlia-grpc-jvm` = `kademlia-grpc`.jvm

lazy val `kademlia-monix` =
  crossProject(JVMPlatform, JSPlatform)
    .withoutSuffixFor(JVMPlatform)
    .crossType(FluenceCrossType)
    .in(file("kademlia/monix"))
    .settings(
      commons,
      libraryDependencies ++= Seq(
        "io.monix"      %%% "monix"     % MonixV,
        "org.scalatest" %%% "scalatest" % ScalatestV % Test
      )
    )
    .jsSettings(
      fork in Test      := false,
      scalaJSModuleKind := ModuleKind.CommonJSModule
    )
    .enablePlugins(AutomateHeaderPlugin)
    .dependsOn(`kademlia-core`)

lazy val `kademlia-monix-js` = `kademlia-monix`.js
lazy val `kademlia-monix-jvm` = `kademlia-monix`.jvm

// Default Kademlia bundle and integration tests
lazy val `kademlia` = crossProject(JVMPlatform, JSPlatform)
  .withoutSuffixFor(JVMPlatform)
  .crossType(FluenceCrossType)
  .settings(
    commons,
    libraryDependencies ++= Seq(
      "org.scalatest" %%% "scalatest" % ScalatestV % Test
    )
  )
  .jsSettings(
    fork in Test      := false,
    scalaJSModuleKind := ModuleKind.CommonJSModule
  )
  .enablePlugins(AutomateHeaderPlugin)
  .dependsOn(`kademlia-monix`, `kademlia-grpc`, `kademlia-testkit` % Test)

lazy val `kademlia-js` = `kademlia`.js
lazy val `kademlia-jvm` = `kademlia`.jvm

lazy val `transport-grpc` = crossProject(JVMPlatform, JSPlatform)
  .withoutSuffixFor(JVMPlatform)
  .crossType(FluenceCrossType)
  .in(file("transport/grpc"))
  .settings(
    commons,
    libraryDependencies ++= Seq(
      "com.chuusai"   %%% "shapeless"      % ShapelessV,
      "biz.enef"      %%% "slogging"       % SloggingV,
      "one.fluence"   %%% "codec-protobuf" % CodecV,
      "org.scalatest" %%% "scalatest"      % ScalatestV % Test
    )
  )
  .jvmSettings(
    grpc,
    libraryDependencies ++= Seq(
      typeSafeConfig,
      ficus
    )
  )
  .jsSettings(
    fork in Test      := false,
    scalaJSModuleKind := ModuleKind.CommonJSModule
  )
  .enablePlugins(AutomateHeaderPlugin)
  .dependsOn(`transport-core`, `kademlia-protocol`)

lazy val `transport-grpc-js` = `transport-grpc`.js
lazy val `transport-grpc-jvm` = `transport-grpc`.jvm

lazy val `transport-grpc-proxy` = project
  .in(file("transport/grpc-proxy"))
  .settings(
    commons,
    grpc,
    libraryDependencies ++= Seq(
      http4sDsl,
      http4sBlazeServer,
      slogging,
      fluenceCodec,
      scalatest
    ),
    PB.protoSources in Compile += file(baseDirectory.value.absolutePath + "/src/test/protobuf/")
  ).dependsOn(`transport-core-jvm`)

lazy val `transport-core` = crossProject(JVMPlatform, JSPlatform)
  .withoutSuffixFor(JVMPlatform)
  .crossType(FluenceCrossType)
  .in(file("transport/core"))
  .settings(
    commons,
    libraryDependencies ++= Seq(
      "org.typelevel" %%% "cats-core"   % Cats1V,
      "com.chuusai"   %%% "shapeless"   % ShapelessV,
      "biz.enef"      %%% "slogging"    % SloggingV,
      "org.typelevel" %%% "cats-effect" % CatsEffectV
    )
  )
  .jvmSettings(
    libraryDependencies ++= Seq(
      "org.bitlet" % "weupnp" % "0.1.+"
    )
  )
  .jsSettings(
    fork in Test      := false,
    scalaJSModuleKind := ModuleKind.CommonJSModule
  )
  .enablePlugins(AutomateHeaderPlugin)

lazy val `transport-core-js` = `transport-core`.js
lazy val `transport-core-jvm` = `transport-core`.jvm

lazy val `storage-core` = crossProject(JVMPlatform, JSPlatform)
  .withoutSuffixFor(JVMPlatform)
  .crossType(FluenceCrossType)
  .in(file("storage/core"))
  .settings(
    commons,
    libraryDependencies ++= Seq(
      "one.fluence"   %%% "codec-core" % CodecV,
      "org.scalatest" %%% "scalatest"  % ScalatestV % Test,
      "io.monix"      %%% "monix"      % MonixV % Test
    )
  )
  .jsSettings(
    fork in Test      := false,
    scalaJSModuleKind := ModuleKind.CommonJSModule
  )
  .enablePlugins(AutomateHeaderPlugin)

lazy val `storage-core-jvm` = `storage-core`.jvm
lazy val `storage-core-js` = `storage-core`.js

lazy val `storage-rocksdb` = project
  .in(file("storage/rocksdb"))
  .dependsOn(`storage-core-jvm`)

// core entities for all b-tree modules
lazy val `b-tree-core` = crossProject(JVMPlatform, JSPlatform)
  .withoutSuffixFor(JVMPlatform)
  .crossType(FluenceCrossType)
  .in(file("b-tree/core"))
  .settings(
    commons,
    libraryDependencies ++= Seq(
      "one.fluence"   %%% "codec-core"  % CodecV,
      "org.scodec"    %%% "scodec-bits" % ScodecBitsV,
      "org.typelevel" %%% "cats-core"   % Cats1V,
      "org.scalatest" %%% "scalatest"   % ScalatestV % Test
    )
  )
  .jsSettings(
    fork in Test := false
  )
  .enablePlugins(AutomateHeaderPlugin)

lazy val `b-tree-core-js` = `b-tree-core`.js
lazy val `b-tree-core-jvm` = `b-tree-core`.jvm

lazy val `b-tree-protocol` = crossProject(JVMPlatform, JSPlatform)
  .withoutSuffixFor(JVMPlatform)
  .crossType(FluenceCrossType)
  .in(file("b-tree/protocol"))
  .settings(
    commons
  )
  .jsSettings(
    fork in Test := false
  )
  .enablePlugins(AutomateHeaderPlugin)
  .dependsOn(`b-tree-core`)

lazy val `b-tree-protocol-js` = `b-tree-protocol`.js
lazy val `b-tree-protocol-jvm` = `b-tree-protocol`.jvm

// common logic for client and server
lazy val `b-tree-common` = crossProject(JVMPlatform, JSPlatform)
  .withoutSuffixFor(JVMPlatform)
  .crossType(FluenceCrossType)
  .in(file("b-tree/common"))
  .settings(
    commons,
    libraryDependencies ++= Seq(
      "org.scalatest" %%% "scalatest" % ScalatestV % Test
    )
  )
  .jsSettings(
    fork in Test := false
  )
  .enablePlugins(AutomateHeaderPlugin)
  .dependsOn(`b-tree-core`, `crypto`)

lazy val `b-tree-common-js` = `b-tree-common`.js
lazy val `b-tree-common-jvm` = `b-tree-common`.jvm

lazy val `b-tree-client` = crossProject(JVMPlatform, JSPlatform)
  .withoutSuffixFor(JVMPlatform)
  .crossType(FluenceCrossType)
  .in(file("b-tree/client"))
  .settings(
    commons,
    libraryDependencies ++= Seq(
      "io.monix"      %%% "monix"     % MonixV,
      "biz.enef"      %%% "slogging"  % SloggingV,
      "org.scalatest" %%% "scalatest" % ScalatestV % Test
    )
  )
  .jsSettings(
    fork in Test      := false,
    scalaJSModuleKind := ModuleKind.CommonJSModule
  )
  .enablePlugins(AutomateHeaderPlugin)
  .dependsOn(`b-tree-common`, `b-tree-protocol`)

lazy val `b-tree-client-js` = `b-tree-client`.js
lazy val `b-tree-client-jvm` = `b-tree-client`.jvm

lazy val `b-tree-server` = project
  .in(file("b-tree/server"))
  .settings(
    commons,
    libraryDependencies ++= Seq(
      "one.fluence" %% "codec-kryo" % CodecV
    )
  )
  .dependsOn(
    `storage-rocksdb`,
    `b-tree-common-jvm`,
    `b-tree-protocol-jvm`,
    `b-tree-client-jvm` % "compile->test"
  )

lazy val `crypto` = crossProject(JVMPlatform, JSPlatform)
  .withoutSuffixFor(JVMPlatform)
  .crossType(FluenceCrossType)
  .settings(
    commons,
    libraryDependencies ++= Seq(
<<<<<<< HEAD
      "one.fluence"   %%% "codec-bits"  % CodecV,
      "one.fluence"   %%% "codec-circe" % CodecV,
      "org.typelevel" %%% "cats-core"   % Cats1V,
      "biz.enef"      %%% "slogging"    % SloggingV,
      "org.scalatest" %%% "scalatest"   % ScalatestV % Test
=======
      "one.fluence" %%% "codec-bits" % CodecV,
      "one.fluence" %%% "codec-circe" % CodecV,
      "org.typelevel" %%% "cats-core" % Cats1V,
      "biz.enef"      %%% "slogging"  % SloggingV,
      "org.scalatest" %%% "scalatest" % ScalatestV % Test
>>>>>>> 2be612b2
    )
  )
  .jvmSettings(
    libraryDependencies ++= Seq(
      //JVM-specific provider for cryptography
      bouncyCastle
    )
  )
  .jsSettings(
    npmDependencies in Compile ++= Seq(
      "elliptic" -> "6.4.0",
      "crypto-js" -> "3.1.9-1"
    ),
    scalaJSModuleKind := ModuleKind.CommonJSModule,
    //all JavaScript dependencies will be concatenated to a single file *-jsdeps.js
    skip in packageJSDependencies := false,
    fork in Test                  := false
  )
  .enablePlugins(AutomateHeaderPlugin)

lazy val `crypto-jvm` = `crypto`.jvm

lazy val `crypto-js` = `crypto`.js
  .enablePlugins(ScalaJSBundlerPlugin)

lazy val `dataset-node` = project
  .in(file("dataset/node"))
  .dependsOn(`storage-core-jvm`, `kademlia-core-jvm`, `b-tree-server`, `dataset-client-jvm`, `b-tree-client-jvm`)

lazy val `dataset-protocol` = crossProject(JVMPlatform, JSPlatform)
  .withoutSuffixFor(JVMPlatform)
  .crossType(FluenceCrossType)
  .in(file("dataset/protocol"))
  .settings(commons)
  .jsSettings(
    fork in Test := false
  )
  .enablePlugins(AutomateHeaderPlugin)
  .dependsOn(`kademlia-protocol`, `b-tree-protocol`)

lazy val `dataset-protocol-jvm` = `dataset-protocol`.jvm
lazy val `dataset-protocol-js` = `dataset-protocol`.js

lazy val `dataset-protobuf` = crossProject(JVMPlatform, JSPlatform)
  .withoutSuffixFor(JVMPlatform)
  .crossType(FluenceCrossType)
  .in(file("dataset/protobuf"))
  .settings(
    commons,
    protobuf,
    PB.protoSources in Compile := Seq(file("dataset/protobuf/src/main/protobuf"))
  )
  .jsSettings(
    fork in Test := false
  )
  .enablePlugins(AutomateHeaderPlugin)

lazy val `dataset-protobuf-jvm` = `dataset-protobuf`.jvm
lazy val `dataset-protobuf-js` = `dataset-protobuf`.js

lazy val `dataset-grpc` = crossProject(JVMPlatform, JSPlatform)
  .withoutSuffixFor(JVMPlatform)
  .crossType(FluenceCrossType)
  .in(file("dataset/grpc"))
  .settings(
    commons
  )
  .jvmSettings(
    grpc,
    PB.protoSources in Compile := Seq(file("dataset/grpc/jvm/src/main/protobuf"))
  )
  .jsSettings(
    fork in Test := false
  )
  .enablePlugins(AutomateHeaderPlugin)
  .dependsOn(`dataset-protobuf`, `dataset-client`, `transport-grpc`)

lazy val `dataset-grpc-jvm` = `dataset-grpc`.jvm
lazy val `dataset-grpc-js` = `dataset-grpc`.js

lazy val `dataset-client` = crossProject(JVMPlatform, JSPlatform)
  .withoutSuffixFor(JVMPlatform)
  .crossType(FluenceCrossType)
  .in(file("dataset/client"))
  .settings(
    commons,
    libraryDependencies ++= Seq(
      "org.typelevel" %%% "cats-core" % Cats1V
    )
  )
  .jsSettings(
    fork in Test := false
  )
  .enablePlugins(AutomateHeaderPlugin)
  .dependsOn(`dataset-protocol`, `crypto`, `b-tree-client`, `kademlia-core`)

lazy val `dataset-client-js` = `dataset-client`.js
lazy val `dataset-client-jvm` = `dataset-client`.jvm

lazy val `contract-protocol` = crossProject(JVMPlatform, JSPlatform)
  .withoutSuffixFor(JVMPlatform)
  .crossType(FluenceCrossType)
  .in(file("contract/protocol"))
  .settings(commons)
  .jsSettings(
    fork in Test := false
  )
  .enablePlugins(AutomateHeaderPlugin)
  .dependsOn(`kademlia-protocol`)

lazy val `contract-protocol-js` = `contract-protocol`.js
lazy val `contract-protocol-jvm` = `contract-protocol`.jvm

lazy val `contract-core` = crossProject(JVMPlatform, JSPlatform)
  .withoutSuffixFor(JVMPlatform)
  .crossType(FluenceCrossType)
  .in(file("contract/core"))
  .settings(
    commons,
    libraryDependencies ++= Seq(
      scalatest
    )
  )
  .jsSettings(
    fork in Test      := false,
    scalaJSModuleKind := ModuleKind.CommonJSModule
  )
  .enablePlugins(AutomateHeaderPlugin)
  .dependsOn(`contract-protocol`, `crypto`)

lazy val `contract-core-js` = `contract-core`.js
lazy val `contract-core-jvm` = `contract-core`.jvm

lazy val `contract-client` = crossProject(JVMPlatform, JSPlatform)
  .withoutSuffixFor(JVMPlatform)
  .crossType(FluenceCrossType)
  .in(file("contract/client"))
  .settings(commons)
  .jsSettings(
    fork in Test := false
  )
  .enablePlugins(AutomateHeaderPlugin)
  .dependsOn(`contract-core`, `kademlia-core`)

lazy val `contract-client-js` = `contract-client`.js
lazy val `contract-client-jvm` = `contract-client`.jvm

lazy val `contract-node` = project
  .in(file("contract/node"))
  .settings(
    commons,
    libraryDependencies ++= Seq(
      monix3 % Test,
      scalatest
    )
  )
  .enablePlugins(AutomateHeaderPlugin)
  .dependsOn(`contract-core-jvm`, `storage-core-jvm`, `contract-client-jvm` % Test, `kademlia-testkit-jvm` % Test)

lazy val `contract-grpc` = project
  .in(file("contract/grpc"))
  .settings(
    commons,
    grpc,
    libraryDependencies ++= Seq(
      scalatest
    )
  )
  .enablePlugins(AutomateHeaderPlugin)
  .dependsOn(`contract-core-jvm`, `transport-grpc-jvm`, `kademlia-grpc-jvm`)

lazy val `client-core` = crossProject(JVMPlatform, JSPlatform)
  .withoutSuffixFor(JVMPlatform)
  .crossType(FluenceCrossType)
  .in(file("client/core"))
  .settings(commons)
  .jvmSettings(
    libraryDependencies ++= Seq(
      typeSafeConfig,
      ficus
    )
  )
  .jsSettings(
    fork in Test := false
  )
  .enablePlugins(AutomateHeaderPlugin)
  .dependsOn(`kademlia-monix`, `contract-client`, `dataset-client`, `transport-core`)

lazy val `client-core-js` = `client-core`.js
lazy val `client-core-jvm` = `client-core`.jvm

lazy val `client-grpc` = project
  .in(file("client/grpc"))
  .settings(commons)
  .enablePlugins(AutomateHeaderPlugin)
  .dependsOn(`client-core-jvm`, `transport-grpc-jvm`, `kademlia-grpc-jvm`, `dataset-grpc-jvm`, `contract-grpc`)

lazy val `client-cli` = crossProject(JVMPlatform, JSPlatform)
  .withoutSuffixFor(JVMPlatform)
  .crossType(FluenceCrossType)
  .in(file("client/cli"))
  .settings(
    commons,
    libraryDependencies ++= Seq(
      "com.lihaoyi"   %%% "fastparse" % FastparseV,
      "org.typelevel" %%% "cats-free" % Cats1V,
      "org.scalatest" %%% "scalatest" % ScalatestV % Test
    )
  )
  .jvmSettings(
    libraryDependencies ++= Seq(
      jline,
      scopt
    )
  )
  .jsSettings(
    fork in Test := false
  )
  .enablePlugins(AutomateHeaderPlugin)
  .dependsOn(`client-core`)

lazy val `client-cli-js` = `client-cli`.js
lazy val `client-cli-jvm` = `client-cli`.jvm

lazy val `client-cli-app` = project
  .in(file("client/cli-app"))
  .settings(commons)
  .dependsOn(`client-cli-jvm`, `client-grpc`)

lazy val `node-core` = project
  .in(file("node/core"))
  .settings(
    commons,
    protobuf,
    libraryDependencies ++= Seq(
      "one.fluence" %% "codec-protobuf" % CodecV,
      scalatest
    )
  )
  .enablePlugins(AutomateHeaderPlugin)
  .dependsOn(`dataset-node`, `contract-node`, `client-core-jvm`)

lazy val `node-grpc` = project
  .in(file("node/grpc"))
  .settings(
    commons
  )
  .dependsOn(`node-core`, `client-grpc`)

lazy val `node` = project
  .dependsOn(`node-grpc`)<|MERGE_RESOLUTION|>--- conflicted
+++ resolved
@@ -21,13 +21,8 @@
     libraryDependencies ++= Seq(
       "org.typelevel" %%% "cats-core"   % Cats1V,
       "org.typelevel" %%% "cats-effect" % CatsEffectV,
-<<<<<<< HEAD
       "one.fluence"   %%% "codec-circe" % CodecV,
       "one.fluence"   %%% "codec-bits"  % CodecV,
-=======
-      "one.fluence" %%% "codec-circe" % CodecV,
-      "one.fluence" %%% "codec-bits" % CodecV,
->>>>>>> 2be612b2
       "org.scalatest" %%% "scalatest"   % ScalatestV % Test
     )
   )
@@ -402,19 +397,11 @@
   .settings(
     commons,
     libraryDependencies ++= Seq(
-<<<<<<< HEAD
-      "one.fluence"   %%% "codec-bits"  % CodecV,
-      "one.fluence"   %%% "codec-circe" % CodecV,
-      "org.typelevel" %%% "cats-core"   % Cats1V,
-      "biz.enef"      %%% "slogging"    % SloggingV,
-      "org.scalatest" %%% "scalatest"   % ScalatestV % Test
-=======
       "one.fluence" %%% "codec-bits" % CodecV,
       "one.fluence" %%% "codec-circe" % CodecV,
-      "org.typelevel" %%% "cats-core" % Cats1V,
-      "biz.enef"      %%% "slogging"  % SloggingV,
-      "org.scalatest" %%% "scalatest" % ScalatestV % Test
->>>>>>> 2be612b2
+      "org.typelevel" %%% "cats-core"    % Cats1V,
+      "biz.enef"      %%% "slogging"     % SloggingV,
+      "org.scalatest" %%% "scalatest"    % ScalatestV % Test
     )
   )
   .jvmSettings(
