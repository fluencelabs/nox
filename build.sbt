import SbtCommons._
import sbt.Keys._
import sbt._

name := "fluence"

commons

onLoad in Global := (onLoad in Global).value.andThen { state ⇒
  val requiredVersion = "1.8" // Asmble works only on Java 8.
  val currentVersion = sys.props("java.specification.version")
  assert(currentVersion == requiredVersion,
    s"Unsupported $currentVersion JDK version, please use $requiredVersion JDK version instead.")

  state
}

/* Projects */

lazy val vm = (project in file("vm"))
  .configs(IntegrationTest)
  .settings(inConfig(IntegrationTest)(Defaults.itSettings): _*)
  .settings(
    commons,
    libraryDependencies ++= Seq(
      asmble,
      cats,
      catsEffect,
      pureConfig,
      cryptoHashing,
      scalaTest,
      scalaIntegrationTest,
      mockito
    ),
    test in IntegrationTest := (test in IntegrationTest)
      .dependsOn(compile in `vm-counter`)
      .dependsOn(compile in `vm-hello-world`)
      .dependsOn(compile in `vm-llamadb`)
      .value
  )
  .enablePlugins(AutomateHeaderPlugin)

lazy val `vm-counter` = (project in file("vm/examples/counter"))
  .settings(
    rustVmExample("counter")
  )

lazy val `vm-hello-world` = (project in file("vm/examples/hello-world"))
  .settings(
    rustVmExample("hello-world")
  )

lazy val `vm-hello-world2` = (project in file("vm/examples/hello-world2/app"))
  .settings(
    rustVmExample("hello-world2/app")
  )

lazy val `vm-hello-world2-runner` = (project in file("vm/examples/hello-world2/runner"))
  .configs(IntegrationTest)
  .settings(inConfig(IntegrationTest)(Defaults.itSettings): _*)
  .settings(
    commons,
    libraryDependencies ++= Seq(
      asmble,
      cats,
      catsEffect,
      pureConfig,
      cryptoHashing,
    )
  )
  .dependsOn(vm, `vm-hello-world2`)
  .enablePlugins(AutomateHeaderPlugin)

lazy val `vm-llamadb` = (project in file("vm/examples/llamadb"))
  .settings(
    rustVmExample("llamadb")
  )

lazy val `statemachine-control` = (project in file("statemachine/control"))
  .settings(
    commons,
    libraryDependencies ++= Seq(
      cats,
      catsEffect,
      circeGeneric,
      circeParser,
      slogging,
      scodecBits,
      http4sDsl,
      http4sServer,
      http4sCirce,
      scalaTest,
      sttp,
      sttpCirce,
      sttpCatsBackend
    )
  )

lazy val statemachine = (project in file("statemachine"))
  .settings(
    commons,
    libraryDependencies ++= Seq(
      cats,
      catsEffect,
      circeGeneric,
      circeParser,
      pureConfig,
      cryptoHashing,
      slogging,
      scodecBits,
      prometheusClient,
      prometheusClientJetty,
      prometheusClientServlet,
      "com.github.jtendermint" % "jabci"          % "0.26.0",
      "org.bouncycastle"       % "bcpkix-jdk15on" % "1.56",
      "net.i2p.crypto"         % "eddsa"          % "0.3.0",
      scalaTest
    ),
    assemblyJarName in assembly := "statemachine.jar",
    assemblyMergeStrategy in assembly := {
      // a module definition fails compilation for java 8, just skip it
      case PathList("module-info.class", xs @ _*) => MergeStrategy.first
      case "META-INF/io.netty.versions.properties" =>
        MergeStrategy.first
      case x =>
        val oldStrategy = (assemblyMergeStrategy in assembly).value
        oldStrategy(x)
    },
    test in assembly     := {},
    imageNames in docker := Seq(ImageName("fluencelabs/worker")),
    dockerfile in docker := {
      // Run `sbt docker` to create image

      // The assembly task generates a fat JAR file
      val artifact = assembly.value
      val artifactTargetPath = s"/${artifact.name}"

      // State machine constants
      val workerDataRoot = "/worker"
      val workerRunScript = s"$workerDataRoot/run.sh"
      val stateMachinePrometheusPort = 26661
      val abciHandlerPort = 26658

      val vmDataRoot = "/vmcode"

      new Dockerfile {
        from("openjdk:8-jre-alpine")

        expose(abciHandlerPort)
        expose(stateMachinePrometheusPort)

        volume(vmDataRoot)

        // includes worker run script
        copy(baseDirectory.value / "docker" / "worker", workerDataRoot)

        copy(artifact, artifactTargetPath)

        entryPoint("sh", workerRunScript, artifactTargetPath)
      }
    }
  )
  .enablePlugins(AutomateHeaderPlugin, DockerPlugin)
  .dependsOn(vm, `statemachine-control`)

lazy val externalstorage = (project in file("externalstorage"))
  .settings(
    commons,
    libraryDependencies ++= Seq(
      cats,
      catsEffect,
      sttp,
      sttpCirce,
      sttpCatsBackend,
      slogging,
      circeCore,
      circeGeneric,
      circeGenericExtras,
      pureConfig,
      scodecBits,
      scodecCore,
      web3jCrypto,
      cryptoHashing,
      scalaTest
    )
  )
  .enablePlugins(AutomateHeaderPlugin)

lazy val ethclient = (project in file("ethclient"))
  .settings(
    commons,
    libraryDependencies ++= Seq(
      web3jCore,
      slogging,
      scodecBits,
      cats,
      catsEffect,
      fs2,
      fs2rx,
      scalaTest
    ),
  )
  .enablePlugins(AutomateHeaderPlugin)

lazy val node = project
  .configs(IntegrationTest)
  .settings(inConfig(IntegrationTest)(Defaults.itSettings): _*)
  .settings(
    commons,
    kindProjector,
    libraryDependencies ++= Seq(
      catsEffect,
      sttp,
      sttpCatsBackend,
      fs2io,
      pureConfig,
      circeGeneric,
      circeParser,
      http4sDsl,
      http4sServer,
      toml,
      scalaIntegrationTest,
      scalaTest
    ),
    assemblyMergeStrategy in assembly := {
      // a module definition fails compilation for java 8, just skip it
      case PathList("module-info.class", xs @ _*) => MergeStrategy.first
      case "META-INF/io.netty.versions.properties" =>
        MergeStrategy.first
      case x =>
        val oldStrategy = (assemblyMergeStrategy in assembly).value
        oldStrategy(x)
    },
    test in IntegrationTest := (test in IntegrationTest)
      .dependsOn(docker)
      .dependsOn(docker in statemachine)
      .dependsOn(compile in `vm-llamadb`)
      .dependsOn(compile in IntegrationTest) // run compilation before building docker containers
      .value,
    mainClass in assembly       := Some("fluence.node.MasterNodeApp"),
    assemblyJarName in assembly := "master-node.jar",
    test in assembly            := {},
    imageNames in docker        := Seq(ImageName("fluencelabs/node")),
    dockerfile in docker := {
      // The assembly task generates a fat JAR file
      val artifact: File = assembly.value
      val artifactTargetPath = s"/${artifact.name}"

      new Dockerfile {
        // docker is needed in image so it can connect to host's docker.sock and run workers on host
        val dockerBinary = "https://download.docker.com/linux/static/stable/x86_64/docker-18.06.1-ce.tgz"
        from("openjdk:8-jre-alpine")
        runRaw(s"wget -q $dockerBinary -O- | tar -C /usr/bin/ -zxv docker/docker --strip-components=1")

        volume("/master") // anonymous volume to store all data

        /*
         * The following directory structure is assumed in node/src/main/resources:
         *    docker/
         *      entrypoint.sh
         *      application.conf
         */
<<<<<<< HEAD
        copy((resourceDirectory in Compile).value / "docker", "/")
=======
        copy((resourceDirectory in Compile).value / "docker" / "entrypoint.sh", "/")
>>>>>>> 1f91596f

        copy(artifact, artifactTargetPath)

        cmd("java", "-jar", artifactTargetPath)
        entryPoint("sh", "/entrypoint.sh")
      }
    }
  )
  .settings(buildContractBeforeDocker())
  .enablePlugins(AutomateHeaderPlugin, DockerPlugin)
  .dependsOn(ethclient, externalstorage, `statemachine-control`)<|MERGE_RESOLUTION|>--- conflicted
+++ resolved
@@ -260,16 +260,12 @@
          *      entrypoint.sh
          *      application.conf
          */
-<<<<<<< HEAD
         copy((resourceDirectory in Compile).value / "docker", "/")
-=======
-        copy((resourceDirectory in Compile).value / "docker" / "entrypoint.sh", "/")
->>>>>>> 1f91596f
 
         copy(artifact, artifactTargetPath)
 
         cmd("java", "-jar", artifactTargetPath)
-        entryPoint("sh", "/entrypoint.sh")
+        entryPoint("sh", "/master/entrypoint.sh")
       }
     }
   )
