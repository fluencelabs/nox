--- conflicted
+++ resolved
@@ -12,98 +12,6 @@
 
 enablePlugins(AutomateHeaderPlugin)
 
-<<<<<<< HEAD
-lazy val `codec-core` = crossProject(JVMPlatform, JSPlatform)
-  .withoutSuffixFor(JVMPlatform)
-  .crossType(FluenceCrossType)
-  .in(file("codec/core"))
-  .settings(
-    commons,
-    kindProjector,
-    libraryDependencies ++= Seq(
-      "org.typelevel"              %%% "cats-core"                 % Cats1V,
-      "org.typelevel"              %%% "cats-laws"                 % Cats1V % Test,
-      "org.typelevel"              %%% "cats-testkit"              % Cats1V % Test,
-      "com.github.alexarchambault" %%% "scalacheck-shapeless_1.13" % "1.1.8" % Test,
-      "org.scalacheck"             %%% "scalacheck"                % ScalacheckV % Test,
-      "org.scalatest"              %%% "scalatest"                 % ScalatestV % Test
-    )
-  )
-  .jsSettings(
-    fork in Test := false
-  )
-  .enablePlugins(AutomateHeaderPlugin)
-
-lazy val `codec-core-jvm` = `codec-core`.jvm
-lazy val `codec-core-js` = `codec-core`.js
-
-lazy val `codec-bits` = crossProject(JVMPlatform, JSPlatform)
-  .withoutSuffixFor(JVMPlatform)
-  .crossType(FluenceCrossType)
-  .in(file("codec/bits"))
-  .settings(
-    commons,
-    libraryDependencies ++= Seq(
-      "org.scodec"     %%% "scodec-bits" % ScodecBitsV,
-      "org.scalacheck" %%% "scalacheck"  % ScalacheckV % Test,
-      "org.scalatest"  %%% "scalatest"   % ScalatestV % Test
-    )
-  )
-  .jsSettings(
-    fork in Test := false
-  )
-  .enablePlugins(AutomateHeaderPlugin)
-  .dependsOn(`codec-core`)
-
-lazy val `codec-bits-js` = `codec-bits`.js
-lazy val `codec-bits-jvm` = `codec-bits`.jvm
-
-lazy val `codec-circe` = crossProject(JVMPlatform, JSPlatform)
-  .withoutSuffixFor(JVMPlatform)
-  .crossType(FluenceCrossType)
-  .in(file("codec/circe"))
-  .settings(
-    commons,
-    libraryDependencies ++= Seq(
-      "io.circe"      %%% "circe-core"   % CirceV,
-      "io.circe"      %%% "circe-parser" % CirceV,
-      "org.scalatest" %%% "scalatest"    % ScalatestV % Test
-    )
-  )
-  .jsSettings(
-    fork in Test := false
-  )
-  .enablePlugins(AutomateHeaderPlugin)
-  .dependsOn(`codec-core`)
-
-lazy val `codec-circe-js` = `codec-circe`.js
-lazy val `codec-circe-jvm` = `codec-circe`.jvm
-
-lazy val `codec-kryo` = project
-  .in(file("codec/kryo"))
-  .settings(commons)
-  .dependsOn(`codec-core-jvm`)
-
-lazy val `codec-protobuf` = crossProject(JVMPlatform, JSPlatform)
-  .withoutSuffixFor(JVMPlatform)
-  .crossType(FluenceCrossType)
-  .in(file("codec/protobuf"))
-  .settings(
-    commons,
-    protobuf
-  )
-  .jsSettings(
-    fork in Test      := false,
-    scalaJSModuleKind := ModuleKind.CommonJSModule
-  )
-  .enablePlugins(AutomateHeaderPlugin)
-  .dependsOn(`codec-core`)
-
-lazy val `codec-protobuf-jvm` = `codec-protobuf`.jvm
-lazy val `codec-protobuf-js` = `codec-protobuf`.js
-
-=======
->>>>>>> 2d41036f
 lazy val `kademlia-protocol` = crossProject(JVMPlatform, JSPlatform)
   .withoutSuffixFor(JVMPlatform)
   .crossType(FluenceCrossType)
@@ -111,17 +19,11 @@
   .settings(
     commons,
     libraryDependencies ++= Seq(
-<<<<<<< HEAD
       "org.typelevel" %%% "cats-core"   % Cats1V,
       "org.typelevel" %%% "cats-effect" % CatsEffectV,
-      "org.scalatest" %%% "scalatest"   % ScalatestV % Test
-=======
-      "org.typelevel" %%% "cats-core"    % Cats1V,
-      "org.typelevel" %%% "cats-effect"  % CatsEffectV,
       "one.fluence" %%% "codec-circe" % CodecV,
       "one.fluence" %%% "codec-bits" % CodecV,
-      "org.scalatest" %%% "scalatest"    % ScalatestV % Test
->>>>>>> 2d41036f
+      "org.scalatest" %%% "scalatest"   % ScalatestV % Test
     )
   )
   .jsSettings(
@@ -493,17 +395,11 @@
   .settings(
     commons,
     libraryDependencies ++= Seq(
-<<<<<<< HEAD
+      "one.fluence" %%% "codec-bits" % CodecV,
+      "one.fluence" %%% "codec-circe" % CodecV,
       "org.typelevel" %%% "cats-core" % Cats1V,
       "biz.enef"      %%% "slogging"  % SloggingV,
       "org.scalatest" %%% "scalatest" % ScalatestV % Test
-=======
-      "one.fluence" %%% "codec-bits" % CodecV,
-      "one.fluence" %%% "codec-circe" % CodecV,
-      "org.typelevel" %%% "cats-core"    % Cats1V,
-      "biz.enef"      %%% "slogging"     % SloggingV,
-      "org.scalatest" %%% "scalatest"    % ScalatestV % Test
->>>>>>> 2d41036f
     )
   )
   .jvmSettings(
