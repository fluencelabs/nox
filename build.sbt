import SbtCommons._

name := "fluence"

commons

onLoad in Global := (onLoad in Global).value.andThen { state ⇒
  val requiredVersion = "1.8" // Asmble works only on Java 8.
  val currentVersion = sys.props("java.specification.version")
  assert(
    currentVersion == requiredVersion,
    s"Unsupported $currentVersion JDK version, please use $requiredVersion JDK version instead."
  )

  state
}

/* Projects */

lazy val `vm` = (project in file("vm"))
  .configs(IntegrationTest)
  .settings(inConfig(IntegrationTest)(Defaults.itSettings): _*)
  .settings(
    commons,
    libraryDependencies ++= Seq(
      asmble,
      cats,
      catsEffect,
      ficus,
      cryptoHashsign,
      scalaTest,
      scalaIntegrationTest,
      mockito
    ),
    test in IntegrationTest := (test in IntegrationTest)
      .dependsOn(compile in `vm-llamadb`)
      .value
  )
  .dependsOn(`merkelized-bytebuffer`, `log`)
  .enablePlugins(AutomateHeaderPlugin)

lazy val `vm-llamadb` = (project in file("vm/src/it/resources/llamadb"))
  .settings(
    downloadLlamadb()
  )

lazy val `merkelized-bytebuffer` = (project in file("vm/merkelized-bytebuffer"))
  .settings(
    commons,
    libraryDependencies ++= Seq(
      asmble,
      cryptoHashsign,
      scalaTest
    )
  )

lazy val `statemachine` = (project in file("statemachine"))
  .settings(
    commons,
    libraryDependencies ++= Seq(
      scalaTest
    )
  )
  .enablePlugins(AutomateHeaderPlugin)
  .dependsOn(
    `vm`,
    `statemachine-api`
  )

lazy val `statemachine-api` = (project in file("statemachine/api"))
  .settings(
    commons,
    libraryDependencies ++= Seq(
      scodecBits,
      circeGeneric,
      fs2,
      cats,
      shapeless
    )
  )
  .enablePlugins(AutomateHeaderPlugin)
  .dependsOn(`log`, `effects`)

lazy val `statemachine-http` = (project in file("statemachine/http"))
  .settings(
    commons,
    libraryDependencies ++= Seq(
      http4sDsl,
      http4sCirce
    )
  )
  .enablePlugins(AutomateHeaderPlugin)
  .dependsOn(`statemachine-api`)

lazy val `statemachine-client` = (project in file("statemachine/client"))
  .settings(
    commons,
    libraryDependencies ++= Seq(
      sttpCirce,
      scalaTest,
      http4sServer % Test
    )
  )
  .enablePlugins(AutomateHeaderPlugin)
  .dependsOn(
    `statemachine-api`,
    `sttp-effect`,
    `statemachine-http` % Test,
    `statemachine-abci` % Test,
    `statemachine`      % Test
  )

lazy val `statemachine-abci` = (project in file("statemachine/abci"))
  .settings(
    commons,
    libraryDependencies ++= Seq(
      "com.github.jtendermint" % "jabci" % "0.26.0"
    )
  )
  .enablePlugins(AutomateHeaderPlugin)
  .dependsOn(`statemachine-api`)

lazy val `statemachine-docker` = (project in file("statemachine/docker"))
  .settings(
    commons,
    libraryDependencies ++= Seq(
      http4sServer,
      scalaTest
    ),
    assemblyJarName in assembly       := "statemachine.jar",
    assemblyMergeStrategy in assembly := SbtCommons.mergeStrategy.value,
    test in assembly                  := {},
    parallelExecution in Test         := false,
    imageNames in docker              := Seq(ImageName(DockerContainers.Worker)),
    dockerfile in docker              := DockerContainers.worker(assembly.value, baseDirectory.value)
  )
  .enablePlugins(AutomateHeaderPlugin, DockerPlugin)
  .dependsOn(`statemachine-http`, `statemachine-abci`, `statemachine`, `sttp-effect` % Test)

lazy val `statemachine-docker-client` = (project in file("statemachine/docker-client"))
  .settings(
    commons
  )
  .enablePlugins(AutomateHeaderPlugin)
  .dependsOn(`statemachine-client`, `dockerio`)

lazy val `effects` = project
  .in(file("effects"))
  .settings(
    commons,
    fork in Test := false,
    libraryDependencies ++= Seq(
      cats,
      catsEffect
    )
  )
  .dependsOn(`log`)
  .enablePlugins(AutomateHeaderPlugin)

lazy val `sttp-effect` = (project in file("effects/sttp"))
  .settings(
    commons,
    libraryDependencies ++= Seq(
      cats,
      catsEffect,
      sttp,
      sttpFs2Backend,
      sttpCatsBackend
    )
  )
  .dependsOn(`effects`)
  .enablePlugins(AutomateHeaderPlugin)

lazy val `ca-store` = (project in file("effects/ca-store"))
  .settings(
    commons,
    libraryDependencies ++= Seq(
      scodecCore,
      fs2,
      fs2io
    )
  )
  .dependsOn(`effects`)
  .enablePlugins(AutomateHeaderPlugin)

lazy val `swarm` = (project in file("effects/swarm"))
  .settings(
    commons,
    libraryDependencies ++= Seq(
      sttp,
      sttpCirce,
      sttpCatsBackend % Test,
      sttpFs2Backend  % Test,
      circeCore,
      circeGeneric,
      circeGenericExtras,
      scodecBits,
      scodecCore,
      web3jCrypto,
      cryptoHashsign,
      scalaTest
    )
  )
  .dependsOn(`ca-store`, `sttp-effect` % "test->test;compile->compile")
  .enablePlugins(AutomateHeaderPlugin)

lazy val `ipfs` = (project in file("effects/ipfs"))
  .settings(
    commons,
    libraryDependencies ++= Seq(
      sttp,
      sttpCirce,
      circeGeneric,
      circeFs2,
      scodecBits,
      scodecCore,
      cryptoHashsign,
      scalaTest
    )
  )
  .dependsOn(`ca-store`, `sttp-effect`)
  .enablePlugins(AutomateHeaderPlugin)

lazy val `ethclient` = (project in file("effects/ethclient"))
  .settings(
    commons,
    libraryDependencies ++= Seq(
      web3jCore,
      scodecBits,
      fs2,
      fs2rx,
      scalaTest
    )
  )
  .dependsOn(`effects`)
  .enablePlugins(AutomateHeaderPlugin)

lazy val `kvstore` = project
  .in(file("effects/kvstore"))
  .settings(
    commons,
    fork in Test := false,
    libraryDependencies ++= Seq(
      codecCore,
      fs2,
      scalaTest,
      rocksDb
    )
  )
  .dependsOn(`effects`, `log`)
  .enablePlugins(AutomateHeaderPlugin)

lazy val `dockerio` = (project in file("effects/docker"))
  .settings(
    commons
  )
  .dependsOn(`effects`)
  .enablePlugins(AutomateHeaderPlugin)

lazy val `tendermint-rpc` = (project in file("effects/tendermint-rpc"))
  .settings(
    commons,
    libraryDependencies ++= Seq(
      sttp,
      circeGeneric,
      circeParser,
      circeGenericExtras,
      fs2,
      fs2io,
      asyncHttpClient,
      scalaTest,
      http4sDsl       % Test,
      http4sServer    % Test,
      sttp            % Test,
      sttpCirce       % Test,
      sttpCatsBackend % Test
    )
  )
  .dependsOn(`effects`, `sttp-effect`, `tendermint-block`, `log`, `tendermint-block-history`)
  .enablePlugins(AutomateHeaderPlugin)

lazy val `tendermint-block` = (project in file("history/tendermint-block"))
  .settings(
    commons,
    libraryDependencies ++= Seq(
      circeGeneric,
      circeParser,
      circeGenericExtras,
      protobuf,
      protobufUtil,
      scodecBits,
      cryptoHashsign,
      scalaTest,
      bouncyCastle
    )
  )
  .dependsOn(`effects`)
  .enablePlugins(AutomateHeaderPlugin)

lazy val `tendermint-block-history` = (project in file("history/tendermint-block-history"))
  .settings(
    commons,
    libraryDependencies ++= Seq(
      cats,
      catsEffect,
      sttp,
      circeGeneric,
      circeParser,
      circeGenericExtras,
      scodecBits,
      http4sDsl,
      http4sServer,
      http4sCirce,
      levelDb,
      scalaTest
    )
  )
  .dependsOn(`effects`, `tendermint-block`, `ipfs`, `kvstore`)
  .enablePlugins(AutomateHeaderPlugin)

lazy val `receipt-storage` = (project in file("history/receipt-storage"))
  .settings(
    commons,
    libraryDependencies ++= Seq(
      fs2,
      fs2io,
      cats,
      catsEffect,
      scalaTest
    )
  )
  .dependsOn(`log`, `kvstore`, `tendermint-block-history`, `kademlia`, `kademlia-dht`)

lazy val `kademlia` = project
  .in(file("kademlia"))
  .settings(
    commons,
    libraryDependencies ++= Seq(
      cats,
      catsEffect,
      codecCore,
      cryptoHashsign,
      catsTestkit,
      scalaTest,
      disciplineScalaTest,
      scalacheckShapeless
    )
  )
  .dependsOn(`kvstore`, `log`)
  .enablePlugins(AutomateHeaderPlugin)

lazy val `kademlia-http` = (project in file("kademlia/http"))
  .settings(
    commons,
    libraryDependencies ++= Seq(
      circeGeneric,
      circeParser,
      http4sDsl,
      scalaTest,
      http4sServer % Test
    )
  )
  .dependsOn(`kademlia`, `kademlia-dht`, `sttp-effect`)
  .enablePlugins(AutomateHeaderPlugin)

lazy val `kademlia-dht` = (project in file("kademlia/dht"))
  .settings(
    commons
  )
  .dependsOn(`kademlia`)
  .enablePlugins(AutomateHeaderPlugin)

lazy val `kademlia-testkit` = (project in file("kademlia/testkit"))
  .settings(
    commons,
    libraryDependencies ++= Seq(
      scalaTest
    )
  )
  .dependsOn(`kademlia`)
  .enablePlugins(AutomateHeaderPlugin)

lazy val `log` = project
  .in(file("log"))
  .settings(
    commons,
    fork in Test := false,
    libraryDependencies ++= Seq(
      cats,
      catsEffect,
      scalaTest
    )
  )
  .enablePlugins(AutomateHeaderPlugin)

lazy val `node` = project
  .configs(IntegrationTest)
  .settings(inConfig(IntegrationTest)(Defaults.itSettings): _*)
  .settings(
    commons,
    libraryDependencies ++= Seq(
      fs2io,
      ficus,
      circeGeneric,
      circeParser,
      http4sDsl,
      http4sServer,
      toml,
      scalaIntegrationTest,
      scalaTest
    ),
    assemblyMergeStrategy in assembly := SbtCommons.mergeStrategy.value,
    testOnly in IntegrationTest := (testOnly in IntegrationTest)
      .dependsOn(docker)
      .dependsOn(docker in `statemachine-docker`)
      .dependsOn(compile in `vm-llamadb`)
      .dependsOn(compile in IntegrationTest) // run compilation before building docker containers
      .evaluated,
    test in IntegrationTest := (test in IntegrationTest)
      .dependsOn(docker)
      .dependsOn(docker in `statemachine-docker`)
      .dependsOn(compile in `vm-llamadb`)
      .dependsOn(compile in IntegrationTest) // run compilation before building docker containers
      .value,
    // add classes from Test to dependencyClasspath of IntegrationTest, so it is possible to share Eventually trait
    dependencyClasspath in IntegrationTest := (dependencyClasspath in IntegrationTest).value ++ (exportedProducts in Test).value,
    mainClass in assembly                  := Some("fluence.node.MasterNodeApp"),
    assemblyJarName in assembly            := "master-node.jar",
    test in assembly                       := {},
    imageNames in docker                   := Seq(ImageName(DockerContainers.Node)),
    dockerfile in docker                   := DockerContainers.node(assembly.value, (resourceDirectory in Compile).value)
  )
  .settings(buildContractBeforeDocker())
  .enablePlugins(AutomateHeaderPlugin, DockerPlugin)
  .dependsOn(
    `ethclient`,
    `swarm`,
    `ipfs`,
    `statemachine-docker-client`,
    `kvstore`,
    `dockerio`,
    `tendermint-rpc`,
    `tendermint-rpc`           % "test->test",
    `tendermint-rpc`           % "it->test",
    `tendermint-block`         % "test->test",
    `tendermint-block-history` % "test->test",
    `sttp-effect`,
    `receipt-storage`,
    `log`,
    `kademlia-http`,
    `kademlia-testkit` % Test
  )

lazy val `node-testkit` = (project in file("node/testkit"))
  .settings(
    commons,
    libraryDependencies ++= Seq(
      scalaTest
    )
  )
  .dependsOn(
<<<<<<< HEAD
    `node` % "test->test",
    `node` % "test->it",
    `statemachine` % "test->test",
=======
    `node`           % "test->test",
    `statemachine`   % "test->test",
>>>>>>> ba4aa876
    `tendermint-rpc` % "test->test"
  )
  .enablePlugins(AutomateHeaderPlugin)<|MERGE_RESOLUTION|>--- conflicted
+++ resolved
@@ -459,14 +459,9 @@
     )
   )
   .dependsOn(
-<<<<<<< HEAD
-    `node` % "test->test",
-    `node` % "test->it",
-    `statemachine` % "test->test",
-=======
     `node`           % "test->test",
+    `node`           % "test->it",
     `statemachine`   % "test->test",
->>>>>>> ba4aa876
     `tendermint-rpc` % "test->test"
   )
   .enablePlugins(AutomateHeaderPlugin)