--- conflicted
+++ resolved
@@ -127,10 +127,6 @@
         event: TriggerEvent,
         worker_id: PeerId,
     ) -> Result<(), JError> {
-<<<<<<< HEAD
-        log::trace!("storing trigger {:?}", event);
-=======
->>>>>>> 032c9be9
         let serialized_event = serde_json::to_string(&TriggerInfoAqua::from(event.info))?;
 
         process_func_outcome::<UnitValue>(
