--- conflicted
+++ resolved
@@ -14,10 +14,10 @@
  * limitations under the License.
  */
 
-use async_std::task::{spawn, JoinHandle};
 use std::collections::HashMap;
 use std::time::Duration;
 
+use async_std::task::{spawn, JoinHandle};
 use futures::{FutureExt, StreamExt};
 use libp2p::PeerId;
 use maplit::hashmap;
@@ -65,20 +65,10 @@
         config: ResolvedConfig,
         local_peer_id: PeerId,
         scheduler_api: SchedulerApi,
-<<<<<<< HEAD
-    ) -> (Self, Vec<(String, HashMap<String, ServiceFunction>)>) {
+    ) -> (Self, Vec<CustomService>) {
         let spell_storage =
             SpellStorage::create(&config.dir_config.spell_base_dir, &services, &modules)
                 .expect("Spell storage creation");
-=======
-    ) -> (Self, Vec<CustomService>) {
-        let spell_storage = SpellStorage::create(
-            config.dir_config.spell_base_dir.clone(),
-            &services,
-            &modules,
-        )
-        .expect("Spell storage creation");
->>>>>>> 44b34cd5
 
         let sorcerer = Self {
             aquamarine,
