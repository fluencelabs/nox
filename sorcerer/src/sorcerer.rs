/*
 * Copyright 2022 Fluence Labs Limited
 *
 * Licensed under the Apache License, Version 2.0 (the "License");
 * you may not use this file except in compliance with the License.
 * You may obtain a copy of the License at
 *
 *     http://www.apache.org/licenses/LICENSE-2.0
 *
 * Unless required by applicable law or agreed to in writing, software
 * distributed under the License is distributed on an "AS IS" BASIS,
 * WITHOUT WARRANTIES OR CONDITIONS OF ANY KIND, either express or implied.
 * See the License for the specific language governing permissions and
 * limitations under the License.
 */

use std::collections::HashMap;
use std::time::Duration;

use async_std::task::{spawn, JoinHandle};
use fluence_spell_dtos::trigger_config::TriggerConfigValue;
use futures::{FutureExt, StreamExt};
use maplit::hashmap;

use aquamarine::AquamarineApi;
use fluence_libp2p::types::Inlet;
use key_manager::KeyManager;
use particle_args::JError;
use particle_builtins::{wrap, wrap_unit};
use particle_execution::ServiceFunction;
use particle_modules::ModuleRepository;
use particle_services::ParticleAppServices;
use server_config::ResolvedConfig;
use spell_event_bus::api::{from_user_config, SpellEventBusApi, TriggerEvent};
use spell_storage::SpellStorage;

use crate::spells::{
<<<<<<< HEAD
    get_spell_arg, get_spell_id, scope_get_peer_id, spell_install, spell_list, spell_remove,
    spell_update_config, store_error, store_response,
=======
    get_spell_arg, get_spell_id, spell_install, spell_list, spell_remove, spell_update_config,
    store_error, store_response,
>>>>>>> a8c7d3ba
};
use crate::utils::process_func_outcome;

#[derive(Clone)]
pub struct Sorcerer {
    pub aquamarine: AquamarineApi,
    pub services: ParticleAppServices,
    pub spell_storage: SpellStorage,
    pub spell_event_bus_api: SpellEventBusApi,
    pub spell_script_particle_ttl: Duration,
    pub key_manager: KeyManager,
}

type CustomService = (
    // service id
    String,
    // functions
    HashMap<String, ServiceFunction>,
    // unhandled
    Option<ServiceFunction>,
);

impl Sorcerer {
    pub fn new(
        services: ParticleAppServices,
        modules: ModuleRepository,
        aquamarine: AquamarineApi,
        config: ResolvedConfig,
        spell_event_bus_api: SpellEventBusApi,
        key_manager: KeyManager,
    ) -> (Self, Vec<CustomService>) {
        let spell_storage =
            SpellStorage::create(&config.dir_config.spell_base_dir, &services, &modules)
                .expect("Spell storage creation");

        let sorcerer = Self {
            aquamarine,
            services,
            spell_storage,
            spell_event_bus_api,
            spell_script_particle_ttl: config.max_spell_particle_ttl,
            key_manager,
        };

        let spell_service_functions = sorcerer.get_spell_service_functions();

        (sorcerer, spell_service_functions)
    }

    async fn resubscribe_spells(&self) {
        for spell_id in self.spell_storage.get_registered_spells() {
            log::info!("Rescheduling spell {}", spell_id);
            let result: Result<(), JError> = try {
                let spell_owner = self.services.get_service_owner(spell_id.clone())?;
                let result = process_func_outcome::<TriggerConfigValue>(
                    self.services.call_function(
                        &spell_id,
                        "get_trigger_config",
                        vec![],
                        None,
                        spell_owner,
                        self.spell_script_particle_ttl,
                    ),
                    &spell_id,
                    "get_trigger_config",
                )?;
                let config = from_user_config(result.config)?;
                self.spell_event_bus_api
                    .subscribe(spell_id.clone(), config.clone())
                    .await?;
            };
            if let Err(e) = result {
                // 1. We do not remove the spell we aren't able to reschedule. Users should be able to rerun it manually when updating trigger config.
                // 2. Maybe we should somehow register which spell are running and which are not and notify user about it.
                log::warn!("Failed to reschedule spell {}: {}.", spell_id, e);
            }
        }
    }

    pub fn start(self, spell_events_stream: Inlet<TriggerEvent>) -> JoinHandle<()> {
        spawn(async {
            self.resubscribe_spells().await;

            spell_events_stream
                .for_each_concurrent(None, move |spell_event| {
                    let sorcerer = self.clone();
                    // Note that the event that triggered the spell is in `spell_event.event`
                    async move {
                        sorcerer.execute_script(spell_event).await;
                    }
                })
                .await;
        })
    }

    fn get_spell_service_functions(&self) -> Vec<CustomService> {
        let mut service_functions: Vec<CustomService> = vec![];
        let services = self.services.clone();
        let storage = self.spell_storage.clone();
        let spell_event_bus = self.spell_event_bus_api.clone();
        let key_manager = self.key_manager.clone();
        let install_closure: ServiceFunction = Box::new(move |args, params| {
            let storage = storage.clone();
            let services = services.clone();
            let spell_event_bus_api = spell_event_bus.clone();
            let key_manager = key_manager.clone();
            async move {
                wrap(
                    spell_install(
                        args,
                        params,
                        storage,
                        services,
                        spell_event_bus_api,
                        key_manager,
                    )
                    .await,
                )
            }
            .boxed()
        });

        let services = self.services.clone();
        let storage = self.spell_storage.clone();
        let spell_event_bus_api = self.spell_event_bus_api.clone();
        let key_manager = self.key_manager.clone();

        let remove_closure: ServiceFunction = Box::new(move |args, params| {
            let storage = storage.clone();
            let services = services.clone();
            let api = spell_event_bus_api.clone();
            let key_manager = key_manager.clone();
            async move {
                wrap_unit(spell_remove(args, params, storage, services, api, key_manager).await)
            }
            .boxed()
        });

        let storage = self.spell_storage.clone();
        let list_closure: ServiceFunction = Box::new(move |_args, _params| {
            let storage = storage.clone();
            async move { wrap(spell_list(storage)) }.boxed()
        });

        let api = self.spell_event_bus_api.clone();
        let services = self.services.clone();
        let update_closure: ServiceFunction = Box::new(move |args, params| {
            let api = api.clone();
            let services = services.clone();
            async move { wrap_unit(spell_update_config(args, params, services, api).await) }.boxed()
        });

        let functions = hashmap! {
            "install".to_string() => install_closure,
            "remove".to_string() => remove_closure,
            "list".to_string() => list_closure,
            "update_trigger_config".to_string() => update_closure,
        };
        service_functions.push(("spell".to_string(), functions, None));

        let get_spell_id_closure: ServiceFunction =
            Box::new(move |_args, params| async move { wrap(get_spell_id(params)) }.boxed());

        let services = self.services.clone();
        let get_spell_arg_closure: ServiceFunction = Box::new(move |args, params| {
            let services = services.clone();
            async move { wrap(get_spell_arg(args, params, services)) }.boxed()
        });
        service_functions.push((
            "getDataSrv".to_string(),
            hashmap! {"spell_id".to_string() => get_spell_id_closure},
            Some(get_spell_arg_closure),
        ));

        let services = self.services.clone();
        let error_handler_closure: ServiceFunction = Box::new(move |args, params| {
            let services = services.clone();
            async move { wrap_unit(store_error(args, params, services)) }.boxed()
        });

        service_functions.push((
            "errorHandlingSrv".to_string(),
            hashmap! {"error".to_string() => error_handler_closure},
            None,
        ));

        let services = self.services.clone();
        let response_handler_closure: ServiceFunction = Box::new(move |args, params| {
            let services = services.clone();
            async move { wrap_unit(store_response(args, params, services)) }.boxed()
        });

        service_functions.push((
            "callbackSrv".to_string(),
            hashmap! {"response".to_string() => response_handler_closure},
            None,
        ));

        let key_manager = self.key_manager.clone();
        let scope_closure: ServiceFunction = Box::new(move |_args, params| {
            let key_manager = key_manager.clone();
            async move { wrap(scope_get_peer_id(params, key_manager)) }.boxed()
        });

        service_functions.push((
            "scope".to_string(),
            hashmap! {"get_peer_id".to_string() => scope_closure},
            None,
        ));
        service_functions
    }
}<|MERGE_RESOLUTION|>--- conflicted
+++ resolved
@@ -35,13 +35,8 @@
 use spell_storage::SpellStorage;
 
 use crate::spells::{
-<<<<<<< HEAD
     get_spell_arg, get_spell_id, scope_get_peer_id, spell_install, spell_list, spell_remove,
     spell_update_config, store_error, store_response,
-=======
-    get_spell_arg, get_spell_id, spell_install, spell_list, spell_remove, spell_update_config,
-    store_error, store_response,
->>>>>>> a8c7d3ba
 };
 use crate::utils::process_func_outcome;
 
@@ -188,10 +183,12 @@
 
         let api = self.spell_event_bus_api.clone();
         let services = self.services.clone();
+        let key_manager = self.key_manager.clone();
         let update_closure: ServiceFunction = Box::new(move |args, params| {
             let api = api.clone();
             let services = services.clone();
-            async move { wrap_unit(spell_update_config(args, params, services, api).await) }.boxed()
+            let key_manager = key_manager.clone();
+            async move { wrap_unit(spell_update_config(args, params, services, api, key_manager).await) }.boxed()
         });
 
         let functions = hashmap! {
