--- conflicted
+++ resolved
@@ -30,23 +30,21 @@
 /// For local peer ids is identity,
 /// for remote returns associated peer id or generate a new one.
 fn get_spell_peer_id(init_peer_id: PeerId, key_manager: &KeyManager) -> eyre::Result<PeerId> {
-    let init_peer_id = init_peer_id.to_base58();
     // All "nested" spells share the same keypair.
     // By "nested" means spells which are created by other spells
-    let spell_keypair = if key_manager.is_local_peer_id(&init_peer_id) {
-        key_manager.get_keypair_by_local_peer_id(&init_peer_id)?
+    if key_manager.is_scope_peer_id(init_peer_id) {
+        Ok(init_peer_id)
     } else {
-        match key_manager.get_keypair_by_remote_peer_id(&init_peer_id) {
-            Ok(kp) => kp,
+        match key_manager.get_scope_peer_id(init_peer_id) {
+            Ok(p) => Ok(p),
             _ => {
                 let kp = key_manager.generate_keypair();
-                key_manager.store_keypair(&init_peer_id, kp.clone())?;
-                kp
+                let scope_peer_id = kp.get_peer_id();
+                key_manager.store_keypair(init_peer_id, kp)?;
+                Ok(scope_peer_id)
             }
         }
-    };
-
-    Ok(spell_keypair.get_peer_id())
+    }
 }
 
 pub(crate) async fn spell_install(
@@ -176,22 +174,22 @@
     params: ParticleParams,
     services: ParticleAppServices,
     spell_event_bus_api: SpellEventBusApi,
+    key_manager: KeyManager,
 ) -> Result<(), JError> {
     let mut args = args.function_args.into_iter();
     let spell_id: String = Args::next("spell_id", &mut args)?;
+    let spell_peer_id = get_spell_peer_id(params.init_peer_id, &key_manager)
+        .map_err(|e| JError::new(e.to_string()))?;
     let user_config: TriggerConfig = Args::next("config", &mut args)?;
     let config = api::from_user_config(user_config.clone())?;
 
-    // TODO: implement proper permissions management: only the creator and the spell can modify the config
-    // Can't really do proper permission management here right now, so for now this call does the job.
-    // It fails for everyone who's not a spell owner, so only the spell owner can update spell's config.
     process_func_outcome::<UnitValue>(
         services.call_function(
             &spell_id,
             "set_trigger_config",
             vec![json!(user_config)],
             None,
-            params.init_peer_id,
+            spell_peer_id,
             Duration::from_millis(params.ttl as u64),
         ),
         &spell_id,
@@ -215,54 +213,7 @@
     Ok(())
 }
 
-<<<<<<< HEAD
 pub(crate) fn get_spell_id(params: ParticleParams) -> Result<JValue, JError> {
-=======
-pub(crate) async fn spell_update_config(
-    args: Args,
-    params: ParticleParams,
-    services: ParticleAppServices,
-    spell_event_bus_api: SpellEventBusApi,
-) -> Result<(), JError> {
-    let mut args = args.function_args.into_iter();
-    let spell_id: String = Args::next("spell_id", &mut args)?;
-    let user_config: TriggerConfig = Args::next("config", &mut args)?;
-    let config = api::from_user_config(user_config.clone())?;
-
-    // TODO: implement proper permissions management: only the creator and the spell can modify the config
-    // Can't really do proper permission management here right now, so for now this call does the job.
-    // It fails for everyone who's not a spell owner, so only the spell owner can update spell's config.
-    process_func_outcome::<UnitValue>(
-        services.call_function(
-            &spell_id,
-            "set_trigger_config",
-            vec![json!(user_config)],
-            None,
-            params.init_peer_id,
-            Duration::from_millis(params.ttl as u64),
-        ),
-        &spell_id,
-        "set_trigger_config",
-    )?;
-
-    if let Err(err) = spell_event_bus_api
-        .update_config(spell_id.clone(), config)
-        .await
-    {
-        log::warn!(
-            "save config to spell service {} SUCCESS; update trigger subscriptions FAIL: {}",
-            spell_id,
-            err
-        );
-        return Err(JError::new(format!(
-            "save config to spell service {spell_id} SUCCESS\nupdate trigger subscriptions FAIL: {err}\ncall update_config to try again"
-        )));
-    }
-    Ok(())
-}
-
-pub(crate) fn get_spell_id(_args: Args, params: ParticleParams) -> Result<JValue, JError> {
->>>>>>> a8c7d3ba
     Ok(json!(parse_spell_id_from(&params.id)?))
 }
 
