[package]
name = "sorcerer"
version = "0.1.0"
edition = "2021"

# See more keys and their definitions at https://doc.rust-lang.org/cargo/reference/manifest.html

[dependencies]
<<<<<<< HEAD
aquamarine = { path = "../aquamarine" }
spell-storage = { path = "../spell-storage" }
particle-builtins = { path = "../particle-builtins" }
particle-services = { path = "../particle-services" }
particle-modules = { path = "../particle-modules" }
particle-execution = { path = "../particle-execution" }
particle-protocol = { path = "../particle-protocol" }
spell-event-bus = { path = "../crates/spell-event-bus" }
server-config = { path = "../crates/server-config" }
particle-args = { path = "../crates/particle-args" }
uuid-utils = { path = "../crates/uuid-utils" }
now-millis = { path = "../crates/now-millis" }
connection-pool = { path = "../connection-pool"}
kademlia = { path = "../crates/kademlia"}
fluence-libp2p = { path = "../crates/libp2p" }
key-manager = { path = "../crates/key-manager" }
=======
aquamarine = { workspace = true }
spell-storage = { workspace = true }
particle-builtins = { workspace = true }
particle-services = { workspace = true }
particle-modules = { workspace = true }
particle-execution = { workspace = true }
particle-protocol = { workspace = true }
spell-event-bus = { workspace = true }
server-config = { workspace = true }
particle-args = { workspace = true }
uuid-utils = { workspace = true }
now-millis = { workspace = true }
connection-pool = { workspace = true }
kademlia = { workspace = true }
fluence-libp2p = { workspace = true }
>>>>>>> a8c7d3ba

libp2p = { workspace = true }
fluence-keypair = { workspace = true }

serde_json = { workspace = true }
parking_lot = { workspace = true }
log = { workspace = true }
maplit = { workspace = true }
futures = { workspace = true }
eyre = { workspace = true}
fstrings = { workspace = true}
async-std = { workspace = true }
serde = { workspace = true }
thiserror = { workspace = true }

fluence-spell-dtos = { workspace = true }<|MERGE_RESOLUTION|>--- conflicted
+++ resolved
@@ -6,24 +6,6 @@
 # See more keys and their definitions at https://doc.rust-lang.org/cargo/reference/manifest.html
 
 [dependencies]
-<<<<<<< HEAD
-aquamarine = { path = "../aquamarine" }
-spell-storage = { path = "../spell-storage" }
-particle-builtins = { path = "../particle-builtins" }
-particle-services = { path = "../particle-services" }
-particle-modules = { path = "../particle-modules" }
-particle-execution = { path = "../particle-execution" }
-particle-protocol = { path = "../particle-protocol" }
-spell-event-bus = { path = "../crates/spell-event-bus" }
-server-config = { path = "../crates/server-config" }
-particle-args = { path = "../crates/particle-args" }
-uuid-utils = { path = "../crates/uuid-utils" }
-now-millis = { path = "../crates/now-millis" }
-connection-pool = { path = "../connection-pool"}
-kademlia = { path = "../crates/kademlia"}
-fluence-libp2p = { path = "../crates/libp2p" }
-key-manager = { path = "../crates/key-manager" }
-=======
 aquamarine = { workspace = true }
 spell-storage = { workspace = true }
 particle-builtins = { workspace = true }
@@ -39,7 +21,7 @@
 connection-pool = { workspace = true }
 kademlia = { workspace = true }
 fluence-libp2p = { workspace = true }
->>>>>>> a8c7d3ba
+key-manager = { workspace = true }
 
 libp2p = { workspace = true }
 fluence-keypair = { workspace = true }
