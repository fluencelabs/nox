--- conflicted
+++ resolved
@@ -53,11 +53,7 @@
 
 pub fn get_enqueued_apps(contract: &ContractCaller) -> Result<Vec<App>, Box<Error>> {
     let (call_data, decoder) = get_enqueued_apps::call();
-<<<<<<< HEAD
-    let (storage_hashes, storage_receipts, app_ids, cluster_sizes, owners) =
-=======
-    let (storage_hashes, storage_receipts, cluster_sizes, owners, _, _) =
->>>>>>> 8ab18d1c
+    let (storage_hashes, storage_receipts, app_ids, cluster_sizes, owners, _, _) =
         contract.query_contract(call_data, Box::new(decoder))?;
 
     let mut apps: Vec<App> = Vec::new();
