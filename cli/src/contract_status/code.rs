/*
 * Copyright 2018 Fluence Labs Limited
 *
 * Licensed under the Apache License, Version 2.0 (the "License");
 * you may not use this file except in compliance with the License.
 * You may obtain a copy of the License at
 *
 *     http://www.apache.org/licenses/LICENSE-2.0
 *
 * Unless required by applicable law or agreed to in writing, software
 * distributed under the License is distributed on an "AS IS" BASIS,
 * WITHOUT WARRANTIES OR CONDITIONS OF ANY KIND, either express or implied.
 * See the License for the specific language governing permissions and
 * limitations under the License.
 */

use contract_func::ContractCaller;
use std::error::Error;
use web3::types::{Address, H256};

#[derive(Serialize, Deserialize, Debug, Getters)]
pub struct Code {
    storage_hash: H256,
    storage_receipt: H256,
    cluster_size: u8,
    developer: Address,
}

impl Code {
    pub fn new(
        storage_hash: H256,
        storage_receipt: H256,
        cluster_size: u8,
        developer: Address,
    ) -> Code {
        Code {
            storage_hash,
            storage_receipt,
            cluster_size,
            developer,
        }
    }
}

<<<<<<< HEAD
pub fn get_enqueued_codes(
    contract_address: Address,
    eth_url: &str,
) -> Result<Vec<Code>, Box<Error>> {
    let options = utils::options();

    // TODO: handle pinned & pinnedNodes
    let (
        storage_hashes,
        storage_receipts,
        cluster_sizes,
        developers,
        _, /* pinned */
        _, /* pinnedNodes */
    ): (
=======
pub fn get_enqueued_codes(contract: &ContractCaller) -> Result<Vec<Code>, Box<Error>> {
    let (storage_hashes, storage_receipts, cluster_sizes, developers): (
>>>>>>> 05c5f0af
        Vec<H256>,
        Vec<H256>,
        Vec<u64>,
        Vec<Address>,
<<<<<<< HEAD
        Vec<bool>,
        Vec<H256>,
    ) = utils::query_contract(contract_address, eth_url, "getEnqueuedCodes", (), options)?;
=======
    ) = contract.query_contract("getEnqueuedCodes", ())?;
>>>>>>> 05c5f0af

    let mut codes: Vec<Code> = Vec::new();
    for i in 0..storage_hashes.len() {
        let code = Code::new(
            storage_hashes[i],
            storage_receipts[i],
            cluster_sizes[i] as u8,
            developers[i],
        );
        codes.push(code);
    }

    Ok(codes)
}<|MERGE_RESOLUTION|>--- conflicted
+++ resolved
@@ -42,37 +42,13 @@
     }
 }
 
-<<<<<<< HEAD
-pub fn get_enqueued_codes(
-    contract_address: Address,
-    eth_url: &str,
-) -> Result<Vec<Code>, Box<Error>> {
-    let options = utils::options();
-
-    // TODO: handle pinned & pinnedNodes
-    let (
-        storage_hashes,
-        storage_receipts,
-        cluster_sizes,
-        developers,
-        _, /* pinned */
-        _, /* pinnedNodes */
-    ): (
-=======
 pub fn get_enqueued_codes(contract: &ContractCaller) -> Result<Vec<Code>, Box<Error>> {
     let (storage_hashes, storage_receipts, cluster_sizes, developers): (
->>>>>>> 05c5f0af
         Vec<H256>,
         Vec<H256>,
         Vec<u64>,
         Vec<Address>,
-<<<<<<< HEAD
-        Vec<bool>,
-        Vec<H256>,
-    ) = utils::query_contract(contract_address, eth_url, "getEnqueuedCodes", (), options)?;
-=======
     ) = contract.query_contract("getEnqueuedCodes", ())?;
->>>>>>> 05c5f0af
 
     let mut codes: Vec<Code> = Vec::new();
     for i in 0..storage_hashes.len() {
