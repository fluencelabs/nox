--- conflicted
+++ resolved
@@ -56,36 +56,15 @@
 }
 
 /// Gets list of ready-to-work nodes from Fluence contract
-<<<<<<< HEAD
-pub fn get_ready_nodes(contract_address: Address, eth_url: &str) -> Result<Vec<Node>, Box<Error>> {
-    let options = utils::options();
-
-    // TODO: handle isPrivate
-    let (
-        nodes_indices,
-        node_addresses,
-        start_ports,
-        end_ports,
-        current_ports,
-        owners,
-        _, /* isPrivate */
-    ): (
-=======
 pub fn get_ready_nodes(contract: &ContractCaller) -> Result<Vec<Node>, Box<Error>> {
     let (nodes_indices, node_addresses, start_ports, end_ports, current_ports, owners): (
->>>>>>> 05c5f0af
         Vec<H256>,
         Vec<NodeAddress>,
         Vec<u64>,
         Vec<u64>,
         Vec<u64>,
         Vec<Address>,
-<<<<<<< HEAD
-        Vec<bool>,
-    ) = utils::query_contract(contract_address, eth_url, "getReadyNodes", (), options)?;
-=======
     ) = contract.query_contract("getReadyNodes", ())?;
->>>>>>> 05c5f0af
 
     let mut nodes: Vec<Node> = Vec::new();
     for i in 0..nodes_indices.len() {
