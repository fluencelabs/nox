--- conflicted
+++ resolved
@@ -72,38 +72,15 @@
 }
 
 /// Gets list of formed clusters from Fluence contract
-<<<<<<< HEAD
-pub fn get_clusters(contract_address: Address, eth_url: &str) -> Result<Vec<Cluster>, Box<Error>> {
-    let options = utils::options();
-
-    // TODO: handle isPrivate
-    let (
-        cluster_ids,
-        genesis_times,
-        code_addresses,
-        storage_receipts,
-        cluster_sizes,
-        developers,
-        _, /* isPrivate */
-    ): (
-=======
 pub fn get_clusters(contract: &ContractCaller) -> Result<Vec<Cluster>, Box<Error>> {
     let (cluster_ids, genesis_times, code_addresses, storage_receipts, cluster_sizes, developers): (
->>>>>>> 05c5f0af
         Vec<H256>,
         Vec<U256>,
         Vec<H256>,
         Vec<H256>,
         Vec<u64>,
         Vec<Address>,
-<<<<<<< HEAD
-        Vec<bool>,
-    ) = utils::query_contract(
-        contract_address,
-        eth_url,
-=======
     ) = contract.query_contract(
->>>>>>> 05c5f0af
         "getClustersInfo",
         (),
     )?;
