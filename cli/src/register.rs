--- conflicted
+++ resolved
@@ -303,18 +303,8 @@
     }
 
     #[test]
-<<<<<<< HEAD
     fn register_out_of_gas() -> Result<(), Error> {
-        let register = generate_with(
-            |r| {
-                r.gas = 1;
-            },
-            Credentials::No,
-        );
-=======
-    fn register_out_of_gas() -> Result<(), Box<Error>> {
         let register = generate_with(|r| r.eth.gas = 1, Credentials::No);
->>>>>>> 398234a2
 
         let result = register.register(false);
 
