/*
 * Copyright 2018 Fluence Labs Limited
 *
 * Licensed under the Apache License, Version 2.0 (the "License");
 * you may not use this file except in compliance with the License.
 * You may obtain a copy of the License at
 *
 *     http://www.apache.org/licenses/LICENSE-2.0
 *
 * Unless required by applicable law or agreed to in writing, software
 * distributed under the License is distributed on an "AS IS" BASIS,
 * WITHOUT WARRANTIES OR CONDITIONS OF ANY KIND, either express or implied.
 * See the License for the specific language governing permissions and
 * limitations under the License.
 */

use std::boxed::Box;
use std::error::Error;
use std::net::IpAddr;
use std::{thread, time};

use base64::decode;
use clap::{App, Arg, ArgMatches, SubCommand};
use hex;
use web3::transports::Http;
use web3::types::{Address, H256};

use contract_func::contract::functions::add_node;
use contract_func::ContractCaller;
use credentials::Credentials;
use types::{NodeAddress, IP_LEN, TENDERMINT_KEY_LEN};
use utils;

const ADDRESS: &str = "address";
const TENDERMINT_KEY: &str = "tendermint_key";
const START_PORT: &str = "start_port";
const LAST_PORT: &str = "last_port";
const ACCOUNT: &str = "account";
const CONTRACT_ADDRESS: &str = "contract_address";
const ETH_URL: &str = "eth_url";
const PASSWORD: &str = "password";
const SECRET_KEY: &str = "secret_key";
const WAIT_SYNCING: &str = "wait_syncing";
const BASE64_TENDERMINT_KEY: &str = "base64_tendermint_key";
const GAS: &str = "gas";
const PRIVATE: &str = "private";

#[derive(Debug)]
pub struct Register {
    node_ip: IpAddr,
    tendermint_key: H256,
    start_port: u16,
    last_port: u16,
    contract_address: Address,
    account: Address,
    eth_url: String,
    credentials: Credentials,
    wait_syncing: bool,
    gas: u32,
    private: bool,
}

impl Register {
    /// Creates `Register` structure
    pub fn new(
        node_address: IpAddr,
        tendermint_key: H256,
        start_port: u16,
        last_port: u16,
        contract_address: Address,
        account: Address,
        eth_url: String,
        credentials: Credentials,
        wait_syncing: bool,
        gas: u32,
        private: bool,
    ) -> Result<Register, Box<Error>> {
        if last_port < start_port {
            let err: Box<Error> =
                From::from("last_port should be bigger than start_port".to_string());
            return Err(err);
        }

        Ok(Register {
            node_ip: node_address,
            tendermint_key,
            start_port,
            last_port,
            contract_address,
            account,
            eth_url,
            credentials,
            wait_syncing,
            gas,
            private,
        })
    }

    /// Serializes a node IP address and a tendermint key into the hash of node's key address
    fn serialize_node_address(&self) -> Result<NodeAddress, Box<Error>> {
        let ip_str = self.node_ip.to_string();
        let split = ip_str.split('.');

        let mut addr_bytes: [u8; 4] = [0; IP_LEN];

        for (i, part) in split.enumerate() {
            addr_bytes[i] = part.parse()?;
        }

        let mut addr_vec = addr_bytes.to_vec();

        let key_str = format!("{:?}", &self.tendermint_key);
        let key_str = key_str.as_str().trim_start_matches("0x");

        let key_bytes = hex::decode(key_str.to_owned())?;
        let mut key_bytes = key_bytes.as_slice()[0..TENDERMINT_KEY_LEN].to_vec();
        key_bytes.append(&mut addr_vec);

        let serialized = hex::encode(key_bytes);

        let hash_addr: NodeAddress = serialized.parse()?;

        Ok(hash_addr)
    }

    /// Registers a node in Fluence smart contract
    pub fn register(&self, show_progress: bool) -> Result<H256, Box<Error>> {
        let wait_syncing_fn = || -> Result<(), Box<Error>> {
            let (_eloop, transport) = Http::new(&self.eth_url)?;
            let web3 = &web3::Web3::new(transport);

            let mut sync = utils::check_sync(web3)?;

            let ten_seconds = time::Duration::from_secs(10);

            while sync {
                thread::sleep(ten_seconds);

                sync = utils::check_sync(web3)?;
            }

            Ok(())
        };

        let publish_to_contract_fn = || -> Result<H256, Box<Error>> {
            let hash_addr = self.serialize_node_address()?;

            let contract = ContractCaller::new(self.contract_address, &self.eth_url)?;

            let (call_data, _) = add_node::call(
                self.tendermint_key,
                hash_addr,
<<<<<<< HEAD
                u64::from(self.min_port),
                u64::from(self.max_port),
                self.private,
=======
                u64::from(self.start_port),
                u64::from(self.last_port),
                false,
>>>>>>> aff1c481
            );

            contract.call_contract(self.account, &self.credentials, call_data, self.gas)
        };

        // sending transaction with the hash of file with code to ethereum
        if show_progress {
            if self.wait_syncing {
                utils::with_progress(
                    "Waiting for the node is syncing",
                    "1/2",
                    "Node synced.",
                    wait_syncing_fn,
                )?;
            };

            let prefix = if self.wait_syncing { "2/2" } else { "1/1" };
            utils::with_progress(
                "Adding the node to the smart contract...",
                prefix,
                "Node added.",
                publish_to_contract_fn,
            )
        } else {
            publish_to_contract_fn()
        }
    }
}

pub fn parse(matches: &ArgMatches) -> Result<Register, Box<Error>> {
    let node_address: IpAddr = value_t!(matches, ADDRESS, IpAddr)?;

    let tendermint_key = utils::parse_hex_opt(matches, TENDERMINT_KEY)?.to_owned();
    let tendermint_key = if matches.is_present(BASE64_TENDERMINT_KEY) {
        let arr = decode(&tendermint_key)?;
        hex::encode(arr)
    } else {
        tendermint_key
    };

<<<<<<< HEAD
    let tendermint_key: H256 = tendermint_key
        .parse()
        .map_err(|e| format!("error parsing tendermint key: {}", e))?;
=======
    let start_port: u16 = matches.value_of(START_PORT).unwrap().parse()?;
    let last_port: u16 = matches.value_of(LAST_PORT).unwrap().parse()?;
>>>>>>> aff1c481

    let min_port = value_t!(matches, MIN_PORT, u16)?;
    let max_port = value_t!(matches, MAX_PORT, u16)?;

    let contract_address: Address = utils::parse_hex_opt(matches, CONTRACT_ADDRESS)?.parse()?;

    let account: Address = utils::parse_hex_opt(matches, ACCOUNT)?.parse()?;

    let eth_url = value_t!(matches, ETH_URL, String)?;

    let secret_key = utils::parse_secret_key(matches, SECRET_KEY)?;

    let password = matches.value_of(PASSWORD).map(|s| s.to_string());

    let credentials = Credentials::get(secret_key, password);

    let wait_syncing = matches.is_present(WAIT_SYNCING);

    let gas = value_t!(matches, GAS, u32)?;

    let private: bool = matches.is_present(PRIVATE);

    Register::new(
        node_address,
        tendermint_key,
        start_port,
        last_port,
        contract_address,
        account,
        eth_url,
        credentials,
        wait_syncing,
        gas,
        private,
    )
}

/// Parses arguments from console and initialize parameters for Publisher
pub fn subcommand<'a, 'b>() -> App<'a, 'b> {
    SubCommand::with_name("register")
        .about("Register a node in the smart contract")
        .args(&[
            Arg::with_name(ADDRESS)
                .required(true)
                .index(1)
                .takes_value(true)
                .help("node's IP address"),
            Arg::with_name(TENDERMINT_KEY)
                .required(true)
                .index(2)
                .takes_value(true)
                .help("public key of tendermint node"),
            Arg::with_name(ACCOUNT)
                .required(true)
                .takes_value(true)
                .index(3)
                .help("ethereum account"),
            Arg::with_name(CONTRACT_ADDRESS)
                .required(true)
                .takes_value(true)
                .index(4)
                .help("fluence contract address"),
<<<<<<< HEAD
            Arg::with_name(MIN_PORT)
                .long(MIN_PORT)
                .default_value("20096")
                .takes_value(true)
                .help("minimum port in the port range"),
            Arg::with_name(MAX_PORT)
                .long(MAX_PORT)
=======
            Arg::with_name(START_PORT)
                .alias(START_PORT)
                .long(START_PORT)
                .default_value("20096")
                .takes_value(true)
                .help("minimum port in the port range"),
            Arg::with_name(LAST_PORT)
                .alias(LAST_PORT)
>>>>>>> aff1c481
                .default_value("20196")
                .long(LAST_PORT)
                .takes_value(true)
                .help("maximum port in the port range"),
            Arg::with_name(ETH_URL)
                .long("eth_url")
                .short("e")
                .required(false)
                .takes_value(true)
                .help("http address to ethereum node")
                .default_value("http://localhost:8545/"),
            Arg::with_name(PASSWORD)
                .long("password")
                .short("p")
                .required(false)
                .takes_value(true)
                .help("password to unlock account in ethereum client"),
            Arg::with_name(SECRET_KEY)
                .long(SECRET_KEY)
                .short("s")
                .required(false)
                .takes_value(true)
                .help("the secret key to sign transactions"),
            Arg::with_name(WAIT_SYNCING)
                .long(WAIT_SYNCING)
                .help("waits until ethereum node will be synced, executes a command after this"),
            Arg::with_name(BASE64_TENDERMINT_KEY)
                .long(BASE64_TENDERMINT_KEY)
                .help("allows to use base64 tendermint key"),
            Arg::with_name(GAS)
                .long(GAS)
                .short("g")
                .takes_value(true)
                .default_value("1000000")
                .help("maximum gas to spend"),
            Arg::with_name(PRIVATE)
                .long(PRIVATE)
                .short("P")
                .takes_value(false)
                .help("marks node as private, used for pinning apps to nodes"),
        ])
}

#[cfg(test)]
mod tests {
    use std::error::Error;

    use ethkey::Secret;
    use rand::prelude::*;
    use web3::types::*;

    use credentials::Credentials;

    use super::Register;

    fn generate_register(credentials: Credentials) -> Register {
        let contract_address: Address = "9995882876ae612bfd829498ccd73dd962ec950a".parse().unwrap();

        let mut rng = rand::thread_rng();
        let rnd_num: u64 = rng.gen();

        let tendermint_key: H256 = H256::from(rnd_num);
        let account: Address = "4180fc65d613ba7e1a385181a219f1dbfe7bf11d".parse().unwrap();

        Register::new(
            "127.0.0.1".parse().unwrap(),
            tendermint_key,
            25006,
            25100,
            contract_address,
            account,
            String::from("http://localhost:8545/"),
            credentials,
            false,
            1_000_000,
            false,
        )
        .unwrap()
    }

    pub fn generate_with<F>(func: F, credentials: Credentials) -> Register
    where
        F: FnOnce(&mut Register),
    {
        let mut register = generate_register(credentials);
        func(&mut register);
        register
    }

    pub fn generate_with_account(account: Address, credentials: Credentials) -> Register {
        generate_with(
            |r| {
                r.account = account;
            },
            credentials,
        )
    }

    #[test]
    fn register_success() -> Result<(), Box<Error>> {
        let register = generate_with_account(
            "fa0de43c68bea2167181cd8a83f990d02a049336".parse()?,
            Credentials::No,
        );

        register.register(false)?;

        Ok(())
    }

    #[test]
    fn register_out_of_gas() -> Result<(), Box<Error>> {
        let register = generate_with(
            |r| {
                r.gas = 1;
            },
            Credentials::No,
        );

        let result = register.register(false);

        assert_eq!(result.is_err(), true);

        Ok(())
    }

    #[test]
    fn register_success_with_secret() -> Result<(), Box<Error>> {
        let secret_arr: H256 =
            "a349fe22d5c6f8ad3a1ad91ddb65e8946435b52254ce8c330f7ed796e83bfd92".parse()?;
        let secret = Secret::from(secret_arr);
        let register = generate_with_account(
            "dce48d51717ad5eb87fb56ff55ec609cf37b9aad".parse()?,
            Credentials::Secret(secret),
        );

        register.register(false)?;

        Ok(())
    }
}<|MERGE_RESOLUTION|>--- conflicted
+++ resolved
@@ -150,15 +150,9 @@
             let (call_data, _) = add_node::call(
                 self.tendermint_key,
                 hash_addr,
-<<<<<<< HEAD
                 u64::from(self.min_port),
                 u64::from(self.max_port),
                 self.private,
-=======
-                u64::from(self.start_port),
-                u64::from(self.last_port),
-                false,
->>>>>>> aff1c481
             );
 
             contract.call_contract(self.account, &self.credentials, call_data, self.gas)
@@ -199,17 +193,12 @@
         tendermint_key
     };
 
-<<<<<<< HEAD
     let tendermint_key: H256 = tendermint_key
         .parse()
         .map_err(|e| format!("error parsing tendermint key: {}", e))?;
-=======
-    let start_port: u16 = matches.value_of(START_PORT).unwrap().parse()?;
-    let last_port: u16 = matches.value_of(LAST_PORT).unwrap().parse()?;
->>>>>>> aff1c481
-
-    let min_port = value_t!(matches, MIN_PORT, u16)?;
-    let max_port = value_t!(matches, MAX_PORT, u16)?;
+    
+    let start_port = value_t!(matches, START_PORT, u16)?;
+    let last_port = value_t!(matches, LAST_PORT, u16)?;
 
     let contract_address: Address = utils::parse_hex_opt(matches, CONTRACT_ADDRESS)?.parse()?;
 
@@ -269,15 +258,6 @@
                 .takes_value(true)
                 .index(4)
                 .help("fluence contract address"),
-<<<<<<< HEAD
-            Arg::with_name(MIN_PORT)
-                .long(MIN_PORT)
-                .default_value("20096")
-                .takes_value(true)
-                .help("minimum port in the port range"),
-            Arg::with_name(MAX_PORT)
-                .long(MAX_PORT)
-=======
             Arg::with_name(START_PORT)
                 .alias(START_PORT)
                 .long(START_PORT)
@@ -286,7 +266,6 @@
                 .help("minimum port in the port range"),
             Arg::with_name(LAST_PORT)
                 .alias(LAST_PORT)
->>>>>>> aff1c481
                 .default_value("20196")
                 .long(LAST_PORT)
                 .takes_value(true)
