--- conflicted
+++ resolved
@@ -15,12 +15,15 @@
  */
 
 use clap::{App, Arg, ArgMatches, SubCommand};
+use ethabi::Token;
 use hex;
 use std::boxed::Box;
 use std::error::Error;
 use std::net::IpAddr;
 use types::{H192, IP_LEN};
 use utils;
+use web3::contract::tokens::Tokenizable;
+use web3::contract::{Error as ContractError, ErrorKind};
 use web3::types::{Address, H256};
 
 const ADDRESS: &str = "address";
@@ -32,47 +35,6 @@
 const ETH_URL: &str = "eth_url";
 const PASSWORD: &str = "password";
 
-<<<<<<< HEAD
-=======
-/// number of bytes for encoding an IP address
-const IP_LEN: usize = 4;
-
-/// number of bytes for encoding tendermint key
-const TENDERMINT_KEY_LEN: usize = 20;
-
-/// number of bytes for encoding IP address and tendermint key
-const NODE_ADDR_LEN: usize = IP_LEN + TENDERMINT_KEY_LEN;
-construct_fixed_hash! { pub struct H192(NODE_ADDR_LEN); }
-
-/// Helper for converting the hash structure to web3 format
-impl Tokenizable for H192 {
-    fn from_token(token: Token) -> Result<Self, ContractError> {
-        match token {
-            Token::FixedBytes(mut s) => {
-                if s.len() != NODE_ADDR_LEN {
-                    bail!(ErrorKind::InvalidOutputType(format!(
-                        "Expected `H192`, got {:?}",
-                        s
-                    )));
-                }
-                let mut data = [0; NODE_ADDR_LEN];
-                for (idx, val) in s.drain(..).enumerate() {
-                    data[idx] = val;
-                }
-                Ok(data.into())
-            }
-            other => Err(
-                ErrorKind::InvalidOutputType(format!("Expected `H192`, got {:?}", other)).into(),
-            ),
-        }
-    }
-
-    fn into_token(self) -> Token {
-        Token::FixedBytes(self.0.to_vec())
-    }
-}
-
->>>>>>> c1e43d73
 #[derive(Debug)]
 pub struct Register {
     node_ip: IpAddr,
