--- conflicted
+++ resolved
@@ -88,24 +88,12 @@
         secret: &Secret,
         call_data: ethabi::Bytes,
         gas: u32,
-<<<<<<< HEAD
     ) -> Result<H256, Error> {
-        let gas_price = web3.eth().gas_price().wait().map_err(SyncFailure::new)?;
-
-        let tx = Transaction {
-            nonce: web3
-                .eth()
-                .transaction_count(account, Some(BlockNumber::Pending))
-                .wait()
-                .map_err(SyncFailure::new)?,
-=======
-    ) -> Result<H256, Box<Error>> {
         let gas_price = web3.eth().gas_price().wait()?;
         let nonce = web3.eth().transaction_count(account, None).wait()?;
 
         let tx = Transaction {
             nonce: nonce,
->>>>>>> 0ffa0e45
             value: "0".parse()?,
             action: Action::Call(self.contract_address.clone()),
             data: call_data,
