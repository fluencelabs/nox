--- conflicted
+++ resolved
@@ -228,13 +228,9 @@
         tendermint_key.context(format!("error parsing tendermint key"))
     };
 
-<<<<<<< HEAD
     Ok(tendermint_key?)
-=======
-    Ok(tendermint_key)
 }
 
 pub fn parse_tendermint_node_id(args: &ArgMatches) -> Result<H160, Error> {
     Ok(value_t!(args, TENDERMINT_NODE_ID, H160)?)
->>>>>>> e5269b73
 }