--- conflicted
+++ resolved
@@ -92,13 +92,8 @@
 subnet-resolver = { path = "crates/subnet-resolver" }
 
 # spell
-<<<<<<< HEAD
-fluence-spell-dtos = { version = "=0.5.33-feat-update-config-7870711-764-1.0", registry = "fluence" }
-fluence-spell-distro = { version = "=0.5.33-feat-update-config-7870711-764-1.0", registry = "fluence" }
-=======
 fluence-spell-dtos = "=0.6.0"
 fluence-spell-distro = "=0.6.0"
->>>>>>> d5d47e37
 
 # marine
 fluence-app-service = { version = "0.31.0" }
