--- conflicted
+++ resolved
@@ -44,22 +44,13 @@
 ]
 
 [workspace.dependencies]
-<<<<<<< HEAD
-fluence-app-service = "0.20.0"
-avm-server = "0.25.0"
+fluence-app-service = "0.22.0"
+fluence-keypair = "0.8.0"
+avm-server = "0.26.1"
+air-interpreter-wasm = "=0.28.5"
 libp2p = "0.48.0"
 libp2p-core = { version = "0.36.0", default-features = false, features = [ "secp256k1" ] }
 libp2p-metrics = { version = "0.9.0", features = ["kad"] }
 libp2p-noise = "0.39.0"
-=======
-fluence-app-service = "0.22.0"
-fluence-keypair = "0.8.0"
-avm-server = "0.26.1"
-air-interpreter-wasm = "=0.28.5"
-libp2p = "0.45.1"
-libp2p-core = { version = "0.33.0", default-features = false, features = [ "secp256k1" ] }
-libp2p-metrics = { version = "0.6.0", features = ["kad"] }
-libp2p-noise = "0.36.0"
->>>>>>> 4984845c
 prometheus-client = "0.16.0"
 eyre = "0.6.8"