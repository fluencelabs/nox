--- conflicted
+++ resolved
@@ -92,13 +92,8 @@
 health = { path = "crates/health" }
 
 # spell
-<<<<<<< HEAD
-fluence-spell-dtos = "=0.5.18"
+fluence-spell-dtos = "=0.5.20"
 fluence-spell-distro = "=0.5.20"
-=======
-fluence-spell-dtos = "=0.5.20"
-fluence-spell-distro = "=0.5.18"
->>>>>>> 09c9b496
 
 # marine
 fluence-app-service = { version = "=0.26.4-feat-wasm-backend-interface-update-b3cf050-636-1.0", registry = "fluence" }
