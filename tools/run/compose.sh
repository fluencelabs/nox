--- conflicted
+++ resolved
@@ -15,40 +15,4 @@
      ;;
 esac
 
-<<<<<<< HEAD
-# running parity and swarm containers
-docker-compose -f parity.yml up -d
-docker-compose -f swarm.yml up -d
-
-echo 'Parity and Swarm containers are started.'
-
-# waiting that API of parity start working
-# todo get rid of all `sleep`
-sleep 10
-
-# starting node container
-docker-compose -f node.yml up -d --force-recreate
-
-echo 'Node container is started.'
-
-# check all variables exists
-echo "HOST_IP="$HOST_IP
-echo "OWNER_ADDRESS="$OWNER_ADDRESS
-echo "CONTRACT_ADDRESS="$CONTRACT_ADDRESS
-echo "PRIVATE_KEY="$PRIVATE_KEY
-
-# get tendermint key from node logs
-# todo get this from `status` API by CLI
-while [ -z "$TENDERMINT_KEY" ]
-do
-    sleep 3
-    TENDERMINT_KEY=$(docker logs node1 2>&1 | grep PubKey | sed 's/.*value\":\"\([^ ]*\).*/\1/' | sed 's/\"},//g')
-done
-
-echo "TENDERMINT_KEY="$TENDERMINT_KEY
-
-# check if node is already registered
-./fluence register $HOST_IP $TENDERMINT_KEY $OWNER_ADDRESS $CONTRACT_ADDRESS -s $PRIVATE_KEY --wait_syncing --base64
-=======
-docker-compose up -dV
->>>>>>> ecbde57b
+docker-compose up -dV