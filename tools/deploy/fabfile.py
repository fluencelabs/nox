# Copyright 2018 Fluence Labs Limited
#
# Licensed under the Apache License, Version 2.0 (the "License");
# you may not use this file except in compliance with the License.
# You may obtain a copy of the License at
#
#     http://www.apache.org/licenses/LICENSE-2.0
#
# Unless required by applicable law or agreed to in writing, software
# distributed under the License is distributed on an "AS IS" BASIS,
# WITHOUT WARRANTIES OR CONDITIONS OF ANY KIND, either express or implied.
# See the License for the specific language governing permissions and
# limitations under the License.

from __future__ import with_statement
from fabric.api import *
import json
import utils

if hasattr(env, 'environment'):
    environment = env.environment

    # gets deployed contract address from a file
    file = open("deployment_config.json", "r")
    info_json = file.read().rstrip()
    file.close()

    info = json.loads(info_json)[environment]
    contract = info['contract']
    nodes = info['nodes']
    env.swarm = info.get('swarm')
    env.ipfs = info.get('ipfs')
    env.ethereum_ip = info.get('ethereum_ip')
else:
    # gets deployed contract address from a file
    file = open("instances.json", "r")
    nodes_json = file.read().rstrip()
    file.close()

    file = open("scripts/contract.txt", "r")
    contract = file.read().rstrip()
    file.close()

    nodes = json.loads(nodes_json)

env.hosts = nodes.keys()

# Set the username
env.user = "root"

# Set to False to disable `[ip.ad.dre.ss] out:` prefix
env.output_prefix = True

# Linux
RELEASE = "https://github.com/fluencelabs/fluence/releases/download/v0.1.6/fluence-cli-0.1.6-linux-x64"

# macOS
# RELEASE = "https://github.com/fluencelabs/fluence/releases/download/v0.1.6/fluence-cli-0.1.6-mac-x64"


# copies all necessary files for deploying
def copy_resources():
    print "Copying deployment files to node"
    # cleans up old scripts
    run('rm -rf scripts')
    run('rm -rf config')
    run('mkdir scripts -p')
    run('mkdir config -p')
    # copy local directory `script` to remote machine
    put('scripts/compose.sh', 'scripts/')
    put('scripts/node.yml', 'scripts/')
    put('scripts/parity.yml', 'scripts/')
    put('scripts/geth.yml', 'scripts/')
    put('scripts/swarm.yml', 'scripts/')
    put('scripts/ipfs.yml', 'scripts/')
    put('config/reserved_peers.txt', 'config/')


# tests connection to all nodes
# usage as follows: fab test_connections
@parallel
def test_connections():
    run("uname -a")


# comment this annotation to deploy sequentially
@parallel
def deploy():
    with hide('running'):
        # check if `fluence` file is exists
        result = local("[ -s fluence ] && echo 1 || echo 0", capture=True)
        if (result == '0'):
            # todo: add correct link to CLI
            print '`fluence` CLI file does not exist. Downloading it from ' + RELEASE
            local("wget " + RELEASE + " -O fluence")
            local("chmod +x fluence")

        copy_resources()

        with cd("scripts"):
            # change for another chain
            # todo changing this variable should recreate parity container
            # todo support contract deployment on 'dev' chain
            chain = 'rinkeby'

            # actual fluence contract address
            contract_address = contract

            # getting owner and private key from `info` dictionary
            current_host = env.host_string
            current_owner = nodes[current_host]['owner']
            current_key = nodes[current_host]['key']
            api_port = nodes[current_host]['api_port']
            capacity = nodes[current_host]['capacity']

            remote_storage_enabled = "false"

            if env.swarm is None:
                swarm = "http://%s:8500" % current_host
                remote_storage_enabled = "true"
            else:
                swarm = env.swarm

            if env.ipfs is None:
                ipfs = "http://%s:5001" % current_host
                remote_storage_enabled = "true"
            else:
                ipfs = env.ipfs

            if env.ethereum_ip is None:
                ethereum_ip = "http://%s:8545" % current_host
            else:
                ethereum_ip = env.ethereum_ip


            if not hasattr(env, 'image_tag'):
<<<<<<< HEAD
                print "using default tag v0.1.6"
                image_tag = "v0.1.6"
=======
                image_tag = "v0.2.0"
>>>>>>> 8a7343af
            else:
                image_tag = env.image_tag

            with shell_env(CHAIN=chain,
                           # flag that show to script, that it will deploy all with non-default arguments
                           PROD_DEPLOY="true",
                           CONTRACT_ADDRESS=contract_address,
                           OWNER_ADDRESS=current_owner,
                           API_PORT=api_port,
                           CAPACITY=capacity,
                           PARITY_RESERVED_PEERS="../config/reserved_peers.txt",
                           # container name
                           NAME="fluence-node-1",
                           HOST_IP=current_host,
                           SWARM_ADDRESS=swarm,
                           IPFS_ADDRESS=ipfs,
                           REMOTE_STORAGE_ENABLED=remote_storage_enabled,
                           ETHEREUM_SERVICE="provided",
                           ETHEREUM_IP=ethereum_ip,
                           LOCAL_IPFS_ENABLED="false",
                           LOCAL_SWARM_ENABLED="false",
                           IMAGE_TAG=image_tag):
                run('chmod +x compose.sh')
                # the script will return command with arguments that will register node in Fluence contract
                output = run('./compose.sh deploy')
                meta_data = output.stdout.splitlines()[-1]
                # JSON line could be marked as hidden by escape-sequence \e[8m, so remove it
                meta_data = meta_data.replace("\x1b[8m", "").replace("\x1b[0m", "")
                # parses output as arguments in JSON
                json_data = json.loads(meta_data)
                # creates command for registering node
                command = utils.register_command(json_data, current_key)
                with show('running'):
                    # run `fluence` command
                    local(command)


# usage: fab --set environment=stage,caddy_login=LOGIN,caddy_password=PASSWORD,role=slave deploy_netdata
@parallel
def deploy_netdata():
    from fabric.contrib.files import upload_template
    from utils import ensure_docker_group, chown_docker_sock, get_docker_pgid

    if not hasattr(env, 'caddy_port'):
        env.caddy_port = 1337  # set default port

    usage = "usage: fab --set caddy_login=LOGIN,caddy_password=PASSWORD,caddy_port=1337 deploy_netdata"
    assert hasattr(env, 'caddy_login'), usage
    assert hasattr(env, 'caddy_password'), usage

    if not hasattr(env, 'role'):
        env.role = 'slave'

    with hide('running', 'output'):
        if env.role == 'master':
            run("docker pull abiosoft/caddy")
        run("docker pull netdata/netdata")
        run("mkdir -p ~/netdata/scripts")
        run("mkdir -p ~/netdata/config")
        run("mkdir -p ~/.local/netdata_cache")
        run("chmod o+rw ~/.local/netdata_cache")
        env.home_dir = run("pwd").stdout
        upload_template("scripts/netdata/netdata.yml", "~/netdata/scripts/netdata.yml", context=env)
        if env.role == 'master':
            upload_template("scripts/netdata/netdata_caddy.yml", "~/netdata/scripts/netdata_caddy.yml", context=env)
            upload_template("config/netdata/Caddyfile", "~/netdata/config/Caddyfile", context=env)

        if env.role == 'slave':
            print "netdata mode = slave"
            put("config/netdata/netdata_slave.conf", "~/netdata/config/netdata.conf")
            put("config/netdata/stream_slave.conf", "~/netdata/config/stream.conf")
        else:
            print "netdata mode = master"
            put("config/netdata/netdata_master.conf", "~/netdata/config/netdata.conf")
            put("config/netdata/stream_master.conf", "~/netdata/config/stream.conf")

        ensure_docker_group(env.user)
        chown_docker_sock(env.user)
        pgid = get_docker_pgid()

        with shell_env(COMPOSE_IGNORE_ORPHANS="true"):
            with show('running'):
                if env.role == 'slave':
                    run("PGID=%s HOSTNAME=$HOSTNAME docker-compose --compatibility -f ~/netdata/scripts/netdata.yml up -d" % pgid)
                else:
                    run("PGID=%s HOSTNAME=$HOSTNAME docker-compose --compatibility -f ~/netdata/scripts/netdata_caddy.yml -f ~/netdata/scripts/netdata.yml up -d" % pgid)

@parallel
def install_docker():
    with hide('running', 'output'):
        run("apt-get remove --yes docker docker-engine docker.io containerd runc || true")
        print "apt-get update"
        run("apt-get update")
        print "preparing to install docker"
        run("apt-get install --yes apt-transport-https ca-certificates curl gnupg-agent software-properties-common")
        run("curl -fsSL https://download.docker.com/linux/ubuntu/gpg | sudo apt-key add -")
        run("apt-key fingerprint 0EBFCD88")
        run("""sudo add-apt-repository "deb [arch=amd64] https://download.docker.com/linux/ubuntu $(lsb_release -cs) stable" """)
        run("apt-get update")
        print "installing docker"
        run("apt-get install --yes docker-ce docker-ce-cli containerd.io")
        print "installing docker-compose"
        run("""curl -L "https://github.com/docker/compose/releases/download/1.24.0/docker-compose-$(uname -s)-$(uname -m)" -o /usr/local/bin/docker-compose """)
        run("chmod +x /usr/local/bin/docker-compose")<|MERGE_RESOLUTION|>--- conflicted
+++ resolved
@@ -134,12 +134,7 @@
 
 
             if not hasattr(env, 'image_tag'):
-<<<<<<< HEAD
-                print "using default tag v0.1.6"
-                image_tag = "v0.1.6"
-=======
                 image_tag = "v0.2.0"
->>>>>>> 8a7343af
             else:
                 image_tag = env.image_tag
 
