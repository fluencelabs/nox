# Copyright 2018 Fluence Labs Limited
#
# Licensed under the Apache License, Version 2.0 (the "License");
# you may not use this file except in compliance with the License.
# You may obtain a copy of the License at
#
#     http://www.apache.org/licenses/LICENSE-2.0
#
# Unless required by applicable law or agreed to in writing, software
# distributed under the License is distributed on an "AS IS" BASIS,
# WITHOUT WARRANTIES OR CONDITIONS OF ANY KIND, either express or implied.
# See the License for the specific language governing permissions and
# limitations under the License.

# Import Fabric's API module
from fabric.api import *

# owners and private keys for specific ip addresses
# todo get this info from some sources
# TO USE: replace values inside <> with your actual values
info = {'<ip1>': {'owner': '<eth address1>', 'key': '<private key1>', 'ports': '<from>:<to>'},
        '<ip2>': {'owner': '<eth address2>', 'key': '<private key2>', 'ports': '<from>:<to>'}}

RELEASE="http://dump.bitcheese.net/files/vebibif/fluence-linux" #"https://github.com/fluencelabs/fluence/releases/download/untagged-3f7e10bd802b3149036d/fluence-linux-x64"

file = open("scripts/contract.txt", "r")
contract=file.read()
file.close()

# Fluence will be deployed on all hosts from `info`
env.hosts = info.keys()

# Set the username
env.user = "root"

def copy_resources():

    # cleans up old scripts
    run('rm -rf scripts')
    run('mkdir scripts -p')
    # copy local directory `script` to remote machine
    put('scripts/compose.sh', 'scripts/')
    put('scripts/node.yml', 'scripts/')
    put('scripts/parity.yml', 'scripts/')
    put('scripts/swarm.yml', 'scripts/')
    put('scripts/fluence', 'scripts/')

# comment this annotation to deploy sequentially
@parallel
def deploy():

    copy_resources()

    with cd("scripts"):

        # change for another chain
        # todo changing this variable should recreate parity container
        # todo support contract deployment on 'dev' chain
        chain='kovan'

        # actual fluence contract address
        contract_address=contract

        # getting owner and private key from `info` dictionary
        current_host = env.host_string
        current_owner = info[current_host]['owner']
        current_key = info[current_host]['key']
        current_ports = info[current_host]['ports']

        with shell_env(CHAIN=chain,
                       PROD_DEPLOY="true",
                       CONTRACT_ADDRESS=contract_address,
                       OWNER_ADDRESS=current_owner,
                       PORTS=current_ports,
                       NAME="fluence-node-1",
                       PRIVATE_KEY=current_key,
                       HOST_IP=current_host):
            run('chmod +x compose.sh')
            run('chmod +x fluence')
<<<<<<< HEAD
            # delete all workers
            # TODO reuse old volumes if possible
            run('docker ps -a | grep _node | awk \'{print $1}\' | xargs docker rm -f ; docker volume prune -f')
=======
            run('docker pull parity/parity:v2.3.0')
            run('docker pull ethdevops/swarm')
            run('docker pull fluencelabs/node')
            run('docker pull fluencelabs/worker')
            run('curl ' + RELEASE + ' -o fluence')
>>>>>>> f6c781e3
            run('./compose.sh')<|MERGE_RESOLUTION|>--- conflicted
+++ resolved
@@ -43,7 +43,6 @@
     put('scripts/node.yml', 'scripts/')
     put('scripts/parity.yml', 'scripts/')
     put('scripts/swarm.yml', 'scripts/')
-    put('scripts/fluence', 'scripts/')
 
 # comment this annotation to deploy sequentially
 @parallel
@@ -77,15 +76,7 @@
                        HOST_IP=current_host):
             run('chmod +x compose.sh')
             run('chmod +x fluence')
-<<<<<<< HEAD
             # delete all workers
             # TODO reuse old volumes if possible
             run('docker ps -a | grep _node | awk \'{print $1}\' | xargs docker rm -f ; docker volume prune -f')
-=======
-            run('docker pull parity/parity:v2.3.0')
-            run('docker pull ethdevops/swarm')
-            run('docker pull fluencelabs/node')
-            run('docker pull fluencelabs/worker')
-            run('curl ' + RELEASE + ' -o fluence')
->>>>>>> f6c781e3
             run('./compose.sh')