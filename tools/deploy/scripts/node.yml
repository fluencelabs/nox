--- conflicted
+++ resolved
@@ -11,11 +11,7 @@
       - IPFS_ADDRESS=$IPFS_ADDRESS
       - CONTRACT_ADDRESS=$CONTRACT_ADDRESS
       - OWNER_ADDRESS=$OWNER_ADDRESS
-<<<<<<< HEAD
-      - WORKER_MEMORY_LIMIT=1100 # megabytes
-=======
       - WORKER_MEMORY_LIMIT=400 # megabytes
->>>>>>> c12b87d1
       - WORKER_TAG=$IMAGE_TAG
       - WORKER_CPUS_LIMIT=2
     ports:
