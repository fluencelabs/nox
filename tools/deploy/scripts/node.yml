--- conflicted
+++ resolved
@@ -12,11 +12,7 @@
       - OWNER_ADDRESS=$OWNER_ADDRESS
       - PORTS=$PORTS
     ports:
-<<<<<<< HEAD
+      # port for status API
       - $STATUS_PORT:5678
-=======
-      # port for status API
-      - 25400:5678
->>>>>>> 77dd1a38
     volumes:
       - /var/run/docker.sock:/var/run/docker.sock