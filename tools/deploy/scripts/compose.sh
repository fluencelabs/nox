--- conflicted
+++ resolved
@@ -2,26 +2,15 @@
 
 set -e
 
-<<<<<<< HEAD
-DEV='true'
-
-if [ -n "$DEV" ]
-then
-    export OWNER_ADDRESS=0x00a329c0648769a73afac7f9381e08fb43dbea72
-    export PRIVATE_KEY=4d5db4107d237df6a3d58ee5f70ae63d73d7658d4026f2eefd2f204c81682cb7
-    export PARITY_ARGS='--config dev --jsonrpc-apis=all --jsonrpc-hosts=all --jsonrpc-cors="*" --unsafe-expose'
-    export PORTS='25000:25010'
-=======
 # `PROD` variable is assigned in `fabfile.py`, so if run `compose.sh` directly,
 #  the network will be started in development mode locally
 if [ -z "$PROD" ]
 then
     export NAME='node1'
-    export PORTS='25000:25003'
+    export PORTS='25000:25010'
     export OWNER_ADDRESS=0x00a329c0648769a73afac7f9381e08fb43dbea72
     export PRIVATE_KEY=4d5db4107d237df6a3d58ee5f70ae63d73d7658d4026f2eefd2f204c81682cb7
     export PARITY_ARGS='--config dev --jsonrpc-apis=all --jsonrpc-hosts=all --jsonrpc-cors="*" --unsafe-expose'
->>>>>>> 77dd1a38
 else
     export PARITY_ARGS='--light --chain kovan --jsonrpc-apis=all --jsonrpc-hosts=all --jsonrpc-cors="*" --unsafe-expose'
 
@@ -50,26 +39,14 @@
 # todo get rid of all `sleep`
 sleep 10
 
-<<<<<<< HEAD
-if [ -n "$DEV" ]
-=======
 # deploy contract if there is new dev ethereum node
 if [ -z "$PROD" ]
->>>>>>> 77dd1a38
 then
     export CONTRACT_ADDRESS=$(node deploy-contract.js)
     sleep 1
 fi
-<<<<<<< HEAD
-=======
 
-echo $CONTRACT_ADDRESS
-
-# starting node container
-docker-compose -f node.yml up -d --force-recreate
->>>>>>> 77dd1a38
-
-echo $CONTRACT_ADDRESS
+echo "CONTRACT_ADDRESS="$CONTRACT_ADDRESS
 
 # check all variables exists
 echo "NAME="$NAME
@@ -102,8 +79,4 @@
 
 # check if node is already registered
 # todo build fluence CLI in fly, use cargo from cli directory, or run from target cli directory?
-<<<<<<< HEAD
-./fluence register $HOST_IP $TENDERMINT_KEY $OWNER_ADDRESS $CONTRACT_ADDRESS -s $PRIVATE_KEY --wait_syncing --min_port $MIN_PORT --max_port $MAX_PORT --base64_tendermint_key
-=======
-./fluence register $HOST_IP $TENDERMINT_KEY $OWNER_ADDRESS $CONTRACT_ADDRESS -s $PRIVATE_KEY --wait_syncing --base64_tendermint_key
->>>>>>> 77dd1a38
+./fluence register $HOST_IP $TENDERMINT_KEY $OWNER_ADDRESS $CONTRACT_ADDRESS -s $PRIVATE_KEY --wait_syncing --min_port $MIN_PORT --max_port $MAX_PORT --base64_tendermint_key