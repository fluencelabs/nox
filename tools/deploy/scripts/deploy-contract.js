--- conflicted
+++ resolved
@@ -5,23 +5,7 @@
 let Tx = require('ethereumjs-tx');
 
 // Connect to the local ethereum node
-<<<<<<< HEAD
-let web3 = new Web3();
-web3.setProvider(new web3.providers.HttpProvider('http://geth.fluence.one:8545'));
-
-// Get ABI from compiled contract
-let source = fs.readFileSync("../../../bootstrap/contracts/compiled/Network.abi");
-let abi = JSON.parse(source);
-
-// Get bytecode from compiled contract
-let sourceBin = fs.readFileSync("../../../bootstrap/contracts/compiled/Network.bin");
-let bytecode = '0x' + sourceBin;
-
-// Create Contract proxy class
-let NetworkContract = new web3.eth.Contract(abi);
-=======
 let web3 = new Web3(new Web3.providers.HttpProvider('http://geth.fluence.one:8545'));
->>>>>>> 26563832
 
 // Default account on parity node in dev mode with a huge amount of ethereum
 let acc = '0x7DdAE2d6118562AaC405284bb297C9A53d975326';
