--- conflicted
+++ resolved
@@ -14,19 +14,14 @@
  * limitations under the License.
  */
 
-use std::sync::Arc;
-<<<<<<< HEAD
-=======
-use std::task::Context;
->>>>>>> 21515a5b
-use std::{
-    collections::VecDeque,
-    task::{Poll, Waker},
-};
-
 use fluence_keypair::KeyPair;
 use futures::future::BoxFuture;
 use futures::FutureExt;
+use std::sync::Arc;
+use std::{
+    collections::VecDeque,
+    task::{Context, Poll, Waker},
+};
 use tracing::{instrument, Instrument, Span};
 
 use fluence_libp2p::PeerId;
@@ -44,32 +39,21 @@
     vm: Option<RT>,
 }
 
-<<<<<<< HEAD
-type ExecutionTask<RT> = Option<
-    BoxFuture<
-        'static,
-        (
-            Reusables<RT>,
-            ParticleEffects,
-            InterpretationStats,
-            Arc<Span>,
-        ),
-    >,
+type AVMCallResult<RT> = FutResult<(usize, Option<RT>), RoutingEffects, InterpretationStats>;
+type AVMTask<RT> = BoxFuture<
+    'static,
+    (
+        Reusables<RT>,
+        ParticleEffects,
+        InterpretationStats,
+        Arc<Span>,
+    ),
 >;
 pub struct Actor<RT, F> {
     /// Particle of that actor is expired after that deadline
     deadline: Deadline,
-    future: ExecutionTask<RT>,
+    future: Option<AVMTask<RT>>,
     mailbox: VecDeque<ExtendedParticle>,
-=======
-type AVMCallResult<RT> = FutResult<(usize, Option<RT>), RoutingEffects, InterpretationStats>;
-type AVMTask<RT> = BoxFuture<'static, (Reusables<RT>, ParticleEffects, InterpretationStats)>;
-pub struct Actor<RT, F> {
-    /// Particle of that actor is expired after that deadline
-    deadline: Deadline,
-    future: Option<AVMTask<RT>>,
-    mailbox: VecDeque<Particle>,
->>>>>>> 21515a5b
     waker: Option<Waker>,
     functions: Functions<F>,
     /// Particle that's memoized on the actor creation.
@@ -80,12 +64,8 @@
     /// It's either `host_peer_id` or local worker peer id
     current_peer_id: PeerId,
     key_pair: KeyPair,
-<<<<<<< HEAD
+    data_store: Arc<ParticleDataStore>,
     deal_id: Option<String>,
-=======
-    span: Span,
-    data_store: Arc<ParticleDataStore>,
->>>>>>> 21515a5b
 }
 
 impl<RT, F> Actor<RT, F>
@@ -98,13 +78,10 @@
         functions: Functions<F>,
         current_peer_id: PeerId,
         key_pair: KeyPair,
-<<<<<<< HEAD
+        data_store: Arc<ParticleDataStore>,
         deal_id: Option<String>,
-=======
-        span: Span,
-        data_store: Arc<ParticleDataStore>,
->>>>>>> 21515a5b
     ) -> Self {
+        let particle = particle;
         Self {
             deadline: Deadline::from(particle),
             functions,
@@ -118,12 +95,8 @@
             },
             current_peer_id,
             key_pair,
-<<<<<<< HEAD
+            data_store,
             deal_id,
-=======
-            span,
-            data_store,
->>>>>>> 21515a5b
         }
     }
 
@@ -135,30 +108,9 @@
         self.future.is_some()
     }
 
-<<<<<<< HEAD
-    pub fn cleanup(&self, vm: &mut RT) {
-        tracing::debug!(
-            target: "particle_reap",
-            particle_id = self.particle.id,
-            worker_id = self.current_peer_id.to_string(),
-            deal_id = self.deal_id,
-            "Reaping particle's actor"
-        );
-        // TODO: remove dirs without using vm https://github.com/fluencelabs/fluence/issues/1216
-        // TODO: ??? we don't have this issue anymore
-        if let Err(err) = vm.cleanup(&self.particle.id, &self.current_peer_id.to_string()) {
-            tracing::warn!(
-                particle_id = self.particle.id,
-                deal_id = self.deal_id,
-                "Error cleaning up after particle {:?}",
-                err
-            );
-        }
-=======
     pub fn cleanup_key(&self) -> (String, PeerId) {
         let particle_id = self.particle.id.clone();
         (particle_id, self.current_peer_id)
->>>>>>> 21515a5b
     }
 
     pub fn mailbox_size(&self) -> usize {
@@ -185,16 +137,6 @@
         self.functions.poll(cx);
 
         // Poll AquaVM future
-<<<<<<< HEAD
-        if let Some(Ready((reusables, effects, stats, parent_span))) =
-            self.future.as_mut().map(|f| f.poll_unpin(cx))
-        {
-            let span = tracing::info_span!(parent: parent_span.as_ref(),
-                "Actor: execute call requests",
-                particle_id = self.particle.id,
-                deal_id = self.deal_id);
-            let _span_guard = span.enter();
-=======
         if let Some(value) = self.poll_avm_future(cx) {
             return value;
         }
@@ -204,10 +146,8 @@
 
     fn poll_avm_future(&mut self, cx: &mut Context<'_>) -> Option<Poll<AVMCallResult<RT>>> {
         if let Some(Poll::Ready(res)) = self.future.as_mut().map(|f| f.poll_unpin(cx)) {
-            let (reusables, effects, stats) = res;
-            let _entered = self.span.enter();
-
->>>>>>> 21515a5b
+            let (reusables, effects, stats, parent_span) = res;
+
             self.future.take();
 
             let waker = cx.waker().clone();
@@ -276,7 +216,7 @@
         let waker = cx.waker().clone();
         let data_store = self.data_store.clone();
         let key_pair = self.key_pair.clone();
-<<<<<<< HEAD
+        let peer_id = self.current_peer_id;
 
         let async_span = tracing::info_span!(
             "Actor: async AVM process particle & call results",
@@ -291,19 +231,11 @@
         }
         let linking_span = Arc::new(async_span.clone());
 
-        // TODO: add timeout for execution https://github.com/fluencelabs/fluence/issues/1212
-        self.future = Some(
-            async move {
-                let res = vm
-                    .execute((particle, calls), waker, peer_id, key_pair)
-                    .in_current_span()
-=======
-        let peer_id = self.current_peer_id;
         self.future = Some(
             async move {
                 let res = vm
                     .execute(data_store, (particle.clone(), calls), peer_id, key_pair)
->>>>>>> 21515a5b
+                    .in_current_span()
                     .await;
 
                 waker.wake();
@@ -312,12 +244,8 @@
                     vm_id,
                     vm: res.runtime,
                 };
-<<<<<<< HEAD
+
                 (reusables, res.effects, res.stats, linking_span)
-=======
-
-                (reusables, res.effects, res.stats)
->>>>>>> 21515a5b
             }
             .instrument(async_span)
             .boxed(),
