/*
 * Copyright 2020 Fluence Labs Limited
 *
 * Licensed under the Apache License, Version 2.0 (the "License");
 * you may not use this file except in compliance with the License.
 * You may obtain a copy of the License at
 *
 *     http://www.apache.org/licenses/LICENSE-2.0
 *
 * Unless required by applicable law or agreed to in writing, software
 * distributed under the License is distributed on an "AS IS" BASIS,
 * WITHOUT WARRANTIES OR CONDITIONS OF ANY KIND, either express or implied.
 * See the License for the specific language governing permissions and
 * limitations under the License.
 */

use std::borrow::Cow;
use std::time::Duration;
use std::{task::Waker, time::Instant};

use avm_server::{CallResults, ParticleParameters};
use fluence_keypair::KeyPair;
use futures::{future::BoxFuture, FutureExt};
use humantime::format_duration as pretty;

use fluence_libp2p::PeerId;
use particle_protocol::Particle;

use crate::aqua_runtime::AquaRuntime;
use crate::particle_effects::ParticleEffects;
use crate::InterpretationStats;

pub(super) type AVMRes<RT> = FutResult<RT, ParticleEffects, InterpretationStats>;
pub(super) type Fut<RT> = BoxFuture<'static, AVMRes<RT>>;

pub trait ParticleExecutor {
    type Future;
    type Particle;
    fn execute(
        self,
        p: Self::Particle,
        waker: Waker,
        current_peer_id: PeerId,
        key_pair: KeyPair,
    ) -> Self::Future;
}

/// Result of a particle execution along a VM that has just executed the particle
pub struct FutResult<RT, Eff, Stats> {
    /// Return back AVM that just executed a particle and other reusable entities needed for execution
    pub runtime: RT,
    /// Effects produced by particle execution
    pub effects: Eff,
    /// Performance stats
    pub stats: Stats,
}

impl<RT: AquaRuntime> ParticleExecutor for RT {
    type Future = Fut<Option<Self>>;
    type Particle = (Particle, CallResults);

    fn execute(
        mut self,
        p: Self::Particle,
        waker: Waker,
        current_peer_id: PeerId,
        key_pair: KeyPair,
    ) -> Self::Future {
        let (particle, calls) = p;
        let particle_id = particle.id.clone();
        let data_len = particle.data.len();
        let span = tracing::info_span!("Execute");
        let task = tokio::task::Builder::new()
            .name(&format!("Particle {}", particle.id))
            .spawn_blocking(move || {
                span.in_scope(move || {
                    let now = Instant::now();
                    tracing::info!(particle_id = particle.id, "Executing particle");

<<<<<<< HEAD
                let particle_params = ParticleParameters {
                    current_peer_id: Cow::Owned(current_peer_id.to_string()),
                    init_peer_id: Cow::Owned(particle.init_peer_id.to_string()),
                    particle_id: Cow::Borrowed(&particle.id),
                    timestamp: particle.timestamp,
                    ttl: particle.ttl,
                };
                // println!("particle {} call results {:?}", particle.id, calls);
                let result = self.call(
                    particle.script,
                    particle.data,
                    particle_params,
                    calls,
                    &key_pair,
                );
=======
                    let particle_params = ParticleParameters {
                        current_peer_id: Cow::Owned(current_peer_id.to_string()),
                        init_peer_id: Cow::Owned(particle.init_peer_id.to_string()),
                        particle_id: Cow::Borrowed(&particle.id),
                        timestamp: particle.timestamp,
                        ttl: particle.ttl,
                    };
                    let result = self.call(
                        particle.script,
                        particle.data,
                        particle_params,
                        calls,
                        &key_pair,
                    );
>>>>>>> b00252d1

                    let interpretation_time = now.elapsed();
                    let new_data_len = result.as_ref().map(|e| e.data.len()).ok();
                    let stats = InterpretationStats {
                        interpretation_time,
                        new_data_len,
                        success: result.is_ok(),
                    };

<<<<<<< HEAD
                if let Err(err) = &result {
                    tracing::warn!(
                        particle_id = particle.id,
                        "Error executing particle: {}",
                        err
                    );
                } else {
                    // println!(
                    //     "particle {} new_data {:?}",
                    //     particle.id,
                    //     result.as_ref().map(|r| &r.data).unwrap()
                    // );
                    let len = new_data_len.map(|l| l as i32).unwrap_or(-1);
                    tracing::trace!(
                        target: "execution", particle_id = particle.id,
                        "Particle interpreted in {} [{} bytes => {} bytes]",
                        pretty(interpretation_time), data_len, len
                    );
                }
                let effects = Self::into_effects(result, particle.id);
=======
                    if let Err(err) = &result {
                        tracing::warn!(
                            particle_id = particle.id,
                            "Error executing particle: {}",
                            err
                        )
                    } else {
                        let len = new_data_len.map(|l| l as i32).unwrap_or(-1);
                        tracing::trace!(
                            target: "execution", particle_id = particle.id,
                            "Particle interpreted in {} [{} bytes => {} bytes]",
                            pretty(interpretation_time), data_len, len
                        );
                    }
                    let effects = Self::into_effects(result, particle.id);
>>>>>>> b00252d1

                    waker.wake();

                    FutResult {
                        runtime: Some(self),
                        effects,
                        stats,
                    }
                })
            })
            .expect("Could not spawn 'Particle' task");

        async move {
            let result = task.await;
            match result {
                Ok(res) => res,
                Err(err) => {
                    if err.is_cancelled() {
                        tracing::warn!(particle_id, "Particle task was cancelled");
                    } else {
                        tracing::error!(particle_id, "Particle task panic");
                    }
                    let stats = InterpretationStats {
                        interpretation_time: Duration::ZERO,
                        new_data_len: None,
                        success: false,
                    };
                    let effects = ParticleEffects::empty();
                    FutResult {
                        // We loose an AVM instance here
                        // But it will be recreated via VmPool
                        runtime: None,
                        effects,
                        stats,
                    }
                }
            }
        }
        .boxed()
    }
}<|MERGE_RESOLUTION|>--- conflicted
+++ resolved
@@ -77,23 +77,6 @@
                     let now = Instant::now();
                     tracing::info!(particle_id = particle.id, "Executing particle");
 
-<<<<<<< HEAD
-                let particle_params = ParticleParameters {
-                    current_peer_id: Cow::Owned(current_peer_id.to_string()),
-                    init_peer_id: Cow::Owned(particle.init_peer_id.to_string()),
-                    particle_id: Cow::Borrowed(&particle.id),
-                    timestamp: particle.timestamp,
-                    ttl: particle.ttl,
-                };
-                // println!("particle {} call results {:?}", particle.id, calls);
-                let result = self.call(
-                    particle.script,
-                    particle.data,
-                    particle_params,
-                    calls,
-                    &key_pair,
-                );
-=======
                     let particle_params = ParticleParameters {
                         current_peer_id: Cow::Owned(current_peer_id.to_string()),
                         init_peer_id: Cow::Owned(particle.init_peer_id.to_string()),
@@ -108,7 +91,6 @@
                         calls,
                         &key_pair,
                     );
->>>>>>> b00252d1
 
                     let interpretation_time = now.elapsed();
                     let new_data_len = result.as_ref().map(|e| e.data.len()).ok();
@@ -118,28 +100,6 @@
                         success: result.is_ok(),
                     };
 
-<<<<<<< HEAD
-                if let Err(err) = &result {
-                    tracing::warn!(
-                        particle_id = particle.id,
-                        "Error executing particle: {}",
-                        err
-                    );
-                } else {
-                    // println!(
-                    //     "particle {} new_data {:?}",
-                    //     particle.id,
-                    //     result.as_ref().map(|r| &r.data).unwrap()
-                    // );
-                    let len = new_data_len.map(|l| l as i32).unwrap_or(-1);
-                    tracing::trace!(
-                        target: "execution", particle_id = particle.id,
-                        "Particle interpreted in {} [{} bytes => {} bytes]",
-                        pretty(interpretation_time), data_len, len
-                    );
-                }
-                let effects = Self::into_effects(result, particle.id);
-=======
                     if let Err(err) = &result {
                         tracing::warn!(
                             particle_id = particle.id,
@@ -155,7 +115,6 @@
                         );
                     }
                     let effects = Self::into_effects(result, particle.id);
->>>>>>> b00252d1
 
                     waker.wake();
 
