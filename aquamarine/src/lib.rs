/*
 * Copyright 2020 Fluence Labs Limited
 *
 * Licensed under the Apache License, Version 2.0 (the "License");
 * you may not use this file except in compliance with the License.
 * You may obtain a copy of the License at
 *
 *     http://www.apache.org/licenses/LICENSE-2.0
 *
 * Unless required by applicable law or agreed to in writing, software
 * distributed under the License is distributed on an "AS IS" BASIS,
 * WITHOUT WARRANTIES OR CONDITIONS OF ANY KIND, either express or implied.
 * See the License for the specific language governing permissions and
 * limitations under the License.
 */

#![recursion_limit = "512"]
#![warn(rust_2018_idioms)]
#![deny(
    dead_code,
    nonstandard_style,
    unused_imports,
    unused_mut,
    unused_variables,
    unused_unsafe,
    unreachable_patterns
)]
<<<<<<< HEAD
=======

>>>>>>> fca92218
pub use avm_server::AVM;
// reexport
pub use avm_server::AVMConfig;

pub use aqua_runtime::AquaRuntime;
pub use config::{VmConfig, VmPoolConfig};
pub use error::AquamarineApiError;
pub use particle_data_store::{DataStoreError, ParticleDataStore};
pub use particle_effects::{InterpretationStats, ParticleEffects, RoutingEffects};
pub use plumber::Plumber;

pub use crate::aquamarine::{AquamarineApi, AquamarineBackend};

mod actor;
mod aqua_runtime;
mod aquamarine;
mod command;
mod config;
mod deadline;
mod error;
mod health;
mod invoke;
mod log;
mod particle_data_store;
mod particle_effects;
mod particle_executor;
mod particle_functions;
mod plumber;
mod vm_pool;<|MERGE_RESOLUTION|>--- conflicted
+++ resolved
@@ -25,10 +25,7 @@
     unused_unsafe,
     unreachable_patterns
 )]
-<<<<<<< HEAD
-=======
 
->>>>>>> fca92218
 pub use avm_server::AVM;
 // reexport
 pub use avm_server::AVMConfig;
