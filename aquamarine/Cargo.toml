[package]
name = "aquamarine"
version = "0.2.0"
authors = ["Fluence Labs"]
edition = "2021"

[dependencies]
particle-protocol = { workspace = true }
particle-services = { workspace = true }
particle-builtins = { workspace = true }

now-millis = { workspace = true }
fluence-libp2p = { workspace = true }
config-utils = { workspace = true }
particle-args = { workspace = true }
control-macro = { workspace = true }
fs-utils = { workspace = true }
peer-metrics = { workspace = true }
particle-execution = { workspace = true }
key-manager = { workspace = true }

avm-server = { workspace = true }
libp2p = { workspace = true }
fluence-keypair = { workspace = true }

futures = { workspace = true }
log = { workspace = true }

tokio = { workspace = true }
tokio-stream = { workspace = true }
tracing = { workspace = true }
serde_json = { workspace = true }
parking_lot = { workspace = true }
chrono = "0.4.26"
base64 = { workspace = true }
thiserror = { workspace = true }
humantime = "2.1.0"
anyhow = "1.0.72"
eyre = { workspace = true }
bytesize = "1.2.0"
<<<<<<< HEAD
async-trait = "0.1.71"
health = { workspace = true }
=======
async-trait = "0.1.72"
>>>>>>> e8dc2bd6
<|MERGE_RESOLUTION|>--- conflicted
+++ resolved
@@ -38,9 +38,5 @@
 anyhow = "1.0.72"
 eyre = { workspace = true }
 bytesize = "1.2.0"
-<<<<<<< HEAD
-async-trait = "0.1.71"
-health = { workspace = true }
-=======
 async-trait = "0.1.72"
->>>>>>> e8dc2bd6
+health = { workspace = true }