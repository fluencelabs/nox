--- conflicted
+++ resolved
@@ -19,10 +19,6 @@
 
 avm-server = "0.13.0"
 libp2p = "0.42"
-<<<<<<< HEAD
-
-=======
->>>>>>> 96b7d653
 
 futures = "0.3.13"
 log = "0.4.11"
