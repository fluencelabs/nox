--- conflicted
+++ resolved
@@ -17,13 +17,8 @@
 peer-metrics = { path = "../crates/peer-metrics" }
 particle-execution = { path = "../particle-execution" }
 
-<<<<<<< HEAD
-avm-server = "0.15.0"
+avm-server = "0.17.0"
 libp2p = "0.44"
-=======
-avm-server = "0.17.0"
-libp2p = "0.42"
->>>>>>> e7a47451
 
 futures = "0.3.13"
 log = "0.4.11"
