--- conflicted
+++ resolved
@@ -19,10 +19,7 @@
 
 import java.util.concurrent.Executor
 
-<<<<<<< HEAD
 import cats.effect.IO
-=======
->>>>>>> b983d336
 import fluence.kad.protocol.{ Contact, Key }
 import fluence.transport.TransportClient
 import io.grpc._
@@ -39,12 +36,8 @@
  */
 class GrpcClient[CL <: HList](
     buildStubs: (ManagedChannel, CallOptions) ⇒ CL,
-<<<<<<< HEAD
-    addHeaders: IO[Map[String, String]]) extends TransportClient[CL] with slogging.LazyLogging {
-=======
-    addHeaders: Task[Map[String, String]]
+    addHeaders: IO[Map[String, String]]
 ) extends TransportClient[CL] with slogging.LazyLogging {
->>>>>>> b983d336
 
   /**
    * Cache for available channels
