/*
 * Copyright (C) 2017  Fluence Labs Limited
 *
 * This program is free software: you can redistribute it and/or modify
 * it under the terms of the GNU Affero General Public License as
 * published by the Free Software Foundation, either version 3 of the
 * License, or (at your option) any later version.
 *
 * This program is distributed in the hope that it will be useful,
 * but WITHOUT ANY WARRANTY; without even the implied warranty of
 * MERCHANTABILITY or FITNESS FOR A PARTICULAR PURPOSE.  See the
 * GNU Affero General Public License for more details.
 *
 * You should have received a copy of the GNU Affero General Public License
 * along with this program.  If not, see <http://www.gnu.org/licenses/>.
 */

package fluence.grpc.proxy

import cats.effect._
import cats.syntax.flatMap._
import cats.syntax.functor._
import fluence.proxy.grpc.WebsocketMessage
import fs2.StreamApp.ExitCode
import fs2.async.mutable.{Queue, Topic}
import fs2.{io ⇒ _, _}
import fs2._
import monix.eval.Task
import org.http4s._
import org.http4s.dsl.Http4sDsl
import org.http4s.server.blaze.BlazeBuilder
import org.http4s.server.websocket._
import org.http4s.websocket.WebsocketBits
import org.http4s.websocket.WebsocketBits.{WebSocketFrame, _}
import org.reactivestreams.Publisher
import fs2.interop.reactivestreams._

import scala.concurrent.ExecutionContext
import monix.execution.Scheduler.Implicits.global
import scala.language.higherKinds

/**
 * Websocket-to-grpc proxy standalone app.
 * TODO make it pluggable and abstract from Stream
 * @param proxyGrpc Proxy grpc API.
 */
class GrpcWebsocketProxy(proxyGrpc: ProxyGrpc, port: Int = 8080) extends StreamApp[Task] with Http4sDsl[Task] {

  def route(scheduler: Scheduler): HttpService[Task] = HttpService[Task] {

    case GET -> Root / "ws" ⇒
      //TODO add size of queue to config
      val queueF = async.boundedQueue[Task, WebSocketFrame](100)

      val echoReply: Pipe[Task, WebSocketFrame, WebSocketFrame] = _.flatMap {
        case Binary(data, _) ⇒
<<<<<<< HEAD
          val a = for {
            message ← Task.eval(WebsocketMessage.parseFrom(data))
            response ← proxyGrpc
              .handleMessage(message.service, message.method, message.streamId, message.protoMessage.newInput())
          } yield {
            response.map {
              case ResponseArrayByte(bytes) ⇒ Binary(bytes): WebSocketFrame
            }.take(1)

          }

          Stream.eval(a).flatMap(a ⇒ a.toReactivePublisher.toStream[Task]())
=======
          for {
            message ← F.delay(WebsocketMessage.parseFrom(data))
            response ← proxyGrpc.handleMessage(message.service, message.method, message.payload.newInput())
          } yield Binary(response): WebSocketFrame
>>>>>>> 4ec0872d
        case m ⇒
          Stream.eval(Task.pure(Text(s"Unexpected message: $m"): WebSocketFrame))
      }

<<<<<<< HEAD
      queueF.flatMap { queue: Queue[Task, WebSocketFrame] ⇒
        val d = queue.dequeue.through(echoReply)
        val e = queue.enqueue
        WebSocketBuilder[Task].build(d, e)
=======
      queueF.flatMap { queue ⇒
        val dequeueStream = queue.dequeue.through(echoReply)
        val enqueueStream = queue.enqueue
        WebSocketBuilder[F].build(dequeueStream, enqueueStream)
>>>>>>> 4ec0872d
      }
  }

  override def stream(args: List[String], requestShutdown: Task[Unit]): Stream[Task, ExitCode] =
    for {
      scheduler ← Scheduler[Task](corePoolSize = 2)
      exitCode ← BlazeBuilder[Task]
        .bindHttp(port)
        .withWebSockets(true)
        .mountService(route(scheduler))
        .serve
    } yield exitCode

}<|MERGE_RESOLUTION|>--- conflicted
+++ resolved
@@ -54,11 +54,10 @@
 
       val echoReply: Pipe[Task, WebSocketFrame, WebSocketFrame] = _.flatMap {
         case Binary(data, _) ⇒
-<<<<<<< HEAD
           val a = for {
             message ← Task.eval(WebsocketMessage.parseFrom(data))
             response ← proxyGrpc
-              .handleMessage(message.service, message.method, message.streamId, message.protoMessage.newInput())
+              .handleMessage(message.service, message.method, message.streamId, message.payload.newInput())
           } yield {
             response.map {
               case ResponseArrayByte(bytes) ⇒ Binary(bytes): WebSocketFrame
@@ -67,27 +66,14 @@
           }
 
           Stream.eval(a).flatMap(a ⇒ a.toReactivePublisher.toStream[Task]())
-=======
-          for {
-            message ← F.delay(WebsocketMessage.parseFrom(data))
-            response ← proxyGrpc.handleMessage(message.service, message.method, message.payload.newInput())
-          } yield Binary(response): WebSocketFrame
->>>>>>> 4ec0872d
         case m ⇒
           Stream.eval(Task.pure(Text(s"Unexpected message: $m"): WebSocketFrame))
       }
 
-<<<<<<< HEAD
       queueF.flatMap { queue: Queue[Task, WebSocketFrame] ⇒
-        val d = queue.dequeue.through(echoReply)
-        val e = queue.enqueue
-        WebSocketBuilder[Task].build(d, e)
-=======
-      queueF.flatMap { queue ⇒
         val dequeueStream = queue.dequeue.through(echoReply)
         val enqueueStream = queue.enqueue
-        WebSocketBuilder[F].build(dequeueStream, enqueueStream)
->>>>>>> 4ec0872d
+        WebSocketBuilder[Task].build(dequeueStream, enqueueStream)
       }
   }
 
