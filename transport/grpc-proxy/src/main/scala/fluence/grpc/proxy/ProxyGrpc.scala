--- conflicted
+++ resolved
@@ -72,37 +72,20 @@
    * Unary call to grpc service.
    *
    */
-<<<<<<< HEAD
   private def unaryCall(req: Any, methodDescriptor: MethodDescriptor[Any, Any]): F[Future[Any]] = {
     val onMessagePr = Promise[Any]
+    val onClosePr = Promise[(io.grpc.Status, Metadata)]
     val f = F.delay {
       val metadata = new Metadata()
       val call = inProcessGrpc.channel.newCall[Any, Any](methodDescriptor, CallOptions.DEFAULT)
 
       call.start(new ProxyListener[Any](onMessagePr), metadata)
-=======
-  private def unaryCall[Req, Resp](req: Req, methodDescriptor: MethodDescriptor[Req, Resp]): F[Future[Resp]] = {
-    val onMessagePr = Promise[Resp]
-    val onClosePr = Promise[(io.grpc.Status, Metadata)]
-    val f = F.delay {
-      val metadata = new Metadata()
-      val call = inProcessGrpc.newCall[Req, Resp](methodDescriptor, CallOptions.DEFAULT)
-
-      call.start(new ProxyListener[Resp](onMessagePr, onClosePr), metadata)
->>>>>>> 14baa25d
 
       call.sendMessage(req)
       call.request(1)
       call.halfClose()
 
-      //If onClose will be completed earlier, than onMessage, we will raise error
-
-      runFuture(onClosePr.future)
-      val raiseErrorOnClose: Future[Resp] = onClosePr.future.flatMap(
-        _ ⇒ Future.failed(new RuntimeException("The call was completed before the message was received"))
-      )
-
-      Future.firstCompletedOf(Seq(onMessagePr.future, raiseErrorOnClose))
+      onMessagePr.future
     }
     F.handleError(f) { e: Throwable ⇒
       onMessagePr.tryFailure(e)
@@ -118,7 +101,7 @@
     onClosePr: Promise[(io.grpc.Status, Metadata)]
   ) = {
     val metadata = new Metadata()
-    val call = inProcessGrpc.channel.newCall[Req, Resp](methodDescriptor, CallOptions.DEFAULT)
+    val call = inProcessGrpc.newCall[Req, Resp](methodDescriptor, CallOptions.DEFAULT)
 
     call.start(new ProxyListener[Resp](onMessagePr, onClosePr = Some(onClosePr)), metadata)
 
@@ -138,7 +121,14 @@
 
       call.halfClose()
 
-      onMessagePr.future
+      //If onClose will be completed earlier, than onMessage, we will raise error
+
+      runFuture(onClosePr.future)
+      val raiseErrorOnClose: Future[Resp] = onClosePr.future.flatMap(
+        _ ⇒ Future.failed(new RuntimeException("The call was completed before the message was received"))
+      )
+
+      Future.firstCompletedOf(Seq(onMessagePr.future, raiseErrorOnClose))
     }
     F.handleError(f) { e: Throwable ⇒
       onMessagePr.tryFailure(e)
