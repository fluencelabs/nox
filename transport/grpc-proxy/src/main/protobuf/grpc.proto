--- conflicted
+++ resolved
@@ -5,11 +5,7 @@
 message WebsocketMessage {
     string service = 1;
     string method = 2;
-<<<<<<< HEAD
     int64 streamId = 3;
-    bytes protoMessage = 10;
-=======
-    bytes payload = 3;
->>>>>>> 4ec0872d
+    bytes payload = 10;
 
 }