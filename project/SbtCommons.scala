import de.heikoseeberger.sbtheader.HeaderPlugin.autoImport.headerLicense
import de.heikoseeberger.sbtheader.License
import org.scalafmt.sbt.ScalafmtPlugin.autoImport.scalafmtOnCompile
import sbt.Keys._
import sbt.{Def, addCompilerPlugin, taskKey, _}
import sbtassembly.AssemblyPlugin.autoImport.assemblyMergeStrategy
import sbtassembly.{MergeStrategy, PathList}

import scala.sys.process._

object SbtCommons {

  val scalaV = scalaVersion := "2.12.9"

  val kindProjector = Seq(
    resolvers += Resolver.sonatypeRepo("releases"),
    addCompilerPlugin("org.typelevel" %% "kind-projector" % "0.10.0")
  )

  val commons = Seq(
    scalaV,
    version                              := "0.3.0",
    fork in Test                         := false,
    parallelExecution in Test            := false,
    fork in IntegrationTest              := true,
    parallelExecution in IntegrationTest := false,
    organizationName                     := "Fluence Labs Limited",
    organizationHomepage                 := Some(new URL("https://fluence.network")),
    startYear                            := Some(2018),
    licenses += ("Apache-2.0", new URL("https://www.apache.org/licenses/LICENSE-2.0.txt")),
    headerLicense := Some(License.ALv2("2018", organizationName.value)),
    resolvers += Resolver.bintrayRepo("fluencelabs", "releases"),
    scalafmtOnCompile := true,
    // see good explanation https://gist.github.com/djspiewak/7a81a395c461fd3a09a6941d4cd040f2
    scalacOptions ++= Seq("-Ypartial-unification", "-deprecation"),
    addCompilerPlugin("com.olegpy" %% "better-monadic-for" % "0.3.0")
  ) ++ kindProjector

  val mergeStrategy = Def.setting[String => MergeStrategy]({
    // a module definition fails compilation for java 8, just skip it
    case PathList("module-info.class", xs @ _*)  => MergeStrategy.first
    case "META-INF/io.netty.versions.properties" => MergeStrategy.first
    case x =>
      import sbtassembly.AssemblyPlugin.autoImport.assembly
      val oldStrategy = (assemblyMergeStrategy in assembly).value
      oldStrategy(x)
  }: String => MergeStrategy)

  def downloadLlamadb(): Seq[Def.Setting[_]] =
    Seq(
      publishArtifact := false,
      test            := (test in Test).dependsOn(compile).value,
      compile := (compile in Compile)
        .dependsOn(Def.task {
          // by defaults, user.dir in sbt points to a submodule directory while in Idea to the project root
          val resourcesPath =
            if (System.getProperty("user.dir").endsWith("/vm"))
              System.getProperty("user.dir") + "/src/it/resources/"
            else
              System.getProperty("user.dir") + "/vm/src/it/resources/"

          val log = streams.value.log
          val llamadbUrl = "https://github.com/fluencelabs/llamadb-wasm/releases/download/0.1.2/llama_db.wasm"
          val llamadbPreparedUrl =
            "https://github.com/fluencelabs/llamadb-wasm/releases/download/0.1.2/llama_db_prepared.wasm"

          log.info(s"Dowloading llamadb from $llamadbUrl to $resourcesPath")

          // -nc prevents downloading if file already exists
          val llamadbDownloadRet = s"wget -nc $llamadbUrl -O $resourcesPath/llama_db.wasm" !
          val llamadbPreparedDownloadRet = s"wget -nc $llamadbPreparedUrl -O $resourcesPath/llama_db_prepared.wasm" !

          // wget returns 0 of file was downloaded and 1 if file already exists
          assert(llamadbDownloadRet == 0 || llamadbDownloadRet == 1, s"Download failed: $llamadbUrl")
<<<<<<< HEAD
          assert(llamadbPreparedDownloadRet == 0 || llamadbPreparedDownloadRet == 1,
                 s"Download failed: $llamadbPreparedUrl")
=======
          assert(
            llamadbPreparedDownloadRet == 0 || llamadbPreparedDownloadRet == 1,
            s"Download failed: $llamadbPreparedUrl"
          )
>>>>>>> ba4aa876
        })
        .value
    )

  val docker = taskKey[Unit]("Build docker image")

  private val buildContract = Def.task {
    val log = streams.value.log
    log.info(s"Generating java wrapper for smart contracct")

    val projectRoot = file("").getAbsolutePath
    val bootstrapFolder = file(s"$projectRoot/bootstrap")
    val generateCmd = "npm run generate-all"
    log.info(s"running $generateCmd in $bootstrapFolder")

    val exitCode = Process(generateCmd, cwd = bootstrapFolder).!
    assert(
      exitCode == 0,
      "Generating java wrapper or contract compilation failed"
    )
  }

  def buildContractBeforeDocker(): Seq[Def.Setting[_]] =
    Seq(
      docker         := docker.dependsOn(buildContract).value,
      docker in Test := (docker in Test).dependsOn(buildContract).value
    )

  /* Common deps */

  val asmble = "com.github.cretz.asmble" % "asmble-compiler" % "0.4.10-fl"

  val catsVersion = "2.0.0"
  val cats = "org.typelevel" %% "cats-core" % catsVersion
  val catsEffectVersion = "2.0.0"
  val catsEffect = "org.typelevel" %% "cats-effect" % catsEffectVersion

  val shapeless = "com.chuusai" %% "shapeless" % "2.3.3"

  val fs2Version = "1.0.4"
  val fs2 = "co.fs2"   %% "fs2-core"             % fs2Version
  val fs2rx = "co.fs2" %% "fs2-reactive-streams" % fs2Version
  val fs2io = "co.fs2" %% "fs2-io"               % fs2Version

  // functional wrapper around 'lightbend/config'
  val ficus = "com.iheart" %% "ficus" % "1.4.5"

  val cryptoVersion = "0.0.9"
  val cryptoHashsign = "one.fluence" %% "crypto-hashsign" % cryptoVersion
  val cryptoJwt = "one.fluence"      %% "crypto-jwt"      % cryptoVersion
  val cryptoCipher = "one.fluence"   %% "crypto-cipher"   % cryptoVersion

  val codecVersion = "0.0.5"
  val codecCore = "one.fluence" %% "codec-core" % codecVersion

  val sttpVersion = "1.6.3"
  val sttp = "com.softwaremill.sttp"            %% "core"                           % sttpVersion
  val sttpCirce = "com.softwaremill.sttp"       %% "circe"                          % sttpVersion
  val sttpFs2Backend = "com.softwaremill.sttp"  %% "async-http-client-backend-fs2"  % sttpVersion
  val sttpCatsBackend = "com.softwaremill.sttp" %% "async-http-client-backend-cats" % sttpVersion

  val http4sVersion = "0.20.10"
  val http4sDsl = "org.http4s"    %% "http4s-dsl"          % http4sVersion
  val http4sServer = "org.http4s" %% "http4s-blaze-server" % http4sVersion
  val http4sCirce = "org.http4s"  %% "http4s-circe"        % http4sVersion

  val circeVersion = "0.12.1"
  val circeCore = "io.circe"          %% "circe-core"           % circeVersion
  val circeGeneric = "io.circe"       %% "circe-generic"        % circeVersion
  val circeGenericExtras = "io.circe" %% "circe-generic-extras" % circeVersion
  val circeParser = "io.circe"        %% "circe-parser"         % circeVersion
  val circeFs2 = "io.circe"           %% "circe-fs2"            % "0.11.0"

  val scodecBits = "org.scodec" %% "scodec-bits" % "1.1.9"
  val scodecCore = "org.scodec" %% "scodec-core" % "1.11.3"

  val web3jVersion = "4.5.0"
  val web3jCrypto = "org.web3j" % "crypto" % web3jVersion
  val web3jCore = "org.web3j"   % "core"   % web3jVersion

  val toml = "com.electronwill.night-config" % "toml" % "3.4.2"

  val rocksDb = "org.rocksdb"      % "rocksdbjni" % "5.17.2"
  val levelDb = "org.iq80.leveldb" % "leveldb"    % "0.12"

  val protobuf = "io.github.scalapb-json"  %% "scalapb-circe"     % "0.4.3"
  val protobufUtil = "com.google.protobuf" % "protobuf-java-util" % "3.7.1"

  val bouncyCastle = "org.bouncycastle" % "bcprov-jdk15on" % "1.61"

  val asyncHttpClient = "org.asynchttpclient" % "async-http-client" % "2.8.1"

  /* Test deps*/
  val scalacheckShapeless = "com.github.alexarchambault" %% "scalacheck-shapeless_1.13" % "1.1.8"     % Test
  val catsTestkit = "org.typelevel"                      %% "cats-testkit"              % catsVersion % Test
  val disciplineScalaTest = "org.typelevel"              %% "discipline-scalatest"      % "1.0.0-M1"  % Test

  val scalaTest = "org.scalatest"            %% "scalatest"   % "3.0.8"  % Test
  val scalaIntegrationTest = "org.scalatest" %% "scalatest"   % "3.0.8"  % IntegrationTest
  val mockito = "org.mockito"                % "mockito-core" % "2.21.0" % Test
}<|MERGE_RESOLUTION|>--- conflicted
+++ resolved
@@ -72,15 +72,10 @@
 
           // wget returns 0 of file was downloaded and 1 if file already exists
           assert(llamadbDownloadRet == 0 || llamadbDownloadRet == 1, s"Download failed: $llamadbUrl")
-<<<<<<< HEAD
-          assert(llamadbPreparedDownloadRet == 0 || llamadbPreparedDownloadRet == 1,
-                 s"Download failed: $llamadbPreparedUrl")
-=======
           assert(
             llamadbPreparedDownloadRet == 0 || llamadbPreparedDownloadRet == 1,
             s"Download failed: $llamadbPreparedUrl"
           )
->>>>>>> ba4aa876
         })
         .value
     )
