import de.heikoseeberger.sbtheader.HeaderPlugin.autoImport.headerLicense
import de.heikoseeberger.sbtheader.License
import org.scalafmt.sbt.ScalafmtPlugin.autoImport.scalafmtOnCompile
import sbt.Keys._
import sbt.{Def, _}
import sbtdocker.DockerPlugin.autoImport.docker
import sys.process._

object SbtCommons {

  val scalaV = scalaVersion := "2.12.8"

  val commons = Seq(
    scalaV,
    version                              := "0.1.5",
    fork in Test                         := true,
    parallelExecution in Test            := false,
    fork in IntegrationTest              := true,
    parallelExecution in IntegrationTest := false,
    organizationName                     := "Fluence Labs Limited",
    organizationHomepage                 := Some(new URL("https://fluence.one")),
    startYear                            := Some(2018),
    licenses += ("Apache-2.0", new URL("https://www.apache.org/licenses/LICENSE-2.0.txt")),
    headerLicense := Some(License.ALv2("2018", organizationName.value)),
    resolvers += Resolver.bintrayRepo("fluencelabs", "releases"),
    scalafmtOnCompile := true,
    // see good explanation https://gist.github.com/djspiewak/7a81a395c461fd3a09a6941d4cd040f2
    scalacOptions ++= Seq("-Ypartial-unification", "-deprecation")
  )

  val kindProjector = Seq(
    resolvers += Resolver.sonatypeRepo("releases"),
    addCompilerPlugin("org.spire-math" %% "kind-projector" % "0.9.9")
  )

  def rustVmTest(testName: String): Seq[Def.Setting[_]] =
    Seq(
      publishArtifact := false,
      test            := (test in Test).dependsOn(compile).value,
      compile := (compile in Compile)
        .dependsOn(Def.task {
          val log = streams.value.log
          log.info(s"Compiling $testName.rs to $testName.wasm")

          val projectRoot = file("").getAbsolutePath
          val testFolder = s"$projectRoot/vm/src/it/resources/test-cases/$testName"
<<<<<<< HEAD
          val compileCmd = s"cargo +nightly-2019-01-08 build --manifest-path $testFolder/Cargo.toml " +
=======
          val compileCmd = s"cargo +nightly-2019-03-10 build --manifest-path $testFolder/Cargo.toml " +
>>>>>>> 4d5d8e98
            s"--target wasm32-unknown-unknown --release"

          assert((compileCmd !) == 0, "Rust to Wasm compilation failed")
        })
        .value
    )

  def buildContractBeforeDocker(): Seq[Def.Setting[_]] =
    Seq(
      docker in docker := (docker in docker)
        .dependsOn(Def.task {
          val log = streams.value.log
          log.info(s"Generating java wrapper for smart contracct")

          val projectRoot = file("").getAbsolutePath
          val bootstrapFolder = file(s"$projectRoot/bootstrap")
          val generateCmd = "npm run generate-all"
          log.info(s"running $generateCmd in $bootstrapFolder")

          val exitCode = Process(generateCmd, cwd = bootstrapFolder).!
          assert(
            exitCode == 0,
            "Generating java wrapper or contract compilation failed"
          )
        })
        .value
    )

  /* Common deps */

  val asmble = "com.github.cretz.asmble" % "asmble-compiler" % "0.4.2-fl"

  val slogging = "biz.enef"        %% "slogging"    % "0.6.1"
  val cats = "org.typelevel"       %% "cats-core"   % "1.5.0"
  val catsEffect = "org.typelevel" %% "cats-effect" % "1.2.0"

  val fs2Version = "1.0.2"
  val fs2 = "co.fs2"   %% "fs2-core"             % fs2Version
  val fs2rx = "co.fs2" %% "fs2-reactive-streams" % fs2Version
  val fs2io = "co.fs2" %% "fs2-io"               % fs2Version

  // functional wrapper around 'lightbend/config'
  val pureConfig = "com.github.pureconfig" %% "pureconfig" % "0.10.2"
  val ficus = "com.iheart"                 %% "ficus"      % "1.4.3"

  val cryptoHashing = "one.fluence"  %% "crypto-hashsign" % "0.0.3"
  val cryptoCipher = "one.fluence"   %% "crypto-cipher"   % "0.0.3"
  val cryptoKeyStore = "one.fluence" %% "crypto-keystore" % "0.0.3"
  val codecCore = "one.fluence"      %% "codec-core"      % "0.0.4"

  val sttpVersion = "1.5.4"
  val sttp = "com.softwaremill.sttp"            %% "core"                           % sttpVersion
  val sttpCirce = "com.softwaremill.sttp"       %% "circe"                          % sttpVersion
  val sttpCatsBackend = "com.softwaremill.sttp" %% "async-http-client-backend-cats" % sttpVersion

  val http4sVersion = "0.20.0-M6"
  val http4sDsl = "org.http4s"    %% "http4s-dsl"          % http4sVersion
  val http4sServer = "org.http4s" %% "http4s-blaze-server" % http4sVersion
  val http4sCirce = "org.http4s"  %% "http4s-circe"        % http4sVersion

  val circeVersion = "0.10.0"
  val circeCore = "io.circe"          %% "circe-core"           % circeVersion
  val circeGeneric = "io.circe"       %% "circe-generic"        % circeVersion
  val circeGenericExtras = "io.circe" %% "circe-generic-extras" % circeVersion
  val circeParser = "io.circe"        %% "circe-parser"         % circeVersion

  val scodecBits = "org.scodec" %% "scodec-bits" % "1.1.6"
  val scodecCore = "org.scodec" %% "scodec-core" % "1.10.3"

  val web3jVersion = "4.1.0"
  val web3jCrypto = "org.web3j" % "crypto" % web3jVersion
  val web3jCore = "org.web3j"   % "core"   % web3jVersion

  val prometheusClientVersion = "0.5.0"
  val prometheusClient = "io.prometheus"        % "simpleclient"         % prometheusClientVersion
  val prometheusClientJetty = "io.prometheus"   % "simpleclient_jetty"   % prometheusClientVersion
  val prometheusClientServlet = "io.prometheus" % "simpleclient_servlet" % prometheusClientVersion

  val toml = "com.electronwill.night-config" % "toml" % "3.4.2"

  val rocksDb = "org.rocksdb" % "rocksdbjni" % "5.17.2"

  /* Test deps*/

  val scalaTest = "org.scalatest"            %% "scalatest"   % "3.0.5"  % Test
  val scalaIntegrationTest = "org.scalatest" %% "scalatest"   % "3.0.5"  % IntegrationTest
  val mockito = "org.mockito"                % "mockito-core" % "2.21.0" % Test
}<|MERGE_RESOLUTION|>--- conflicted
+++ resolved
@@ -44,11 +44,7 @@
 
           val projectRoot = file("").getAbsolutePath
           val testFolder = s"$projectRoot/vm/src/it/resources/test-cases/$testName"
-<<<<<<< HEAD
-          val compileCmd = s"cargo +nightly-2019-01-08 build --manifest-path $testFolder/Cargo.toml " +
-=======
           val compileCmd = s"cargo +nightly-2019-03-10 build --manifest-path $testFolder/Cargo.toml " +
->>>>>>> 4d5d8e98
             s"--target wasm32-unknown-unknown --release"
 
           assert((compileCmd !) == 0, "Rust to Wasm compilation failed")
