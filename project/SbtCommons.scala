import de.heikoseeberger.sbtheader.HeaderPlugin.autoImport.headerLicense
import de.heikoseeberger.sbtheader.License
import org.scalafmt.sbt.ScalafmtPlugin.autoImport.scalafmtOnCompile
import sbt.Keys._
import sbt.{Def, _}
import sbtassembly.AssemblyPlugin.autoImport.assemblyMergeStrategy
import sbtassembly.{MergeStrategy, PathList}
import sbtdocker.DockerPlugin.autoImport.docker

import scala.sys.process._

object SbtCommons {

  val scalaV = scalaVersion := "2.12.8"

  val commons = Seq(
    scalaV,
    version                              := "0.1.5",
    fork in Test                         := true,
    parallelExecution in Test            := false,
    fork in IntegrationTest              := true,
    parallelExecution in IntegrationTest := false,
    organizationName                     := "Fluence Labs Limited",
    organizationHomepage                 := Some(new URL("https://fluence.one")),
    startYear                            := Some(2018),
    licenses += ("Apache-2.0", new URL("https://www.apache.org/licenses/LICENSE-2.0.txt")),
    headerLicense := Some(License.ALv2("2018", organizationName.value)),
    resolvers += Resolver.bintrayRepo("fluencelabs", "releases"),
    scalafmtOnCompile := true,
    // see good explanation https://gist.github.com/djspiewak/7a81a395c461fd3a09a6941d4cd040f2
    scalacOptions ++= Seq("-Ypartial-unification", "-deprecation")
  )

  val kindProjector = Seq(
    resolvers += Resolver.sonatypeRepo("releases"),
    addCompilerPlugin("org.spire-math" %% "kind-projector" % "0.9.9")
  )

  val mergeStrategy = Def.setting[String => MergeStrategy]({
    // a module definition fails compilation for java 8, just skip it
    case PathList("module-info.class", xs @ _*) => MergeStrategy.first
    case "META-INF/io.netty.versions.properties" => MergeStrategy.first
    case x =>
      import sbtassembly.AssemblyPlugin.autoImport.assembly
      val oldStrategy = (assemblyMergeStrategy in assembly).value
      oldStrategy(x)
  }: String => MergeStrategy)

  def rustVmTest(testName: String): Seq[Def.Setting[_]] =
    Seq(
      publishArtifact := false,
      test            := (test in Test).dependsOn(compile).value,
      compile := (compile in Compile)
        .dependsOn(Def.task {
          val log = streams.value.log
          log.info(s"Compiling $testName.rs to $testName.wasm")

          val projectRoot = file("").getAbsolutePath
          val testFolder = s"$projectRoot/vm/src/it/resources/test-cases/$testName"
          val compileCmd = s"cargo +nightly-2019-03-10 build --manifest-path $testFolder/Cargo.toml " +
            s"--target wasm32-unknown-unknown --release"

          assert((compileCmd !) == 0, "Rust to Wasm compilation failed")
        })
        .value
    )

  def buildContractBeforeDocker(): Seq[Def.Setting[_]] =
    Seq(
      docker in docker := (docker in docker)
        .dependsOn(Def.task {
          val log = streams.value.log
          log.info(s"Generating java wrapper for smart contracct")

          val projectRoot = file("").getAbsolutePath
          val bootstrapFolder = file(s"$projectRoot/bootstrap")
          val generateCmd = "npm run generate-all"
          log.info(s"running $generateCmd in $bootstrapFolder")

          val exitCode = Process(generateCmd, cwd = bootstrapFolder).!
          assert(
            exitCode == 0,
            "Generating java wrapper or contract compilation failed"
          )
        })
        .value
    )

  /* Common deps */

  val asmble = "com.github.cretz.asmble" % "asmble-compiler" % "0.4.6-fl"

  val slogging = "biz.enef"        %% "slogging"    % "0.6.1"
  val cats = "org.typelevel"       %% "cats-core"   % "1.5.0"
  val catsEffect = "org.typelevel" %% "cats-effect" % "1.2.0"

  val fs2Version = "1.0.4"
  val fs2 = "co.fs2"   %% "fs2-core"             % fs2Version
  val fs2rx = "co.fs2" %% "fs2-reactive-streams" % fs2Version
  val fs2io = "co.fs2" %% "fs2-io"               % fs2Version

  // functional wrapper around 'lightbend/config'
  @deprecated("pureConfig is known to cause mindblowing failures on compile time, let's drop it away", "29.03.2019")
  val pureConfig = "com.github.pureconfig" %% "pureconfig" % "0.10.2"
  val ficus = "com.iheart"                 %% "ficus"      % "1.4.5"

  val cryptoVersion = "0.0.4"
  val cryptoHashsign = "one.fluence" %% "crypto-hashsign" % cryptoVersion
  val cryptoJwt = "one.fluence"      %% "crypto-jwt"      % cryptoVersion
  val cryptoCipher = "one.fluence"   %% "crypto-cipher"   % cryptoVersion
  val cryptoKeyStore = "one.fluence" %% "crypto-keystore" % cryptoVersion
  val codecCore = "one.fluence"      %% "codec-core"      % "0.0.4"

<<<<<<< HEAD
  val sttpVersion           = "1.5.17"
  val sttp                  = "com.softwaremill.sttp" %% "core"                           % sttpVersion
  val sttpCirce             = "com.softwaremill.sttp" %% "circe"                          % sttpVersion
  val sttpFs2Backend        = "com.softwaremill.sttp" %% "async-http-client-backend-fs2"  % sttpVersion
  val sttpCatsBackend       = "com.softwaremill.sttp" %% "async-http-client-backend-cats" % sttpVersion
=======
  val sttpVersion = "1.5.12"
  val sttp = "com.softwaremill.sttp"            %% "core"                           % sttpVersion
  val sttpCirce = "com.softwaremill.sttp"       %% "circe"                          % sttpVersion
  val sttpFs2Backend = "com.softwaremill.sttp"  %% "async-http-client-backend-fs2"  % sttpVersion
  val sttpCatsBackend = "com.softwaremill.sttp" %% "async-http-client-backend-cats" % sttpVersion
>>>>>>> ab5ce443

  val http4sVersion = "0.20.0-M7"
  val http4sDsl = "org.http4s"    %% "http4s-dsl"          % http4sVersion
  val http4sServer = "org.http4s" %% "http4s-blaze-server" % http4sVersion
  val http4sCirce = "org.http4s"  %% "http4s-circe"        % http4sVersion

  val circeVersion = "0.11.1"
  val circeCore = "io.circe"          %% "circe-core"           % circeVersion
  val circeGeneric = "io.circe"       %% "circe-generic"        % circeVersion
  val circeGenericExtras = "io.circe" %% "circe-generic-extras" % circeVersion
  val circeParser = "io.circe"        %% "circe-parser"         % circeVersion
  val circeFs2 = "io.circe"           %% "circe-fs2"            % "0.11.0"

  val scodecBits = "org.scodec" %% "scodec-bits" % "1.1.9"
  val scodecCore = "org.scodec" %% "scodec-core" % "1.11.3"

  val web3jVersion = "4.2.0"
  val web3jCrypto = "org.web3j" % "crypto" % web3jVersion
  val web3jCore = "org.web3j"   % "core"   % web3jVersion

  val toml = "com.electronwill.night-config" % "toml" % "3.4.2"

  val rocksDb = "org.rocksdb" % "rocksdbjni" % "5.17.2"

  val protobuf = "io.github.scalapb-json"  %% "scalapb-circe"     % "0.4.3"
  val protobufUtil = "com.google.protobuf" % "protobuf-java-util" % "3.7.1"

  val bouncyCastle = "org.bouncycastle" % "bcprov-jdk15on" % "1.61"

  val asyncHttpClient       = "org.asynchttpclient" % "async-http-client" % "2.8.1"

  /* Test deps*/

  val scalaTest = "org.scalatest"            %% "scalatest"   % "3.0.5"  % Test
  val scalaIntegrationTest = "org.scalatest" %% "scalatest"   % "3.0.5"  % IntegrationTest
  val mockito = "org.mockito"                % "mockito-core" % "2.21.0" % Test
}<|MERGE_RESOLUTION|>--- conflicted
+++ resolved
@@ -111,19 +111,11 @@
   val cryptoKeyStore = "one.fluence" %% "crypto-keystore" % cryptoVersion
   val codecCore = "one.fluence"      %% "codec-core"      % "0.0.4"
 
-<<<<<<< HEAD
-  val sttpVersion           = "1.5.17"
-  val sttp                  = "com.softwaremill.sttp" %% "core"                           % sttpVersion
-  val sttpCirce             = "com.softwaremill.sttp" %% "circe"                          % sttpVersion
-  val sttpFs2Backend        = "com.softwaremill.sttp" %% "async-http-client-backend-fs2"  % sttpVersion
-  val sttpCatsBackend       = "com.softwaremill.sttp" %% "async-http-client-backend-cats" % sttpVersion
-=======
-  val sttpVersion = "1.5.12"
+  val sttpVersion = "1.5.17"
   val sttp = "com.softwaremill.sttp"            %% "core"                           % sttpVersion
   val sttpCirce = "com.softwaremill.sttp"       %% "circe"                          % sttpVersion
   val sttpFs2Backend = "com.softwaremill.sttp"  %% "async-http-client-backend-fs2"  % sttpVersion
   val sttpCatsBackend = "com.softwaremill.sttp" %% "async-http-client-backend-cats" % sttpVersion
->>>>>>> ab5ce443
 
   val http4sVersion = "0.20.0-M7"
   val http4sDsl = "org.http4s"    %% "http4s-dsl"          % http4sVersion
