import de.heikoseeberger.sbtheader.HeaderPlugin.autoImport.headerLicense
import de.heikoseeberger.sbtheader.License
import org.scalafmt.sbt.ScalafmtPlugin.autoImport.scalafmtOnCompile
import sbt.Keys._
import sbt._

object SbtCommons {

  val scalaV = scalaVersion := "2.12.7"

  val commons = Seq(
    scalaV,
    version                   := "0.1",
    fork in Test              := true,
    parallelExecution in Test := false,
    organizationName          := "Fluence Labs Limited",
    organizationHomepage      := Some(new URL("https://fluence.one")),
    startYear                 := Some(2018),
    licenses += ("Apache-2.0", new URL("https://www.apache.org/licenses/LICENSE-2.0.txt")),
    headerLicense := Some(License.ALv2("2018", organizationName.value)),
    resolvers += Resolver.bintrayRepo("fluencelabs", "releases"),
    scalafmtOnCompile := true,
    // see good explanation https://gist.github.com/djspiewak/7a81a395c461fd3a09a6941d4cd040f2
    scalacOptions ++= Seq("-Ypartial-unification")
  )

  /* Common deps */

  val slogging = "biz.enef"        %% "slogging"              % "0.6.1"
  val cats = "org.typelevel"       %% "cats-core"             % "1.4.0"
  val catsEffect = "org.typelevel" %% "cats-effect"           % "1.0.0"
  val fs2 = "co.fs2"               %% "fs2-core"              % "1.0.0"
  val fs2rx = "co.fs2"             %% "fs2-reactive-streams" % "1.0.0"
  // functional wrapper around 'lightbend/config'
  val pureConfig = "com.github.pureconfig" %% "pureconfig"      % "0.9.1"
  val cryptoHashing = "one.fluence"        %% "crypto-hashsign" % "0.0.2"
  val cryptoCipher = "one.fluence"         %% "crypto-cipher"   % "0.0.2"
  val cryptoKeyStore = "one.fluence"       %% "crypto-keystore" % "0.0.2"

  val sttpVersion = "1.3.5"
  val sttp = "com.softwaremill.sttp"            %% "core"                           % sttpVersion
  val sttpCirce = "com.softwaremill.sttp"       %% "circe"                          % sttpVersion
  val sttpCatsBackend = "com.softwaremill.sttp" %% "async-http-client-backend-cats" % sttpVersion

  val circeVersion = "0.10.0"
  val circeCore = "io.circe"          %% "circe-core"           % circeVersion
  val circeGeneric = "io.circe"       %% "circe-generic"        % circeVersion
  val circeGenericExtras = "io.circe" %% "circe-generic-extras" % circeVersion
  val circeParser = "io.circe"        %% "circe-parser"         % circeVersion

  val scodecBits = "org.scodec" %% "scodec-bits" % "1.1.6"
  val scodecCore = "org.scodec" %% "scodec-core" % "1.10.3"

  val web3jVersion = "3.5.0"
  val web3jCrypto = "org.web3j" % "crypto" % web3jVersion
  val web3jCore = "org.web3j"   % "core"   % web3jVersion

  /* Test deps*/

  val scalaTest = "org.scalatest" %% "scalatest"   % "3.0.5"  % Test
  val mockito = "org.mockito"     % "mockito-core" % "2.21.0" % Test
<<<<<<< HEAD
  val utest = "com.lihaoyi"       %% "utest"       % "0.6.3"  % Test

  /* Test settings */
  val setUTestFramework =
    testFrameworks += new TestFramework("utest.runner.Framework")
=======
>>>>>>> 0e2bf3cf
}<|MERGE_RESOLUTION|>--- conflicted
+++ resolved
@@ -59,12 +59,4 @@
 
   val scalaTest = "org.scalatest" %% "scalatest"   % "3.0.5"  % Test
   val mockito = "org.mockito"     % "mockito-core" % "2.21.0" % Test
-<<<<<<< HEAD
-  val utest = "com.lihaoyi"       %% "utest"       % "0.6.3"  % Test
-
-  /* Test settings */
-  val setUTestFramework =
-    testFrameworks += new TestFramework("utest.runner.Framework")
-=======
->>>>>>> 0e2bf3cf
 }