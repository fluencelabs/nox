--- conflicted
+++ resolved
@@ -15,21 +15,14 @@
 
   val commons = Seq(
     scalaV,
-<<<<<<< HEAD
     version                              := "0.2.0",
-    fork in Test                         := true,
+    fork in Test                         := false,
     parallelExecution in Test            := false,
     fork in IntegrationTest              := true,
-=======
-    version := "0.1.5",
-    fork in Test := false,
-    parallelExecution in Test := false,
-    fork in IntegrationTest := true,
->>>>>>> 6005a17f
     parallelExecution in IntegrationTest := false,
-    organizationName := "Fluence Labs Limited",
-    organizationHomepage := Some(new URL("https://fluence.one")),
-    startYear := Some(2018),
+    organizationName                     := "Fluence Labs Limited",
+    organizationHomepage                 := Some(new URL("https://fluence.one")),
+    startYear                            := Some(2018),
     licenses += ("Apache-2.0", new URL("https://www.apache.org/licenses/LICENSE-2.0.txt")),
     headerLicense := Some(License.ALv2("2018", organizationName.value)),
     resolvers += Resolver.bintrayRepo("fluencelabs", "releases"),
@@ -57,7 +50,7 @@
   def rustVmTest(testName: String): Seq[Def.Setting[_]] =
     Seq(
       publishArtifact := false,
-      test := (test in Test).dependsOn(compile).value,
+      test            := (test in Test).dependsOn(compile).value,
       compile := (compile in Compile)
         .dependsOn(Def.task {
           val log = streams.value.log
@@ -104,58 +97,57 @@
   val catsEffect = "org.typelevel" %% "cats-effect" % catsEffectVersion
 
   val fs2Version = "1.0.4"
-  val fs2 = "co.fs2" %% "fs2-core" % fs2Version
+  val fs2 = "co.fs2"   %% "fs2-core"             % fs2Version
   val fs2rx = "co.fs2" %% "fs2-reactive-streams" % fs2Version
-  val fs2io = "co.fs2" %% "fs2-io" % fs2Version
+  val fs2io = "co.fs2" %% "fs2-io"               % fs2Version
 
   // functional wrapper around 'lightbend/config'
   @deprecated("pureConfig is known to cause mindblowing failures on compile time, let's drop it away", "29.03.2019")
   val pureConfig = "com.github.pureconfig" %% "pureconfig" % "0.10.2"
-  val ficus = "com.iheart" %% "ficus" % "1.4.5"
+  val ficus = "com.iheart"                 %% "ficus"      % "1.4.5"
 
   val codecVersion = "0.0.5"
   val cryptoVersion = "0.0.9"
   val cryptoHashsign = "one.fluence" %% "crypto-hashsign" % cryptoVersion
-<<<<<<< HEAD
   val cryptoJwt = "one.fluence"      %% "crypto-jwt"      % cryptoVersion
   val cryptoCipher = "one.fluence"   %% "crypto-cipher"   % cryptoVersion
-=======
-  val cryptoJwt = "one.fluence" %% "crypto-jwt" % cryptoVersion
+
+  val codecCore = "one.fluence"    %% "codec-core"    % codecVersion
+  val cryptoJwt = "one.fluence"    %% "crypto-jwt"    % cryptoVersion
   val cryptoCipher = "one.fluence" %% "crypto-cipher" % cryptoVersion
->>>>>>> 6005a17f
 
   val codecCore = "one.fluence" %% "codec-core" % codecVersion
 
   val sttpVersion = "1.5.17"
-  val sttp = "com.softwaremill.sttp" %% "core" % sttpVersion
-  val sttpCirce = "com.softwaremill.sttp" %% "circe" % sttpVersion
-  val sttpFs2Backend = "com.softwaremill.sttp" %% "async-http-client-backend-fs2" % sttpVersion
+  val sttp = "com.softwaremill.sttp"            %% "core"                           % sttpVersion
+  val sttpCirce = "com.softwaremill.sttp"       %% "circe"                          % sttpVersion
+  val sttpFs2Backend = "com.softwaremill.sttp"  %% "async-http-client-backend-fs2"  % sttpVersion
   val sttpCatsBackend = "com.softwaremill.sttp" %% "async-http-client-backend-cats" % sttpVersion
 
   val http4sVersion = "0.20.0-M7"
-  val http4sDsl = "org.http4s" %% "http4s-dsl" % http4sVersion
+  val http4sDsl = "org.http4s"    %% "http4s-dsl"          % http4sVersion
   val http4sServer = "org.http4s" %% "http4s-blaze-server" % http4sVersion
-  val http4sCirce = "org.http4s" %% "http4s-circe" % http4sVersion
+  val http4sCirce = "org.http4s"  %% "http4s-circe"        % http4sVersion
 
   val circeVersion = "0.11.1"
-  val circeCore = "io.circe" %% "circe-core" % circeVersion
-  val circeGeneric = "io.circe" %% "circe-generic" % circeVersion
+  val circeCore = "io.circe"          %% "circe-core"           % circeVersion
+  val circeGeneric = "io.circe"       %% "circe-generic"        % circeVersion
   val circeGenericExtras = "io.circe" %% "circe-generic-extras" % circeVersion
-  val circeParser = "io.circe" %% "circe-parser" % circeVersion
-  val circeFs2 = "io.circe" %% "circe-fs2" % "0.11.0"
+  val circeParser = "io.circe"        %% "circe-parser"         % circeVersion
+  val circeFs2 = "io.circe"           %% "circe-fs2"            % "0.11.0"
 
   val scodecBits = "org.scodec" %% "scodec-bits" % "1.1.9"
   val scodecCore = "org.scodec" %% "scodec-core" % "1.11.3"
 
   val web3jVersion = "4.2.0"
   val web3jCrypto = "org.web3j" % "crypto" % web3jVersion
-  val web3jCore = "org.web3j" % "core" % web3jVersion
+  val web3jCore = "org.web3j"   % "core"   % web3jVersion
 
   val toml = "com.electronwill.night-config" % "toml" % "3.4.2"
 
   val rocksDb = "org.rocksdb" % "rocksdbjni" % "5.17.2"
 
-  val protobuf = "io.github.scalapb-json" %% "scalapb-circe" % "0.4.3"
+  val protobuf = "io.github.scalapb-json"  %% "scalapb-circe"     % "0.4.3"
   val protobufUtil = "com.google.protobuf" % "protobuf-java-util" % "3.7.1"
 
   val bouncyCastle = "org.bouncycastle" % "bcprov-jdk15on" % "1.61"
@@ -163,10 +155,10 @@
   val asyncHttpClient = "org.asynchttpclient" % "async-http-client" % "2.8.1"
 
   /* Test deps*/
-  val scalacheckShapeless = "com.github.alexarchambault" %% "scalacheck-shapeless_1.13" % "1.1.8" % Test
-  val catsTestkit = "org.typelevel" %% "cats-testkit" % catsVersion % Test
+  val scalacheckShapeless = "com.github.alexarchambault" %% "scalacheck-shapeless_1.13" % "1.1.8"     % Test
+  val catsTestkit = "org.typelevel"                      %% "cats-testkit"              % catsVersion % Test
 
-  val scalaTest = "org.scalatest" %% "scalatest" % "3.0.5" % Test
-  val scalaIntegrationTest = "org.scalatest" %% "scalatest" % "3.0.5" % IntegrationTest
-  val mockito = "org.mockito" % "mockito-core" % "2.21.0" % Test
+  val scalaTest = "org.scalatest"            %% "scalatest"   % "3.0.5"  % Test
+  val scalaIntegrationTest = "org.scalatest" %% "scalatest"   % "3.0.5"  % IntegrationTest
+  val mockito = "org.mockito"                % "mockito-core" % "2.21.0" % Test
 }