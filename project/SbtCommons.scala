import de.heikoseeberger.sbtheader.HeaderPlugin.autoImport.headerLicense
import de.heikoseeberger.sbtheader.License
import org.scalafmt.sbt.ScalafmtPlugin.autoImport.scalafmtOnCompile
import sbt.Keys._
import sbt.{Def, _}
import sbtassembly.AssemblyPlugin.autoImport.assemblyMergeStrategy
import sbtassembly.{MergeStrategy, PathList}
import sbtdocker.DockerPlugin.autoImport.docker

import scala.sys.process._

object SbtCommons {

  val scalaV = scalaVersion := "2.12.8"

  val commons = Seq(
    scalaV,
    version                              := "0.1.5",
    fork in Test                         := true,
    parallelExecution in Test            := false,
    fork in IntegrationTest              := true,
    parallelExecution in IntegrationTest := false,
    organizationName                     := "Fluence Labs Limited",
    organizationHomepage                 := Some(new URL("https://fluence.one")),
    startYear                            := Some(2018),
    licenses += ("Apache-2.0", new URL("https://www.apache.org/licenses/LICENSE-2.0.txt")),
    headerLicense := Some(License.ALv2("2018", organizationName.value)),
    resolvers += Resolver.bintrayRepo("fluencelabs", "releases"),
    scalafmtOnCompile := true,
    // see good explanation https://gist.github.com/djspiewak/7a81a395c461fd3a09a6941d4cd040f2
    scalacOptions ++= Seq("-Ypartial-unification", "-deprecation")
  )

  val kindProjector = Seq(
    resolvers += Resolver.sonatypeRepo("releases"),
    addCompilerPlugin("org.typelevel" %% "kind-projector" % "0.10.0")
  )

  val mergeStrategy = Def.setting[String => MergeStrategy]({
    // a module definition fails compilation for java 8, just skip it
    case PathList("module-info.class", xs @ _*) => MergeStrategy.first
    case "META-INF/io.netty.versions.properties" => MergeStrategy.first
    case x =>
      import sbtassembly.AssemblyPlugin.autoImport.assembly
      val oldStrategy = (assemblyMergeStrategy in assembly).value
      oldStrategy(x)
  }: String => MergeStrategy)

  def rustVmTest(testName: String): Seq[Def.Setting[_]] =
    Seq(
      publishArtifact := false,
      test            := (test in Test).dependsOn(compile).value,
      compile := (compile in Compile)
        .dependsOn(Def.task {
          val log = streams.value.log
          log.info(s"Compiling $testName.rs to $testName.wasm")

          val projectRoot = file("").getAbsolutePath
          val testFolder = s"$projectRoot/vm/src/it/resources/test-cases/$testName"
          val compileCmd = s"cargo +nightly-2019-03-10 build --manifest-path $testFolder/Cargo.toml " +
            s"--target wasm32-unknown-unknown --release"

          assert((compileCmd !) == 0, "Rust to Wasm compilation failed")
        })
        .value
    )

  def buildContractBeforeDocker(): Seq[Def.Setting[_]] =
    Seq(
      docker in docker := (docker in docker)
        .dependsOn(Def.task {
          val log = streams.value.log
          log.info(s"Generating java wrapper for smart contracct")

          val projectRoot = file("").getAbsolutePath
          val bootstrapFolder = file(s"$projectRoot/bootstrap")
          val generateCmd = "npm run generate-all"
          log.info(s"running $generateCmd in $bootstrapFolder")

          val exitCode = Process(generateCmd, cwd = bootstrapFolder).!
          assert(
            exitCode == 0,
            "Generating java wrapper or contract compilation failed"
          )
        })
        .value
    )

  /* Common deps */

  val asmble = "com.github.cretz.asmble" % "asmble-compiler" % "0.4.6-fl"

<<<<<<< HEAD
  @deprecated("Migrate to fluence.log.Log facade", "20.05.2019")
  val slogging              = "biz.enef"       %% "slogging"    % "0.6.1"

  val catsVersion = "1.6.0"
  val cats                  = "org.typelevel"  %% "cats-core"   % catsVersion
  val catsEffect            = "org.typelevel"  %% "cats-effect" % "1.3.0"
=======
  val slogging = "biz.enef"        %% "slogging"    % "0.6.1"
  val cats = "org.typelevel"       %% "cats-core"   % "1.5.0"
  val catsEffect = "org.typelevel" %% "cats-effect" % "1.2.0"
>>>>>>> b3b81132

  val fs2Version = "1.0.4"
  val fs2 = "co.fs2"   %% "fs2-core"             % fs2Version
  val fs2rx = "co.fs2" %% "fs2-reactive-streams" % fs2Version
  val fs2io = "co.fs2" %% "fs2-io"               % fs2Version

  // functional wrapper around 'lightbend/config'
  @deprecated("pureConfig is known to cause mindblowing failures on compile time, let's drop it away", "29.03.2019")
  val pureConfig = "com.github.pureconfig" %% "pureconfig" % "0.10.2"
  val ficus = "com.iheart"                 %% "ficus"      % "1.4.5"

  val cryptoVersion = "0.0.4"
  val cryptoHashsign = "one.fluence" %% "crypto-hashsign" % cryptoVersion
  val cryptoJwt = "one.fluence"      %% "crypto-jwt"      % cryptoVersion
  val cryptoCipher = "one.fluence"   %% "crypto-cipher"   % cryptoVersion
  val cryptoKeyStore = "one.fluence" %% "crypto-keystore" % cryptoVersion
  val codecCore = "one.fluence"      %% "codec-core"      % "0.0.4"

  val sttpVersion = "1.5.12"
  val sttp = "com.softwaremill.sttp"            %% "core"                           % sttpVersion
  val sttpCirce = "com.softwaremill.sttp"       %% "circe"                          % sttpVersion
  val sttpFs2Backend = "com.softwaremill.sttp"  %% "async-http-client-backend-fs2"  % sttpVersion
  val sttpCatsBackend = "com.softwaremill.sttp" %% "async-http-client-backend-cats" % sttpVersion

  val http4sVersion = "0.20.0-M7"
  val http4sDsl = "org.http4s"    %% "http4s-dsl"          % http4sVersion
  val http4sServer = "org.http4s" %% "http4s-blaze-server" % http4sVersion
  val http4sCirce = "org.http4s"  %% "http4s-circe"        % http4sVersion

  val circeVersion = "0.11.1"
  val circeCore = "io.circe"          %% "circe-core"           % circeVersion
  val circeGeneric = "io.circe"       %% "circe-generic"        % circeVersion
  val circeGenericExtras = "io.circe" %% "circe-generic-extras" % circeVersion
  val circeParser = "io.circe"        %% "circe-parser"         % circeVersion
  val circeFs2 = "io.circe"           %% "circe-fs2"            % "0.11.0"

  val scodecBits = "org.scodec" %% "scodec-bits" % "1.1.9"
  val scodecCore = "org.scodec" %% "scodec-core" % "1.11.3"

  val web3jVersion = "4.2.0"
  val web3jCrypto = "org.web3j" % "crypto" % web3jVersion
  val web3jCore = "org.web3j"   % "core"   % web3jVersion

  val toml = "com.electronwill.night-config" % "toml" % "3.4.2"

  val rocksDb = "org.rocksdb" % "rocksdbjni" % "5.17.2"

  val protobuf = "io.github.scalapb-json"  %% "scalapb-circe"     % "0.4.3"
  val protobufUtil = "com.google.protobuf" % "protobuf-java-util" % "3.7.1"

  val bouncyCastle = "org.bouncycastle" % "bcprov-jdk15on" % "1.61"

  /* Test deps*/
  val scalacheckShapeless = "com.github.alexarchambault" %% "scalacheck-shapeless_1.13" % "1.1.8" % Test
  val catsTestkit                  = "org.typelevel"  %% "cats-testkit"   % catsVersion % Test

  val scalaTest = "org.scalatest"            %% "scalatest"   % "3.0.5"  % Test
  val scalaIntegrationTest = "org.scalatest" %% "scalatest"   % "3.0.5"  % IntegrationTest
  val mockito = "org.mockito"                % "mockito-core" % "2.21.0" % Test
}<|MERGE_RESOLUTION|>--- conflicted
+++ resolved
@@ -90,18 +90,12 @@
 
   val asmble = "com.github.cretz.asmble" % "asmble-compiler" % "0.4.6-fl"
 
-<<<<<<< HEAD
   @deprecated("Migrate to fluence.log.Log facade", "20.05.2019")
   val slogging              = "biz.enef"       %% "slogging"    % "0.6.1"
 
   val catsVersion = "1.6.0"
   val cats                  = "org.typelevel"  %% "cats-core"   % catsVersion
   val catsEffect            = "org.typelevel"  %% "cats-effect" % "1.3.0"
-=======
-  val slogging = "biz.enef"        %% "slogging"    % "0.6.1"
-  val cats = "org.typelevel"       %% "cats-core"   % "1.5.0"
-  val catsEffect = "org.typelevel" %% "cats-effect" % "1.2.0"
->>>>>>> b3b81132
 
   val fs2Version = "1.0.4"
   val fs2 = "co.fs2"   %% "fs2-core"             % fs2Version
