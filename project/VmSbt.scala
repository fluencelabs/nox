--- conflicted
+++ resolved
@@ -12,15 +12,9 @@
 
   private def doCompileFrank(vmDirectory: sbt.File)(implicit log: ManagedLogger): Unit = {
     val frankFolder = vmDirectory / "frank"
-<<<<<<< HEAD
-    val libName = foldNixMac("libfrank.so", "libfrank.dylib")
-    val compileCmd =
-      s"cargo +nightly-2019-09-23 build --lib --manifest-path ${frankFolder.absolutePath}/Cargo.toml --release"
-=======
     val rust_version = "nightly-2019-09-23"
     val compileCmd =
       s"cargo +$rust_version build --lib --manifest-path ${frankFolder.absolutePath}/Cargo.toml --release"
->>>>>>> a3115451
 
     log.info(s"Compiling Frank VM")
     assert((compileCmd !) == 0, "Frank VM compilation failed")
