/*
 * Copyright 2020 Fluence Labs Limited
 *
 * Licensed under the Apache License, Version 2.0 (the "License");
 * you may not use this file except in compliance with the License.
 * You may obtain a copy of the License at
 *
 *     http://www.apache.org/licenses/LICENSE-2.0
 *
 * Unless required by applicable law or agreed to in writing, software
 * distributed under the License is distributed on an "AS IS" BASIS,
 * WITHOUT WARRANTIES OR CONDITIONS OF ANY KIND, either express or implied.
 * See the License for the specific language governing permissions and
 * limitations under the License.
 */

use test_utils::{
    create_service, enable_logs, load_module, make_swarms,
    make_swarms_with_transport_and_mocked_vm, now_ms, ConnectedClient, Transport, PARTICLE_TTL,
};

use eyre::WrapErr;
use libp2p::core::Multiaddr;
use maplit::hashmap;
use particle_protocol::Particle;
use serde::Deserialize;
use serde_json::{json, Value as JValue};
use std::time::Duration;

#[derive(Deserialize, Debug)]
struct NodeInfo {
    pub external_addresses: Vec<Multiaddr>,
}

#[test]
fn identify() {
    let swarms = make_swarms(1);

    let mut client = ConnectedClient::connect_to(swarms[0].multiaddr.clone())
        .wrap_err("connect client")
        .unwrap();

    client.send_particle(
        r#"
        (seq
            (call relay ("peer" "identify") [] info)
            (call client ("op" "return") [info])
        ) 
        "#,
        hashmap! {
            "relay" => json!(client.node.to_string()),
            "client" => json!(client.peer_id.to_string()),
        },
    );

    let info = client.receive_args().wrap_err("receive args").unwrap();
    let info = info.into_iter().next().unwrap();
    let _: NodeInfo = serde_json::from_value(info).unwrap();
}

#[test]
fn big_identity() {
    enable_logs();
    let swarms = make_swarms_with_transport_and_mocked_vm(1, Transport::Network);

    let mut client = ConnectedClient::connect_to(swarms[0].multiaddr.clone())
        .wrap_err("connect client")
        .unwrap();

    let mut particle = Particle::default();
    particle.init_peer_id = client.peer_id;
    particle.data = (0..(1024 * 1024 * 20)).map(|_| u8::MAX).collect();
    particle.timestamp = now_ms() as u64;
    particle.ttl = PARTICLE_TTL;
    client.send(particle);

    client.timeout = Duration::from_secs(60);
    client.receive().wrap_err("receive").unwrap();
}

#[test]
fn remove_service() {
    enable_logs();
    let swarms = make_swarms(1);

    let mut client = ConnectedClient::connect_to(swarms[0].multiaddr.clone())
        .wrap_err("connect client")
        .unwrap();

    let tetraplets_service = create_service(
        &mut client,
        "tetraplets",
        load_module("tests/tetraplets/artifacts", "tetraplets"),
    );

    client.send_particle(
        r#"
        (seq
            (seq
                (call relay ("srv" "list") [] list_before)
                (call relay ("srv" "remove") [service])
            )
            (seq
                (call relay ("srv" "list") [] list_after)
                (call %init_peer_id% ("op" "return") [list_before list_after])
            )
        )
    "#,
        hashmap! {
            "relay" => json!(client.node.to_string()),
            "service" => json!(tetraplets_service.id),
        },
    );

    use serde_json::Value::Array;

    if let [Array(before), Array(after)] = client.receive_args().unwrap().as_slice() {
        assert_eq!(before.len(), 1);
        assert_eq!(after.len(), 0);
    } else {
        panic!("incorrect args: expected two arrays")
    }
}

#[test]
fn remove_service_alias() {
    enable_logs();
    let swarms = make_swarms(1);

    let mut client = ConnectedClient::connect_with_keypair(
        swarms[0].multiaddr.clone(),
        Some(swarms[0].management_keypair.clone()),
    )
    .wrap_err("connect client")
    .unwrap();

    let tetraplets_service = create_service(
        &mut client,
        "tetraplets",
        load_module("tests/tetraplets/artifacts", "tetraplets"),
    );

    client.send_particle(
        r#"
        (seq
            (seq
                (call relay ("srv" "add_alias") [alias service])
                (seq
                    (call relay ("srv" "list") [] list_before)
                    (call relay ("srv" "remove") [alias])
                )
            )
            (seq
                (call relay ("srv" "list") [] list_after)
                (call %init_peer_id% ("op" "return") [list_before list_after])
            )
        )
    "#,
        hashmap! {
            "relay" => json!(client.node.to_string()),
            "service" => json!(tetraplets_service.id),
            "alias" => json!("some_alias".to_string()),
        },
    );

    use serde_json::Value::Array;

    if let [Array(before), Array(after)] = client.receive_args().unwrap().as_slice() {
        assert_eq!(before.len(), 1);
        assert_eq!(after.len(), 0);
    } else {
        panic!("incorrect args: expected two arrays")
    }
}

#[test]
fn non_owner_remove_service() {
    let swarms = make_swarms(1);

    let mut client = ConnectedClient::connect_to(swarms[0].multiaddr.clone())
        .wrap_err("connect client")
        .unwrap();

    let mut client2 = ConnectedClient::connect_to(swarms[0].multiaddr.clone())
        .wrap_err("connect client")
        .unwrap();

    let tetraplets_service = create_service(
        &mut client,
        "tetraplets",
        load_module("tests/tetraplets/artifacts", "tetraplets"),
    );

    client2.send_particle(
        r#"
        (seq
            (seq
                (call relay ("srv" "list") [] list_before)
                (xor
                    (call relay ("srv" "remove") [service])
                    (call relay ("op" "identity") [%last_error%] error)
                )
            )
            (seq
                (call relay ("srv" "list") [] list_after)
                (call %init_peer_id% ("op" "return") [list_before list_after error.$[0]!])
            )
        )
    "#,
        hashmap! {
            "relay" => json!(client.node.to_string()),
            "service" => json!(tetraplets_service.id),
        },
    );

    use serde_json::Value::{Array, String};

    let args = client2.receive_args().unwrap();
    if let [Array(before), Array(after), String(error)] = args.as_slice() {
        assert_eq!(before.len(), 1);
        assert_eq!(after.len(), 1);
        assert!(error.len() > 0);

        let error: JValue = serde_json::from_str(&error).unwrap();
        let failed_instruction = error.get("instruction").unwrap().as_str().unwrap();
        assert_eq!(
            failed_instruction,
            r#"call relay ("srv" "remove") [service] "#
        );
    } else {
        panic!("incorrect args: expected two arrays, got: {:?}", args)
    }
}

#[test]
<<<<<<< HEAD
fn resolve_alias() {
    let swarms = make_swarms(1);

    let mut client = ConnectedClient::connect_with_keypair(
        swarms[0].multiaddr.clone(),
        Some(swarms[0].management_keypair.clone()),
    )
    .wrap_err("connect client")
    .unwrap();

    let tetraplets_service = create_service(
        &mut client,
        "tetraplets",
        load_module("tests/tetraplets/artifacts", "tetraplets"),
    );
=======
fn timestamp_ms() {
    let swarms = make_swarms(1);

    let mut client = ConnectedClient::connect_to(swarms[0].multiaddr.clone())
        .wrap_err("connect client")
        .unwrap();
>>>>>>> d3920c53

    client.send_particle(
        r#"
        (seq
<<<<<<< HEAD
            (seq
                (call relay ("srv" "add_alias") [alias service])
                (call relay ("srv" "resolve_alias") [alias] result)
            )
            (call %init_peer_id% ("op" "return") [result])
        )
    "#,
        hashmap! {
            "relay" => json!(client.node.to_string()),
            "service" => json!(tetraplets_service.id),
            "alias" => json!("some_alias".to_string()),
        },
    );

    let service_id = client.receive_args().wrap_err("receive args").unwrap();
    let service_id = service_id.into_iter().next().unwrap();
    let service_id: String = serde_json::from_value(service_id).unwrap();

    assert_eq!(tetraplets_service.id, service_id);
}

#[test]
fn resolve_alias_not_exists() {
=======
            (call relay ("peer" "timestamp_ms") [] result)
            (call client ("op" "return") [result])
        )
        "#,
        hashmap! {
            "relay" => json!(client.node.to_string()),
            "client" => json!(client.peer_id.to_string()),
        },
    );

    let result = client.receive_args().wrap_err("receive args").unwrap();
    let result = result.into_iter().next().unwrap();
    let _: u64 = serde_json::from_value(result).unwrap();
}

#[test]
fn timestamp_sec() {
>>>>>>> d3920c53
    let swarms = make_swarms(1);

    let mut client = ConnectedClient::connect_to(swarms[0].multiaddr.clone())
        .wrap_err("connect client")
        .unwrap();

    client.send_particle(
        r#"
<<<<<<< HEAD
        (xor
            (seq
                (call relay ("srv" "resolve_alias") [alias] result)
                (call %init_peer_id% ("op" "return") [result])
            )
            (call %init_peer_id% ("op" "return") [%last_error%])
        )
    "#,
        hashmap! {
            "relay" => json!(client.node.to_string()),
            "alias" => json!("some_alias".to_string()),
        },
    );

    let error = client.receive_args().wrap_err("receive args").unwrap();
    let error = error.into_iter().next().unwrap();
    let error: JValue = serde_json::from_str(error.as_str().unwrap()).unwrap();
    let failed_instruction = error.get("instruction").unwrap().as_str().unwrap();
    assert_eq!(
        failed_instruction,
        r#"call relay ("srv" "resolve_alias") [alias] result"#
    );
=======
        (seq
            (call relay ("peer" "timestamp_sec") [] result)
            (call client ("op" "return") [result])
        )
        "#,
        hashmap! {
            "relay" => json!(client.node.to_string()),
            "client" => json!(client.peer_id.to_string()),
        },
    );

    let result = client.receive_args().wrap_err("receive args").unwrap();
    let result = result.into_iter().next().unwrap();
    let _: u64 = serde_json::from_value(result).unwrap();
>>>>>>> d3920c53
}<|MERGE_RESOLUTION|>--- conflicted
+++ resolved
@@ -233,7 +233,6 @@
 }
 
 #[test]
-<<<<<<< HEAD
 fn resolve_alias() {
     let swarms = make_swarms(1);
 
@@ -249,19 +248,10 @@
         "tetraplets",
         load_module("tests/tetraplets/artifacts", "tetraplets"),
     );
-=======
-fn timestamp_ms() {
-    let swarms = make_swarms(1);
-
-    let mut client = ConnectedClient::connect_to(swarms[0].multiaddr.clone())
-        .wrap_err("connect client")
-        .unwrap();
->>>>>>> d3920c53
-
-    client.send_particle(
-        r#"
-        (seq
-<<<<<<< HEAD
+
+    client.send_particle(
+        r#"
+        (seq
             (seq
                 (call relay ("srv" "add_alias") [alias service])
                 (call relay ("srv" "resolve_alias") [alias] result)
@@ -283,9 +273,16 @@
     assert_eq!(tetraplets_service.id, service_id);
 }
 
-#[test]
-fn resolve_alias_not_exists() {
-=======
+fn timestamp_ms() {
+    let swarms = make_swarms(1);
+
+    let mut client = ConnectedClient::connect_to(swarms[0].multiaddr.clone())
+        .wrap_err("connect client")
+        .unwrap();
+
+    client.send_particle(
+        r#"
+        (seq
             (call relay ("peer" "timestamp_ms") [] result)
             (call client ("op" "return") [result])
         )
@@ -302,17 +299,15 @@
 }
 
 #[test]
-fn timestamp_sec() {
->>>>>>> d3920c53
-    let swarms = make_swarms(1);
-
-    let mut client = ConnectedClient::connect_to(swarms[0].multiaddr.clone())
-        .wrap_err("connect client")
-        .unwrap();
-
-    client.send_particle(
-        r#"
-<<<<<<< HEAD
+fn resolve_alias_not_exists() {
+    let swarms = make_swarms(1);
+
+    let mut client = ConnectedClient::connect_to(swarms[0].multiaddr.clone())
+        .wrap_err("connect client")
+        .unwrap();
+
+    client.send_particle(
+        r#"
         (xor
             (seq
                 (call relay ("srv" "resolve_alias") [alias] result)
@@ -335,7 +330,18 @@
         failed_instruction,
         r#"call relay ("srv" "resolve_alias") [alias] result"#
     );
-=======
+}
+
+#[test]
+fn timestamp_sec() {
+    let swarms = make_swarms(1);
+
+    let mut client = ConnectedClient::connect_to(swarms[0].multiaddr.clone())
+        .wrap_err("connect client")
+        .unwrap();
+
+    client.send_particle(
+        r#"
         (seq
             (call relay ("peer" "timestamp_sec") [] result)
             (call client ("op" "return") [result])
@@ -350,5 +356,4 @@
     let result = client.receive_args().wrap_err("receive args").unwrap();
     let result = result.into_iter().next().unwrap();
     let _: u64 = serde_json::from_value(result).unwrap();
->>>>>>> d3920c53
 }