--- conflicted
+++ resolved
@@ -57,16 +57,10 @@
 fn remove_script() {
     let swarms = make_swarms(1);
 
-<<<<<<< HEAD
     let mut client =
-        ConnectedClient::connect_to_with_peer_id(swarms[0].1.clone(), Some(swarms[0].3.clone()))
+        ConnectedClient::connect_to_with_peer_id(swarms[0].multiaddr.clone(), Some(swarms[0].keypair.clone()))
             .wrap_err("connect client")
             .unwrap();
-=======
-    let mut client = ConnectedClient::connect_to(swarms[0].multiaddr.clone())
-        .wrap_err("connect client")
-        .unwrap();
->>>>>>> 1e05b852
 
     let script = f!(r#"
         (call "{client.peer_id}" ("op" "return") ["hello"])
@@ -250,16 +244,10 @@
 fn remove_script_unauth() {
     let swarms = make_swarms(1);
 
-<<<<<<< HEAD
     let mut client =
-        ConnectedClient::connect_to_with_peer_id(swarms[0].1.clone(), Some(swarms[0].3.clone()))
+        ConnectedClient::connect_to_with_peer_id(swarms[0].multiaddr.clone(), Some(swarms[0].keypair.clone()))
             .wrap_err("connect client")
             .unwrap();
-=======
-    let mut client = ConnectedClient::connect_to(swarms[0].multiaddr.clone())
-        .wrap_err("connect client")
-        .unwrap();
->>>>>>> 1e05b852
 
     let script = f!(r#"
         (call "{client.peer_id}" ("op" "return") ["hello"])
