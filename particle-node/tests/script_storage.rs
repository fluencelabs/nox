/*
 * Copyright 2020 Fluence Labs Limited
 *
 * Licensed under the Apache License, Version 2.0 (the "License");
 * you may not use this file except in compliance with the License.
 * You may obtain a copy of the License at
 *
 *     http://www.apache.org/licenses/LICENSE-2.0
 *
 * Unless required by applicable law or agreed to in writing, software
 * distributed under the License is distributed on an "AS IS" BASIS,
 * WITHOUT WARRANTIES OR CONDITIONS OF ANY KIND, either express or implied.
 * See the License for the specific language governing permissions and
 * limitations under the License.
 */

use connected_client::ConnectedClient;
use created_swarm::make_swarms;

use eyre::WrapErr;
use fstrings::f;
use maplit::hashmap;
use serde_json::json;

#[macro_use]
extern crate fstrings;

#[test]
fn stream_hello() {
    let swarms = make_swarms(1);

    let mut client = ConnectedClient::connect_to(swarms[0].multiaddr.clone())
        .wrap_err("connect client")
        .unwrap();

    let script = f!(r#"
        (call "{client.peer_id}" ("op" "return") ["hello"])
    "#);

    client.send_particle(
        r#"
        (call relay ("script" "add") [script "0"])
        "#,
        hashmap! {
            "relay" => json!(client.node.to_string()),
            "script" => json!(script),
        },
    );

    for _ in 1..10 {
        let res = client.receive_args().wrap_err("receive").unwrap();
        let res = res.into_iter().next().unwrap();
        assert_eq!(res, "hello");
    }
}

#[test]
fn remove_script() {
    let swarms = make_swarms(1);

    let mut client = ConnectedClient::connect_to(swarms[0].multiaddr.clone())
        .wrap_err("connect client")
        .unwrap();

    let script = f!(r#"
        (call "{client.peer_id}" ("op" "return") ["hello"])
    "#);

    client.send_particle(
        r#"
        (seq
            (call relay ("script" "add") [script "0"] id)
            (call client ("op" "return") [id])
        )
        "#,
        hashmap! {
            "relay" => json!(client.node.to_string()),
            "client" => json!(client.peer_id.to_string()),
            "script" => json!(script),
        },
    );

    let args = client.receive_args().wrap_err("receive args").unwrap();
    let script_id = args.into_iter().next().unwrap();
    let remove_id = client.send_particle(
        r#"
        (seq
            (call relay ("script" "remove") [id] removed)
            (call client ("op" "return") [removed])
        )
        "#,
        hashmap! {
            "relay" => json!(client.node.to_string()),
            "client" => json!(client.peer_id.to_string()),
            "id" => json!(script_id),
        },
    );

    let removed = client.wait_particle_args(remove_id).unwrap();
    assert_eq!(removed, vec![serde_json::Value::Bool(true)]);

    let list_id = client.send_particle(
        r#"
        (seq
            (call relay ("script" "list") [] list)
            (call client ("op" "return") [list])
        )
        "#,
        hashmap! {
            "relay" => json!(client.node.to_string()),
            "client" => json!(client.peer_id.to_string()),
        },
    );
    let list = client.wait_particle_args(list_id).unwrap();
    assert_eq!(list, vec![serde_json::Value::Array(vec![])]);
}

#[test]
/// Check that auto-particle can be delivered through network hops
fn script_routing() {
    let swarms = make_swarms(3);

    let mut client = ConnectedClient::connect_to(swarms[0].multiaddr.clone())
        .wrap_err("connect client")
        .unwrap();

    let script = f!(r#"
        (seq
            (call "{client.node}" ("op" "identity") [])
            (call "{client.peer_id}" ("op" "return") ["hello"])
        )
    "#);

    client.send_particle(
        r#"
        (seq
            (call relay ("op" "identity") [])
            (call second ("script" "add") [script "0"] id)
        )
        "#,
        hashmap! {
            "relay" => json!(client.node.to_string()),
            "second" => json!(swarms[1].peer_id.to_string()),
            "script" => json!(script),
        },
    );

    for _ in 1..10 {
        let res = client.receive_args().wrap_err("receive args").unwrap();
        let res = res.into_iter().next().unwrap();
        assert_eq!(res, "hello");
    }
}

#[test]
fn autoremove_singleshot() {
    let swarms = make_swarms(1);

    let mut client = ConnectedClient::connect_to(swarms[0].multiaddr.clone())
        .wrap_err("connect client")
        .unwrap();

    let script = f!(r#"
        (call "{client.peer_id}" ("op" "return") ["hello"])
    "#);

    client.send_particle(
        r#"
        (call relay ("script" "add") [script])
        "#,
        hashmap! {
            "relay" => json!(client.node.to_string()),
            "client" => json!(client.peer_id.to_string()),
            "script" => json!(script),
        },
    );

    let res = client.receive_args().wrap_err("receive args").unwrap();
    let res = res.into_iter().next().unwrap();
    assert_eq!(res, "hello");

    let list_id = client.send_particle(
        r#"
        (seq
            (call relay ("script" "list") [] list)
            (call client ("op" "return") [list])
        )
        "#,
        hashmap! {
            "relay" => json!(client.node.to_string()),
            "client" => json!(client.peer_id.to_string()),
        },
    );
    let list = client.wait_particle_args(list_id).unwrap();
    assert_eq!(list, vec![serde_json::Value::Array(vec![])]);
}

#[test]
fn autoremove_failed() {
    let swarms = make_swarms(1);

    let mut client = ConnectedClient::connect_to(swarms[0].multiaddr.clone())
        .wrap_err("connect client")
        .unwrap();

    let script = f!(r#"
        INVALID SCRIPT
    "#);

    client.send_particle(
        r#"
        (call relay ("script" "add") [script])
        "#,
        hashmap! {
            "relay" => json!(client.node.to_string()),
            "client" => json!(client.peer_id.to_string()),
            "script" => json!(script),
        },
    );

    for _ in 0..500 {
        let list_id = client.send_particle(
            r#"
            (seq
                (call relay ("script" "list") [] list)
                (call client ("op" "return") [list])
            )
            "#,
            hashmap! {
                "relay" => json!(client.node.to_string()),
                "client" => json!(client.peer_id.to_string()),
            },
        );
        let list = client.wait_particle_args(list_id).unwrap();
        if list == vec![serde_json::Value::Array(vec![])] {
            return;
        }
    }

    panic!("failed script wasn't deleted in time or at all");
}

#[test]
fn remove_script_unauth() {
    let swarms = make_swarms(1);

    let mut client = ConnectedClient::connect_to(swarms[0].multiaddr.clone())
        .wrap_err("connect client")
        .unwrap();

    let script = f!(r#"
        (call "{client.peer_id}" ("op" "return") ["hello"])
    "#);

    // add script
    client.send_particle(
        r#"
        (seq
            (call relay ("script" "add") [script "0"] id)
            (call client ("op" "return") [id])
        )
        "#,
        hashmap! {
            "relay" => json!(client.node.to_string()),
            "client" => json!(client.peer_id.to_string()),
            "script" => json!(script),
        },
    );

    let args = client.receive_args().wrap_err("receive args").unwrap();
    let script_id = args.into_iter().next().unwrap();

    // try to remove from another client, should fail
    let mut client2 = ConnectedClient::connect_to(swarms[0].multiaddr.clone())
        .wrap_err("connect client")
        .unwrap();
    let remove_id = client2.send_particle(
        r#"
        (xor
            (call relay ("script" "remove") [id] removed)
            (call client ("op" "return") ["failed"])
        )
        "#,
        hashmap! {
            "relay" => json!(client2.node.to_string()),
            "client" => json!(client2.peer_id.to_string()),
            "id" => json!(script_id),
        },
    );

    let removed = client2.wait_particle_args(remove_id).unwrap();
    assert_eq!(
        removed,
        vec![serde_json::Value::String("failed".to_string())]
    );

    // check script is still in the list
    let list_id = client.send_particle(
        r#"
        (seq
            (call relay ("script" "list") [] list)
            (call client ("op" "return") [list])
        )
        "#,
        hashmap! {
            "relay" => json!(client.node.to_string()),
            "client" => json!(client.peer_id.to_string()),
        },
    );
    let list = client
        .wait_particle_args(list_id)
        .unwrap()
        .into_iter()
        .next()
        .unwrap();
    if let serde_json::Value::Array(list) = list {
        assert_eq!(list.len(), 1);
    } else {
        panic!("expected array");
    }

    // remove with owner
    let remove_id = client.send_particle(
        r#"
        (seq
            (call relay ("script" "remove") [id] removed)
            (call client ("op" "return") [removed])
        )
        "#,
        hashmap! {
            "relay" => json!(client.node.to_string()),
            "client" => json!(client.peer_id.to_string()),
            "id" => json!(script_id),
        },
    );

    // check removal succeeded
    let removed = client.wait_particle_args(remove_id).unwrap();
    assert_eq!(removed, vec![serde_json::Value::Bool(true)]);

    // check script is not in the list anymore
    let list_id = client.send_particle(
        r#"
        (seq
            (call relay ("script" "list") [] list)
            (call client ("op" "return") [list])
        )
        "#,
        hashmap! {
            "relay" => json!(client.node.to_string()),
            "client" => json!(client.peer_id.to_string()),
        },
    );
    let list = client.wait_particle_args(list_id).unwrap();
    assert_eq!(list, vec![serde_json::Value::Array(vec![])]);
}

#[test]
fn remove_script_management_key() {
    let swarms = make_swarms(1);

    let mut client = ConnectedClient::connect_to(swarms[0].multiaddr.clone())
        .wrap_err("connect client")
        .unwrap();

    let script = f!(r#"
        (call "{client.peer_id}" ("op" "return") ["hello"])
    "#);

    // add script
    client.send_particle(
        r#"
        (seq
            (call relay ("script" "add") [script "0"] id)
            (call client ("op" "return") [id])
        )
        "#,
        hashmap! {
            "relay" => json!(client.node.to_string()),
            "client" => json!(client.peer_id.to_string()),
            "script" => json!(script),
        },
    );

    let args = client.receive_args().wrap_err("receive args").unwrap();
    let script_id = args.into_iter().next().unwrap();

    // try to remove with management key
    let mut client2 = ConnectedClient::connect_with_keypair(
        swarms[0].multiaddr.clone(),
        Some(swarms[0].management_keypair.clone()),
    )
    .wrap_err("connect client")
    .unwrap();

    let remove_id = client2.send_particle(
        r#"
        (seq
            (call relay ("script" "remove") [id] removed)
            (call client ("op" "return") [removed])
        )
        "#,
        hashmap! {
            "relay" => json!(client2.node.to_string()),
            "client" => json!(client2.peer_id.to_string()),
            "id" => json!(script_id),
        },
    );

    // check removal succeeded
    let removed = client2.wait_particle_args(remove_id).unwrap();
    assert_eq!(removed, vec![serde_json::Value::Bool(true)]);

    // check script is not in the list anymore
    let list_id = client.send_particle(
        r#"
        (seq
            (call relay ("script" "list") [] list)
            (call client ("op" "return") [list])
        )
        "#,
        hashmap! {
            "relay" => json!(client.node.to_string()),
            "client" => json!(client.peer_id.to_string()),
        },
    );
    let list = client.wait_particle_args(list_id).unwrap();
    assert_eq!(list, vec![serde_json::Value::Array(vec![])]);
}

#[test]
fn add_script_delay() {
    let swarms = make_swarms(1);

    let delay = 3u64;

    let mut client = ConnectedClient::connect_to(swarms[0].multiaddr.clone())
        .wrap_err("connect client")
        .unwrap();

    let script = f!(r#"
        (seq
            (call "{client.node}" ("peer" "timestamp_sec") [] result)
            (call "{client.peer_id}" ("op" "return") [result])
        )
    "#);

    let now_id = client.send_particle(
        r#"
        (seq
            (call relay ("peer" "timestamp_sec") [] now)
            (seq
                (call relay ("script" "add") [script "0" delay])
                (call %init_peer_id% ("op" "return") [now])
            )
        )
        "#,
        hashmap! {
            "relay" => json!(client.node.to_string()),
            "delay" => json!(delay),
            "script" => json!(script),
        },
    );

    let res = client.wait_particle_args(now_id).unwrap().pop().unwrap();
    let now = res.as_u64().unwrap();

    let res = client.receive_args().wrap_err("receive").unwrap();
    let res = res.into_iter().next().unwrap().as_u64().unwrap();
    let eps = 3u64;
    let expected = now + delay;
    let check_range = expected - eps..expected + eps;
    assert!(check_range.contains(&res));
}

#[test]
fn add_script_delay_oneshot() {
    let swarms = make_swarms(1);

    let delay = 4u64;

    let mut client = ConnectedClient::connect_to(swarms[0].multiaddr.clone())
        .wrap_err("connect client")
        .unwrap();

    let script = f!(r#"
        (seq
            (call "{client.node}" ("peer" "timestamp_sec") [] result)
            (call "{client.peer_id}" ("op" "return") [result])
        )
    "#);

    let now_id = client.send_particle(
        r#"
        (seq
            (call relay ("peer" "timestamp_sec") [] now)
            (seq
                (call relay ("script" "add") [script $none delay])
                (call %init_peer_id% ("op" "return") [now])
            )
        )
        "#,
        hashmap! {
            "relay" => json!(client.node.to_string()),
            "delay" => json!(delay),
            "script" => json!(script),
        },
    );

    let res = client.wait_particle_args(now_id).unwrap().pop().unwrap();
    let now = res.as_u64().unwrap();

    let res = client.receive_args().wrap_err("receive").unwrap();
    let res = res.into_iter().next().unwrap().as_u64().unwrap();
    let eps = 3u64;
    let expected = now + delay;
    let check_range = expected - eps..expected + eps;
    assert!(check_range.contains(&res));

    let list_id = client.send_particle(
        r#"
        (seq
            (call relay ("script" "list") [] list)
            (call client ("op" "return") [list])
        )
        "#,
        hashmap! {
            "relay" => json!(client.node.to_string()),
            "client" => json!(client.peer_id.to_string()),
        },
    );
    let list = client.wait_particle_args(list_id).unwrap();
    assert_eq!(list, vec![serde_json::Value::Array(vec![])]);
}

#[test]
fn add_script_random_delay() {
    let swarms = make_swarms(1);

<<<<<<< HEAD
<<<<<<< HEAD
    let interval = 3u64;
=======
    let interval = 2u64;
>>>>>>> eafc1e42 (fix)
=======
    let interval = 3u64;
>>>>>>> cd207c5b

    let mut client = ConnectedClient::connect_to(swarms[0].multiaddr.clone())
        .wrap_err("connect client")
        .unwrap();

    let script = f!(r#"
        (seq
            (call "{client.node}" ("peer" "timestamp_sec") [] result)
            (call "{client.peer_id}" ("op" "return") [result])
        )
    "#);

    let now_id = client.send_particle(
        f!(r#"
        (seq
            (call relay ("peer" "timestamp_sec") [] now)
            (seq
                (call relay ("script" "add") [script "{interval}"])
                (call %init_peer_id% ("op" "return") [now])
            )
        )
        "#),
        hashmap! {
            "relay" => json!(client.node.to_string()),
            "script" => json!(script),
        },
    );

    let res = client.wait_particle_args(now_id).unwrap().pop().unwrap();
    let now = res.as_u64().unwrap();

    let res = client.receive_args().wrap_err("receive").unwrap();
    let res = res.into_iter().next().unwrap().as_u64().unwrap();
    let eps = 2u64;
    let expected = now + interval + eps;
    assert!((now..=expected).contains(&res));
}<|MERGE_RESOLUTION|>--- conflicted
+++ resolved
@@ -537,15 +537,7 @@
 fn add_script_random_delay() {
     let swarms = make_swarms(1);
 
-<<<<<<< HEAD
-<<<<<<< HEAD
     let interval = 3u64;
-=======
-    let interval = 2u64;
->>>>>>> eafc1e42 (fix)
-=======
-    let interval = 3u64;
->>>>>>> cd207c5b
 
     let mut client = ConnectedClient::connect_to(swarms[0].multiaddr.clone())
         .wrap_err("connect client")
