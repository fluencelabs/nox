[package]
name = "builtins"
version = "0.1.0"
edition = "2018"

[dev-dependencies]
fstrings = "0.2.3"
eyre = "0.6.5"
maplit = "1.0.2"
serde_json = "1.0.64"
serde = "1.0.130"
log = "0.4.11"
libp2p = "0.42"
<<<<<<< HEAD

=======
>>>>>>> 96b7d653

fluence-keypair = { git = "https://github.com/fluencelabs/trust-graph", branch = "libp2p_version" }

test-utils = { path = "../../../crates/test-utils" }
fs-utils = { path = "../../../crates/fs-utils" }
log-utils = { path = "../../../crates/log-utils" }
service-modules = { path = "../../../crates/service-modules" }
builtins-deployer = { path = "../../../crates/builtins-deployer" }
particle-modules = { path = "../../../particle-modules" }
created-swarm = { path = "../../../crates/created-swarm" }
connected-client = { path = "../../../crates/connected-client" }
test-constants = { path = "../../../crates/test-constants" }
now-millis = { path = "../../../crates/now-millis" }
local-vm = { path = "../../../crates/local-vm" }
json-utils = { path = "../../../crates/json-utils" }
control-macro = { path = "../../../crates/control-macro" }<|MERGE_RESOLUTION|>--- conflicted
+++ resolved
@@ -11,10 +11,6 @@
 serde = "1.0.130"
 log = "0.4.11"
 libp2p = "0.42"
-<<<<<<< HEAD
-
-=======
->>>>>>> 96b7d653
 
 fluence-keypair = { git = "https://github.com/fluencelabs/trust-graph", branch = "libp2p_version" }
 
