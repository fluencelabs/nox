[package]
name = "particle-node"
version = "0.7.1"
authors = ["Fluence Labs"]
description = "Node implementing peer functionality in the Fluence p2p network"
edition = "2018"

[dependencies]
particle-protocol = { path = "../particle-protocol"}
particle-builtins = { path = "../particle-builtins" }
connection-pool = { path = "../connection-pool"}
script-storage = { path = "../script-storage"}
aquamarine = { path = "../aquamarine" }

fluence-libp2p = { path = "../crates/libp2p" }
ctrlc-adapter = { path = "../crates/ctrlc-adapter"}
server-config = { path = "../crates/server-config" }
config-utils = { path = "../crates/config-utils" }
kademlia = { path = "../crates/kademlia" }
air-interpreter-fs = { path = "../crates/air-interpreter-fs" }
builtins-deployer = { path = "../crates/builtins-deployer" }
fs-utils = { path = "../crates/fs-utils" }
peer-metrics = { path = "../crates/peer-metrics" }

fluence-keypair = "0.7.0"
<<<<<<< HEAD
air-interpreter-wasm = "=0.24.16"
avm-server = { workspace = true }
=======
air-interpreter-wasm = "=0.27.0"
avm-server = "0.24.0"
>>>>>>> 09f6a391

libp2p = "0.45"
libp2p-metrics = "0.6.0"
prometheus-client = "0.15.1"

futures = "0.3.13"
async-std = { version = "1.6.5", features = ["unstable"] }
parking_lot = "0.11.2"

humantime-serde = "1.0.1"

log = "0.4.11"
env_logger = "0.7.1"
clap = "3.0.0-beta.2"
tide = "0.16.0"
bs58 = "0.3.1"
itertools = "0.10.0"
eyre = "0.6.5"

[dev-dependencies]
log-utils = { path = "../crates/log-utils" }
test-utils = { path = "../crates/test-utils" }
service-modules = { path = "../crates/service-modules" }
particle-modules = { path = "../particle-modules" }
created-swarm = { path = "../crates/created-swarm" }
connected-client = { path = "../crates/connected-client" }
test-constants = { path = "../crates/test-constants" }
toy-vms = { path = "../crates/toy-vms" }
now-millis = { path = "../crates/now-millis" }
local-vm = { path = "../crates/local-vm" }
control-macro = { path = "../crates/control-macro" }
json-utils = { path = "../crates/json-utils" }

<<<<<<< HEAD
fluence-app-service = { workspace = true }
=======
fluence-app-service = "0.20.0"
>>>>>>> 09f6a391

parking_lot = "0.11.2"
maplit = "1.0.2"
serde_json = "1.0.64"
fstrings = "0.2.3"
serde = "1.0.130"
multihash = "0.16.2"
base64 = "0.13.0"
blake3 = "0.3.7"
criterion = { version = "0.3.4", features = ["async_std", "html_reports"] }
rand = "0.8.4"

quickcheck = "1.0.3"
quickcheck_macros = "1.0.0"

[[bench]]
name = "network_api_bench"
harness = false

[[bench]]
name = "aquamarine_bench"
harness = false
<|MERGE_RESOLUTION|>--- conflicted
+++ resolved
@@ -23,13 +23,8 @@
 peer-metrics = { path = "../crates/peer-metrics" }
 
 fluence-keypair = "0.7.0"
-<<<<<<< HEAD
-air-interpreter-wasm = "=0.24.16"
 avm-server = { workspace = true }
-=======
 air-interpreter-wasm = "=0.27.0"
-avm-server = "0.24.0"
->>>>>>> 09f6a391
 
 libp2p = "0.45"
 libp2p-metrics = "0.6.0"
@@ -63,11 +58,7 @@
 control-macro = { path = "../crates/control-macro" }
 json-utils = { path = "../crates/json-utils" }
 
-<<<<<<< HEAD
 fluence-app-service = { workspace = true }
-=======
-fluence-app-service = "0.20.0"
->>>>>>> 09f6a391
 
 parking_lot = "0.11.2"
 maplit = "1.0.2"
