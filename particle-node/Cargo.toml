--- conflicted
+++ resolved
@@ -27,14 +27,9 @@
 avm-server = { workspace = true }
 air-interpreter-wasm = { workspace = true }
 
-<<<<<<< HEAD
 libp2p = { workspace = true }
 libp2p-metrics = { workspace = true }
 libp2p-swarm = { workspace = true }
-=======
-libp2p = "0.45"
-libp2p-metrics = "0.6.0"
->>>>>>> ed6a9635
 prometheus-client = { workspace = true }
 
 futures = "0.3.24"
