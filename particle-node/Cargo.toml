--- conflicted
+++ resolved
@@ -14,19 +14,7 @@
 aquamarine = { workspace = true }
 sorcerer = { workspace = true }
 
-<<<<<<< HEAD
-fluence-libp2p = { path = "../crates/libp2p" }
-ctrlc-adapter = { path = "../crates/ctrlc-adapter"}
-server-config = { path = "../crates/server-config" }
-config-utils = { path = "../crates/config-utils" }
-kademlia = { path = "../crates/kademlia" }
-air-interpreter-fs = { path = "../crates/air-interpreter-fs" }
-builtins-deployer = { path = "../crates/builtins-deployer" }
-fs-utils = { path = "../crates/fs-utils" }
-peer-metrics = { path = "../crates/peer-metrics" }
-spell-event-bus = { path = "../crates/spell-event-bus" }
-key-manager = { path = "../crates/key-manager" }
-=======
+
 fluence-libp2p = { workspace = true }
 ctrlc-adapter = { workspace = true }
 server-config = { workspace = true }
@@ -37,7 +25,7 @@
 fs-utils = { workspace = true }
 peer-metrics = { workspace = true }
 spell-event-bus = { workspace = true }
->>>>>>> a8c7d3ba
+key-manager = { workspace = true }
 
 fluence-keypair = { workspace = true }
 
