[package]
name = "particle-node"
version = "0.6.0"
authors = ["Fluence Labs"]
description = "Node implementing peer functionality in the Fluence p2p network"
edition = "2018"

[dependencies]
particle-protocol = { path = "../particle-protocol"}
particle-builtins = { path = "../particle-builtins" }
connection-pool = { path = "../connection-pool"}
script-storage = { path = "../script-storage"}
aquamarine = { path = "../aquamarine" }

fluence-libp2p = { path = "../crates/libp2p" }
ctrlc-adapter = { path = "../crates/ctrlc-adapter"}
server-config = { path = "../crates/server-config" }
config-utils = { path = "../crates/config-utils" }
kademlia = { path = "../crates/kademlia" }
air-interpreter-fs = { path = "../crates/air-interpreter-fs" }
builtins-deployer = { path = "../crates/builtins-deployer" }
fs-utils = { path = "../crates/fs-utils" }
peer-metrics = { path = "../crates/peer-metrics" }

<<<<<<< HEAD
fluence-keypair = "0.7.0"
air-interpreter-wasm = "=0.21.3"
avm-server = "0.15.0"
=======
fluence-keypair = "0.6.0"
air-interpreter-wasm = "=0.21.8"
avm-server = "0.17.0"
>>>>>>> e7a47451

libp2p = "0.44"
libp2p-metrics = "0.5.0"
prometheus-client = "0.15.0"

futures = "0.3.13"
async-std = { version = "1.6.5", features = ["unstable"] }
parking_lot = "0.11.2"

humantime-serde = "1.0.1"

log = "0.4.11"
env_logger = "0.7.1"
clap = "3.0.0-beta.2"
tide = "0.16.0"
bs58 = "0.3.1"
itertools = "0.10.0"
eyre = "0.6.5"

[dev-dependencies]
log-utils = { path = "../crates/log-utils" }
test-utils = { path = "../crates/test-utils" }
service-modules = { path = "../crates/service-modules" }
particle-modules = { path = "../particle-modules" }
created-swarm = { path = "../crates/created-swarm" }
connected-client = { path = "../crates/connected-client" }
test-constants = { path = "../crates/test-constants" }
toy-vms = { path = "../crates/toy-vms" }
now-millis = { path = "../crates/now-millis" }
local-vm = { path = "../crates/local-vm" }
json-utils = { path = "../crates/json-utils" }
control-macro = { path = "../crates/control-macro" }

fluence-app-service = "0.17.0"

parking_lot = "0.11.2"
maplit = "1.0.2"
serde_json = "1.0.64"
fstrings = "0.2.3"
serde = "1.0.130"
multihash = "0.16.2"
base64 = "0.13.0"
blake3 = "0.3.7"
criterion = { version = "0.3.4", features = ["async_std", "html_reports"] }
rand = "0.8.4"

quickcheck = "1.0.3"
quickcheck_macros = "1.0.0"

[[bench]]
name = "network_api_bench"
harness = false

[[bench]]
name = "aquamarine_bench"
harness = false
<|MERGE_RESOLUTION|>--- conflicted
+++ resolved
@@ -22,15 +22,9 @@
 fs-utils = { path = "../crates/fs-utils" }
 peer-metrics = { path = "../crates/peer-metrics" }
 
-<<<<<<< HEAD
 fluence-keypair = "0.7.0"
-air-interpreter-wasm = "=0.21.3"
-avm-server = "0.15.0"
-=======
-fluence-keypair = "0.6.0"
 air-interpreter-wasm = "=0.21.8"
 avm-server = "0.17.0"
->>>>>>> e7a47451
 
 libp2p = "0.44"
 libp2p-metrics = "0.5.0"
