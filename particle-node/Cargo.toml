[package]
name = "particle-node"
version = "0.6.0"
authors = ["Fluence Labs"]
description = "Node implementing peer functionality in the Fluence p2p network"
edition = "2018"

[dependencies]
particle-protocol = { path = "../particle-protocol"}
particle-builtins = { path = "../particle-builtins" }
connection-pool = { path = "../connection-pool"}
script-storage = { path = "../script-storage"}
aquamarine = { path = "../aquamarine" }

fluence-libp2p = { path = "../crates/libp2p" }
ctrlc-adapter = { path = "../crates/ctrlc-adapter"}
server-config = { path = "../crates/server-config" }
config-utils = { path = "../crates/config-utils" }
kademlia = { path = "../crates/kademlia" }
air-interpreter-fs = { path = "../crates/air-interpreter-fs" }
builtins-deployer = { path = "../crates/builtins-deployer" }
fs-utils = { path = "../crates/fs-utils" }

trust-graph = "0.2.7"
fluence-identity = "0.3.0"
<<<<<<< HEAD
air-interpreter-wasm = "=0.16.0-par-ap-issue.1"
avm-server = "0.11.0"
=======
air-interpreter-wasm = "=0.19.3"
avm-server = "0.13.0"
>>>>>>> e303ee61

libp2p = { version = "0.36.2", package = "fluence-fork-libp2p", features = ["tcp-tokio"] }
futures = "0.3.13"
async-std = { version = "1.6.5", features = ["unstable"] }

humantime-serde = "1.0.1"

log = "0.4.11"
env_logger = "0.7.1"
clap = "3.0.0-beta.2"
prometheus = "0.9.0"
tide = "0.16.0"
bs58 = "0.3.1"
itertools = "0.10.0"
eyre = "0.6.5"

[dev-dependencies]
test-utils = { path = "../crates/test-utils" }
log-utils = { path = "../crates/log-utils" }
service-modules = { path = "../crates/service-modules" }
particle-modules = { path = "../particle-modules" }
created-swarm = { path = "../crates/created-swarm" }
connected-client = { path = "../crates/connected-client" }
test-constants = { path = "../crates/test-constants" }
toy-vms = { path = "../crates/toy-vms" }
now-millis = { path = "../crates/now-millis" }
local-vm = { path = "../crates/local-vm" }
json-utils = { path = "../crates/json-utils" }
control-macro = { path = "../crates/control-macro" }
uuid-utils = { path = "../crates/uuid-utils" }

fluence-app-service = "0.11.1"

parking_lot = "0.11.1"
maplit = "1.0.2"
serde_json = "1.0.64"
fstrings = "0.2.3"
serde = "1.0.130"
multihash = "0.13"
base64 = "0.13.0"
blake3 = "0.3.7"
criterion = { version = "0.3.4", features = ["async_std", "html_reports"] }
rand = "0.8.4"

[[bench]]
name = "network_api_bench"
harness = false

[[bench]]
name = "aquamarine_bench"
harness = false
<|MERGE_RESOLUTION|>--- conflicted
+++ resolved
@@ -23,13 +23,8 @@
 
 trust-graph = "0.2.7"
 fluence-identity = "0.3.0"
-<<<<<<< HEAD
-air-interpreter-wasm = "=0.16.0-par-ap-issue.1"
-avm-server = "0.11.0"
-=======
 air-interpreter-wasm = "=0.19.3"
 avm-server = "0.13.0"
->>>>>>> e303ee61
 
 libp2p = { version = "0.36.2", package = "fluence-fork-libp2p", features = ["tcp-tokio"] }
 futures = "0.3.13"
@@ -59,7 +54,6 @@
 local-vm = { path = "../crates/local-vm" }
 json-utils = { path = "../crates/json-utils" }
 control-macro = { path = "../crates/control-macro" }
-uuid-utils = { path = "../crates/uuid-utils" }
 
 fluence-app-service = "0.11.1"
 
