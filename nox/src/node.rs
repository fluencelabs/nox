--- conflicted
+++ resolved
@@ -167,7 +167,7 @@
             libp2p_metrics.clone(),
             connectivity_metrics,
             connection_pool_metrics,
-            key_pair.clone(),
+            key_pair,
             &config,
             node_version,
             connection_limits,
@@ -183,28 +183,6 @@
             health_registry.as_mut(),
         );
 
-<<<<<<< HEAD
-        let (particle_failures_out, particle_failures_in) = mpsc::unbounded_channel();
-
-        let (script_storage_api, script_storage_backend) = {
-            let script_storage_config = ScriptStorageConfig {
-                timer_resolution: config.script_storage_timer_resolution,
-                max_failures: config.script_storage_max_failures,
-                particle_ttl: config.script_storage_particle_ttl,
-                peer_id: key_manager.get_host_peer_id(),
-            };
-
-            let pool: &ConnectionPoolApi = connectivity.as_ref();
-            ScriptStorageBackend::new(
-                pool.clone(),
-                particle_failures_in,
-                script_storage_config,
-                key_pair.into(),
-            )
-        };
-
-=======
->>>>>>> 7ee8efa4
         let (services_metrics_backend, services_metrics) =
             if let Some(registry) = metrics_registry.as_mut() {
                 ServicesMetrics::with_external_backend(
