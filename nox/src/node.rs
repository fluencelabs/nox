--- conflicted
+++ resolved
@@ -67,13 +67,8 @@
 
 // TODO: documentation
 pub struct Node<RT: AquaRuntime> {
-<<<<<<< HEAD
     particle_stream: mpsc::Receiver<ExtendedParticle>,
-    effects_stream: mpsc::UnboundedReceiver<Result<RoutingEffects, AquamarineApiError>>,
-=======
-    particle_stream: mpsc::Receiver<Particle>,
     effects_stream: mpsc::Receiver<Result<RoutingEffects, AquamarineApiError>>,
->>>>>>> 21515a5b
     pub swarm: Swarm<FluenceNetworkBehaviour>,
 
     pub connectivity: Connectivity,
@@ -410,13 +405,8 @@
 impl<RT: AquaRuntime> Node<RT> {
     #[allow(clippy::too_many_arguments)]
     pub fn with(
-<<<<<<< HEAD
         particle_stream: mpsc::Receiver<ExtendedParticle>,
-        effects_stream: mpsc::UnboundedReceiver<Result<RoutingEffects, AquamarineApiError>>,
-=======
-        particle_stream: mpsc::Receiver<Particle>,
         effects_stream: mpsc::Receiver<Result<RoutingEffects, AquamarineApiError>>,
->>>>>>> 21515a5b
         swarm: Swarm<FluenceNetworkBehaviour>,
         connectivity: Connectivity,
         aquamarine_api: AquamarineApi,
