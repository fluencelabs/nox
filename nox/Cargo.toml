[package]
name = "nox"
version = "0.16.6"
authors = ["Fluence Labs"]
description = "Node implementing peer functionality in the Fluence p2p network"
edition = "2021"

[features]
dhat-heap = ["dep:dhat"]

[dependencies]
particle-protocol = { workspace = true }
particle-builtins = { workspace = true }
particle-execution = { workspace = true }
connection-pool = { workspace = true }
aquamarine = { workspace = true }
sorcerer = { workspace = true }
health = { workspace = true }
dhat = { version = "0.3.2", optional = true }

serde_json = { workspace = true }
fluence-libp2p = { workspace = true }
server-config = { workspace = true }
config-utils = { workspace = true }
kademlia = { workspace = true }
air-interpreter-fs = { workspace = true }
fs-utils = { workspace = true }
peer-metrics = { workspace = true }
spell-event-bus = { workspace = true }
key-manager = { workspace = true }
system-services = { workspace = true }
spell-service-api = { workspace = true }

fluence-keypair = { workspace = true }

avm-server = { workspace = true }
air-interpreter-wasm = { workspace = true }

libp2p = { workspace = true }
libp2p-metrics = { workspace = true }
libp2p-swarm = { workspace = true }
libp2p-connection-limits = { workspace = true }
prometheus-client = { workspace = true }

futures = { workspace = true }

tokio = { workspace = true, features = ["full", "tracing"] }
tokio-stream = { workspace = true }
parking_lot = { workspace = true }

humantime-serde = { workspace = true }

log = { workspace = true }
tracing-log = { version = "0.2.0" }
console-subscriber = { workspace = true, features = ["parking_lot"] }
axum = { workspace = true, features = ["macros"] }
itertools = { workspace = true }
eyre = { workspace = true }
base64 = { workspace = true }
tracing = { workspace = true, features = ["async-await", "log"] }
tracing-subscriber = { workspace = true, features = ["parking_lot", "env-filter"] }
tracing-logfmt = "0.3.3"
tracing-opentelemetry = "0.22.0"
opentelemetry = "0.21.0"
opentelemetry_sdk = { version = "0.21.1", features = ["rt-tokio-current-thread"] }
opentelemetry-otlp = "0.14.0"
opentelemetry-stdout = { version = "0.2.0", features = ["trace"] }
once_cell = { workspace = true }
<<<<<<< HEAD
tonic = "0.9.2"
=======
config = "0.13.4"
>>>>>>> 21515a5b

[dev-dependencies]
parking_lot = { workspace = true }
maplit = { workspace = true }
serde_json = { workspace = true }
fstrings = { workspace = true }
serde = { workspace = true }
multihash = { workspace = true }
blake3 = "1.5.0"
rand = "0.8.5"
bs58 = { workspace = true }
connected-client = { path = "../crates/connected-client" }
log-utils = { workspace = true }
reqwest = { workspace = true }


[[bench]]
name = "network_api_bench"
harness = false

[[bench]]
name = "aquamarine_bench"
harness = false<|MERGE_RESOLUTION|>--- conflicted
+++ resolved
@@ -66,11 +66,8 @@
 opentelemetry-otlp = "0.14.0"
 opentelemetry-stdout = { version = "0.2.0", features = ["trace"] }
 once_cell = { workspace = true }
-<<<<<<< HEAD
+config = "0.13.4"
 tonic = "0.9.2"
-=======
-config = "0.13.4"
->>>>>>> 21515a5b
 
 [dev-dependencies]
 parking_lot = { workspace = true }
