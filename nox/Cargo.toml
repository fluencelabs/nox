[package]
name = "nox"
version = "0.22.0"
authors = ["Fluence Labs"]
description = "Node implementing peer functionality in the Fluence p2p network"
edition = "2021"

[features]
dhat-heap = ["dep:dhat"]

[dependencies]
particle-protocol = { workspace = true }
particle-builtins = { workspace = true }
particle-execution = { workspace = true }
connection-pool = { workspace = true }
aquamarine = { workspace = true }
sorcerer = { workspace = true }
health = { workspace = true }
core-manager = { workspace = true }
dhat = { version = "0.3.2", optional = true }

serde_json = { workspace = true }
fluence-libp2p = { workspace = true }
server-config = { workspace = true }
config-utils = { workspace = true }
kademlia = { workspace = true }
air-interpreter-fs = { workspace = true }
fs-utils = { workspace = true }
peer-metrics = { workspace = true }
spell-event-bus = { workspace = true }
workers = { workspace = true }
system-services = { workspace = true }
spell-service-api = { workspace = true }
chain-listener = { workspace = true }
chain-connector = { workspace = true }

fluence-keypair = { workspace = true }

avm-server = { workspace = true }
air-interpreter-wasm = { workspace = true }

libp2p = { workspace = true, features = ["metrics"] }
libp2p-metrics = { workspace = true }
libp2p-swarm = { workspace = true }
libp2p-connection-limits = { workspace = true }
prometheus-client = { workspace = true }

futures = { workspace = true }

tokio = { workspace = true, features = ["full", "tracing"] }
tokio-stream = { workspace = true }
parking_lot = { workspace = true }

humantime-serde = { workspace = true }

log = { workspace = true }
tracing-log = { version = "0.2.0" }
console-subscriber = { workspace = true, features = ["parking_lot"] }
axum = { workspace = true, features = ["macros"] }
itertools = { workspace = true }
eyre = { workspace = true }
base64 = { workspace = true }
tracing = { workspace = true, features = ["async-await", "log"] }
tracing-subscriber = { workspace = true, features = ["parking_lot", "env-filter"] }
tracing-logfmt = "0.3.3"
tracing-opentelemetry = "0.22.0"
opentelemetry = "0.21.0"
opentelemetry_sdk = { version = "0.21.2", features = ["rt-tokio-current-thread"] }
opentelemetry-otlp = "0.14.0"
opentelemetry-stdout = { version = "0.2.0", features = ["trace"] }
once_cell = { workspace = true }
config = "0.13.4"
tonic = "0.9.2"
jsonrpsee = { workspace = true, features = ["ws-client", "macros"] }
<<<<<<< HEAD
ccp-rpc-client = { workspace = true }
hex = "0.4.3"
=======
tracing-panic = "0.1.1"
>>>>>>> fb251c92

[dev-dependencies]
parking_lot = { workspace = true }
maplit = { workspace = true }
serde_json = { workspace = true }
fstrings = { workspace = true }
serde = { workspace = true }
multihash = { workspace = true }
blake3 = { workspace = true }
rand = { workspace = true }
bs58 = { workspace = true }
connected-client = { path = "../crates/connected-client" }
log-utils = { workspace = true }
reqwest = { workspace = true }


[[bench]]
name = "network_api_bench"
harness = false

[[bench]]
name = "aquamarine_bench"
harness = false<|MERGE_RESOLUTION|>--- conflicted
+++ resolved
@@ -72,12 +72,9 @@
 config = "0.13.4"
 tonic = "0.9.2"
 jsonrpsee = { workspace = true, features = ["ws-client", "macros"] }
-<<<<<<< HEAD
 ccp-rpc-client = { workspace = true }
 hex = "0.4.3"
-=======
 tracing-panic = "0.1.1"
->>>>>>> fb251c92
 
 [dev-dependencies]
 parking_lot = { workspace = true }
