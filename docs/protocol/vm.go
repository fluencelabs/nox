--- conflicted
+++ resolved
@@ -66,11 +66,6 @@
 
 // presents an instruction pointer corresponding to the VM state after executing the common prefix
 // [called by each party independently]
-<<<<<<< HEAD
-func (dispute ComputationDispute) PresentInstructionPointer(pointer int64, proof MerkleProof) {
-  panic("")
-}
-=======
 func (dispute ComputationDispute) PresentInstructionPointer(pointer int64, proof MerkleProof) { panic("") }
 
 // presents a hash of the VM state after executing halfway from the current state parties agree on
@@ -91,5 +86,4 @@
 // presents memory regions required by the disputed instruction
 // presents Merkle proofs that these regions belong to the halfway virtual machine state
 // [can be called by any party]
-func (dispute ComputationDispute) PresentMemoryRegions(regions []Chunk, proofs []MerkleProof) { panic("") }
->>>>>>> 32abdf80
+func (dispute ComputationDispute) PresentMemoryRegions(regions []Chunk, proofs []MerkleProof) { panic("") }