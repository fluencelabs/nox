--- conflicted
+++ resolved
@@ -5,13 +5,8 @@
 type PrivateKey = [64]byte
 type Signature  = [64]byte
 
-<<<<<<< HEAD
-type Chunk = []byte
-
 type HashFunc = func([]byte) Digest
 
-=======
->>>>>>> 85155bb9
 type MerkleProof struct {
   Path     []int      // path from the Merkle tree root to the selected chunk
   Siblings [][]Digest // Merkle tree layer –> sibling index in the layer –> sibling (chunk hash)
