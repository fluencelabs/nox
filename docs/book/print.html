--- conflicted
+++ resolved
@@ -28,9 +28,6 @@
         <!-- Custom theme stylesheets -->
         
 
-        
-        <!-- MathJax -->
-        <script async type="text/javascript" src="https://cdnjs.cloudflare.com/ajax/libs/mathjax/2.7.1/MathJax.js?config=TeX-AMS-MML_HTMLorMML"></script>
         
     </head>
     <body class="light">
@@ -78,11 +75,7 @@
         </script>
 
         <nav id="sidebar" class="sidebar" aria-label="Table of contents">
-<<<<<<< HEAD
-            <ol class="chapter"><li><a href="introduction.html"><strong aria-hidden="true">1.</strong> Introduction</a></li><li><ol class="section"><li><a href="overview/overview.html"><strong aria-hidden="true">1.1.</strong> Overview</a></li><li><a href="overview/components.html"><strong aria-hidden="true">1.2.</strong> Components</a></li><li><a href="overview/motivation.html"><strong aria-hidden="true">1.3.</strong> Motivation</a></li></ol></li><li><a href="whatworks.html"><strong aria-hidden="true">2.</strong> Current state of development</a></li><li><a href="quickstart/plan.html"><strong aria-hidden="true">3.</strong> Quick start</a></li><li><ol class="section"><li><a href="quickstart/rust.html"><strong aria-hidden="true">3.1.</strong> Developing the backend app</a></li><li><a href="quickstart/publish.html"><strong aria-hidden="true">3.2.</strong> Publishing your app</a></li><li><a href="quickstart/web.html"><strong aria-hidden="true">3.3.</strong> Developing the web app</a></li><li><a href="quickstart/wrappingup.html"><strong aria-hidden="true">3.4.</strong> Wrapping up</a></li></ol></li><li><a href="roles/roles.html"><strong aria-hidden="true">4.</strong> How to use Fluence</a></li><li><ol class="section"><li><a href="roles/backend.html"><strong aria-hidden="true">4.1.</strong> Backend guide</a></li><li><a href="roles/frontend.html"><strong aria-hidden="true">4.2.</strong> Frontend guide</a></li><li><a href="roles/miner.html"><strong aria-hidden="true">4.3.</strong> Miner guide</a></li></ol></li><li><a href="tools/tools.html"><strong aria-hidden="true">5.</strong> Tools and SDKs</a></li><li><ol class="section"><li><a href="tools/cli_README.html"><strong aria-hidden="true">5.1.</strong> CLI</a></li><li><a href="tools/rust_README.html"><strong aria-hidden="true">5.2.</strong> Rust SDK</a></li><li><a href="tools/js_README.html"><strong aria-hidden="true">5.3.</strong> JS SDK</a></li></ol></li><li><a href="unsolved.html"><strong aria-hidden="true">6.</strong> Open problems</a></li><li><a href="examples/examples.html"><strong aria-hidden="true">7.</strong> Examples</a></li><li><ol class="section"><li><a href="examples/backend.html"><strong aria-hidden="true">7.1.</strong> Backend</a></li><li><a href="examples/frontend.html"><strong aria-hidden="true">7.2.</strong> Web apps</a></li></ol></li><li><a href="benchmarks.html"><strong aria-hidden="true">8.</strong> Benchmarks</a></li></ol>
-=======
             <ol class="chapter"><li><a href="introduction.html"><strong aria-hidden="true">1.</strong> Introduction</a></li><li><a href="kickstart.html"><strong aria-hidden="true">2.</strong> Quick start</a></li><li><a href="backend/index.html"><strong aria-hidden="true">3.</strong> Backend guide</a></li><li><ol class="section"><li><a href="backend/app_conventions.html"><strong aria-hidden="true">3.1.</strong> Fluence backend conventions</a></li><li><a href="backend/sdk_overview.html"><strong aria-hidden="true">3.2.</strong> Fluence SDK overview</a></li><li><a href="backend/app_debugging.html"><strong aria-hidden="true">3.3.</strong> App debugging</a></li><li><a href="backend/examples.html"><strong aria-hidden="true">3.4.</strong> Examples</a></li><li><a href="backend/best_practices.html"><strong aria-hidden="true">3.5.</strong> Best practices</a></li></ol></li><li><a href="frontend.html"><strong aria-hidden="true">4.</strong> Frontend guide</a></li><li><a href="miner.html"><strong aria-hidden="true">5.</strong> Miner guide</a></li></ol>
->>>>>>> f5b41a4a
         </nav>
 
         <div id="page-wrapper" class="page-wrapper">
@@ -147,133 +140,6 @@
 
                 <div id="content" class="content">
                     <main>
-<<<<<<< HEAD
-                        <a class="header" href="#introduction" id="introduction"><h1>Introduction</h1></a>
-<a class="header" href="#what-is-fluence" id="what-is-fluence"><h2>What is Fluence?</h2></a>
-<p>Fluence is a decentralized data processing platform that allows to achieve latency of few seconds for request processing and computational redundancy similar to traditional cloud computing.</p>
-<p>In order to achieve low latency and high throughput, Fluence trades security. Fluence provides moderate guarantees that results delivered to the client are correct, but warrants that served results will eventually be additionally verified. If during the additional verification it is found that results were produced incorrectly, offending network nodes lose their deposits.</p>
-<p>In the next section we will provide a brief Fluence overview.</p>
-<a class="header" href="#overview" id="overview"><h1>Overview</h1></a>
-<p>The Fluence network consists of nodes performing computations in response to transactions sent by external clients. Algorithms specifying those computations are expressed in the WebAssembly bytecode; consequently, every node willing to participate in the network has to run a WebAssembly virtual machine.</p>
-<p>Independent developers are expected to implement a backend package handling client transactions in a high-level language such as C/C++, Rust, or TypeScript, compile it into one or more We- bAssembly modules, and then deploy those modules to the Fluence network. The network then takes care of spinning up the nodes that run the deployed backend package, interacting with clients, and making sure that client transactions are processed correctly.</p>
-<a class="header" href="#architecture" id="architecture"><h2>Architecture</h2></a>
-<p>Two major layers exist in the Fluence network: the real-time processing layer and the batch valida- tion layer. The former is responsible for direct interaction with clients; the latter, for computation verification. In other words, real-time processing is the speed layer and batch validation is the security layer. The network also relies on Ethereum (as a secure metadata storage and dispute resolution layer) and Swarm (as a data availability layer)</p>
-<div style="text-align:center">
-<kbd>
-<img src="../images/architecture_overview.png" width="666px"/>
-</kbd>
-<br><br><br>
-</div>
-<a class="header" href="#components" id="components"><h1>Components</h1></a>
-<a class="header" href="#real-time-processing-layer" id="real-time-processing-layer"><h2>Real-time processing layer</h2></a>
-<p>The real-time processing layer consists of multiple real-time clus- ters, which are stateful and keep locally the state required to serve client requests. Each cluster is formed by a few real-time worker nodes that are responsible for running particular backend packages and storing related state data. Workers in real-time clusters use Tendermint to reach BFT consensus and an interim metadata storage (built on top of a DHT such as Kademlia) to temporarily store consensus metadata before it is compacted and uploaded to the Ethereum blockchain.</p>
-<p>To deploy a backend package to the Fluence network, the developer first has to allocate a cluster to run the package. Once the package is deployed, those functions that are exposed as external can be invoked by client transactions. If the package is no longer needed, the developer is able to terminate the cluster.</p>
-<p>Developers possess significant control over real-time clusters: they are able to specify the desired cluster size and how much memory each node in the cluster should allocate to store the state. If one of the workers in the cluster is struggling, the developer who has allocated the cluster can replace this worker with a more performant one.</p>
-<p>Real-time clusters are able to promptly respond to client requests, but those responses carry only moderate security guarantees when a significant fraction of network nodes are malicious. Because real-time clusters are formed by just a few worker nodes, they can tolerate only few malicious nodes, which leaves a non-trivial chance that a real-time cluster might be completely dominated by attackers. Therefore, an additional level of verification is required for computations performed by real-time clusters.</p>
-<a class="header" href="#batch-validation-layer" id="batch-validation-layer"><h2>Batch validation layer</h2></a>
-<p>To keep real-time clusters in check, the batch validation layer separately verifies all performed computations. This layer is composed of independent batch validators, which are stateless and have to download the required data before performing verification. In order to support this, every real-time cluster is required to upload the history of received transactions and performed state transitions to Swarm. Because Tendermint organizes transactions into blocks that each carry the hash of the state obtained after the previous block execution, real-time clusters upload transactions to Swarm in blocks as well.</p>
-<p>Later on, batch validators replay fragments of transaction history, which are composed of one or more blocks, and challenge state transitions that they have deemed incorrect through the dispute resolution layer. If one of the state transitions is not correct, it takes only a single honest validator to challenge this and penalize the real-time cluster that performed the transition.</p>
-<p>Developers do not have any control over batch validators beyond deciding how much budget is carved out for batch validation – i.e., how many batch validations should happen for the fragment of transaction history once it is uploaded to Swarm. Furthermore, the batch validator that verifies any specific history fragment is chosen randomly out of all batch validators in the network in order to prevent possible cartels.</p>
-<p>Batch validators compact the transaction history and reduce Swarm space usage by uploading intermediate state snapshots to Swarm. Once a transaction history fragment has been verified a sufficient number of times, it is dropped, leaving only the corresponding snapshot.</p>
-<a class="header" href="#disputes-resolution-layer" id="disputes-resolution-layer"><h2>Disputes resolution layer</h2></a>
-<p>We have already mentioned that batch validators are able to dispute state transitions. This ability is not exclusive to batch validators: a real-time worker can submit a dispute if it disagrees with another real-time worker on how the state should be updated. However, such disputes normally arise only between workers that belong to the same cluster – other real-time workers simply do not carry the required state.</p>
-<p>No matter which node has submitted the dispute, it is resolved with the aid of an external authority. The Fluence network uses a specially developed Ethereum smart contract named Arbiter as this authority. Because Ethereum is computationally bounded and thus unable to repeat the entire computation to verify state transitions, a verification game mechanism is used to find the first WebAssembly instruction that produced the diverging states. Only this instruction with the relevant portion of the state is then submitted to the Arbiter contract, which then makes its final decision as to which node performed the incorrect state transition.</p>
-<p>Every node in the network is required to put down a significant security deposit before performing computations. If it is found that a node has behaved incorrectly, its deposit is slashed. Assuming that potential adversaries are financially restricted, this reduces the number of cases where a client might receive an incorrect response.</p>
-<a class="header" href="#data-availability-layer" id="data-availability-layer"><h2>Data availability layer</h2></a>
-<p>The Swarm receipts mechanism is used to make sure that the fragments of transaction history uploaded by the real-time clusters do not disappear before the batch validators replay and verify them. The Swarm receipt is a confirmation from the Swarm node that it is responsible for the specific uploaded data. If the Swarm node is not able to return the data when requested, its deposit is slashed, which prevents Swarm from losing potentially incriminating data.</p>
-<a class="header" href="#secure-metadata-storage" id="secure-metadata-storage"><h2>Secure metadata storage</h2></a>
-<p>Deposits placed by Fluence network nodes, Swarm receipts issued for transaction history fragments, and metadata entries related to the batch validation and real- time cluster compositions are stored in the Ethereum blockchain. For the sake of simplicity in this paper, we will assume that the Arbiter contract holds this data in addition to its dispute resolution responsibilities.</p>
-<a class="header" href="#motivation" id="motivation"><h1>Motivation</h1></a>
-<p>To understand the reason behind having two noticeably different layers, we need to recall their properties. Real-time workers are stateful, which considerably improves response latencies because they do not have to download the required state data to perform computations.
-As an example, assume that we are building a decentralized SQL database that should support an indexed access to data. Complex queries such as the one listed below often require traversal of multiple indices, which are often implemented as B-trees.</p>
-<pre><code class="language-sql">SELECT
-    DATE(ts) AS date,
-    AVG(gas_price * gas_used) AS tx_cost
-FROM transactions tx WHERE
-    tx.to IN (SELECT address
-              FROM contracts
-              WHERE name = ’CryptoDolphins’) 
-GROUP BY DATE(ts)
-</code></pre>
-<p><em>Example query to blockchain data.</em></p>
-<p>To traverse a B-tree, we need to sequentially fetch its nodes that satisfy the query conditions. It is not possible to retrieve the required B-tree nodes all at once because the next node to fetch can be determined only by matching the parent B-tree node against the query. If an index is stored externally in a decentralized storage such as IPFS or Swarm, this means that multiple network roundtrips must be performed between the machine performing the computations and the data storage, which significantly increases latency.</p>
-<p>Other algorithms, especially those requiring irregular access to data, could benefit from storing their data locally as well. However, data locality significantly increases the economic barrier to joining a real-time cluster because a worker willing to participate in the cluster has to download the current state first. Consequently, this motivates workers to remain in the cluster and thus cluster compositions do not change much over time.</p>
-<p>This means that malicious real-time workers in the cluster might form a cartel to produce incorrect results. Without batch validation, every node in the real-time cluster knows it will be verified only by its peers, which are known in advance because clusters are tightly connected. Consequently, malicious nodes can, for example, exploit the following strategy: use a special handshake to recognize other malicious nodes in the cluster and start producing incorrect results if they account for at least 2/3 of the total number of nodes (so they can reach BFT consensus without talking to the rest of the cluster); otherwise, work honestly. This strategy is virtually impossible to catch without external verification.</p>
-<p>Furthermore, because real-time clusters are supposed to be small enough to be cost-efficient, the probability that malicious nodes will take over a cluster is significant. For example, for a network where 10% of all nodes are malicious, a real-time cluster that consists of 7 workers independently sampled from the network has approximately a 1.8 · \(10^{−4}\) chance to have at least \(\frac{2}{3}\) malicious nodes.</p>
-<p>To counteract this, the batch validation layer provides external verification. Nodes performing batch validation are chosen randomly, which means real-time nodes do not know beforehand which validator will be verifying them and thus cannot collude with the validator in advance.</p>
-<p>Batch validation also decreases the probability that an intentional mistake made by a real-time cluster will never get noticed. Assume that in the same network where 10% of all nodes are malicious, we spun a real-time cluster of 4 workers and allocated a budget for 3 batch validations.</p>
-<p>In this setup, a mistake can go unnoticed only if malicious actors comprise at least \(\frac{2}{3}\) of the realtime workers and all of the batch validators that verified the transaction history. The chance of this happening is \(≈ 3.7 · 10^{−6}\), which is two orders of magnitude less than in the case where the entire budget was spent on the real-time cluster only.</p>
-<p>We also expect that in the presence of batch validators, the fraction of malicious nodes in the network will drop significantly below 10%, because every time a malicious action is caught, the node that performed it loses its deposit and thus leaves the network.</p>
-<a class="header" href="#current-state-of-development" id="current-state-of-development"><h1>Current state of development</h1></a>
-<a class="header" href="#real-time" id="real-time"><h2>Real-time</h2></a>
-<p>Fluence Node and Worker works, and are running on the devnet.</p>
-<a class="header" href="#real-time-disputes" id="real-time-disputes"><h3>Real-time disputes</h3></a>
-<p>TODO</p>
-<a class="header" href="#vm" id="vm"><h2>VM</h2></a>
-<p>TODO</p>
-<a class="header" href="#e-t-h-e-r-e-u-m----i-n-d-e-x" id="e-t-h-e-r-e-u-m----i-n-d-e-x"><h2>E t h e r e u m    i n d e x</h2></a>
-<p>TODO: isn't it too sensitive to write here about?</p>
-<a class="header" href="#validators" id="validators"><h2>Validators</h2></a>
-<p>TODO</p>
-<a class="header" href="#disputes" id="disputes"><h3>Disputes</h3></a>
-<p>TODO</p>
-<a class="header" href="#todo" id="todo"><h2>TODO</h2></a>
-<a class="header" href="#todo-1" id="todo-1"><h3>TODO</h3></a>
-<pre><code class="language-java">                       ____
-                    ,;|||||\                       _________
-  ___               |;|||:;:|                    ,' to do `----.
-/;,a.\\             |||||...._                   `-. _   to do   ;
-|||@@@\\\        __----,'......~\_    ,---._        ;; `-._______,'
-|||@@@@\\\,-~~~~::::::,'... _.----\_,'      `.      '
-|||;aaa/,;;;;:::::::::: _.-':      ;...._    ;
-`::||||;;;;:::::::::::' `--'    ,;;:::::~:~~----._____
-     ;;;;;::::::::::::`-.     ,;::::::::::::::::::::::::___
-    |;;;;;:::::::::::::::`---;:::::::::::::::::::'.,-/~~   ~~\-._
-    |;;;;;;;;::::::::::::::::::::::: :: ::::::',-'   `\  |  /'.  :
-     `-:;;;;;;;;;;:::::::::::::::::::::::: :::;  . .   `\:/' . . ;
-        `~--;;;;;;;;;;;;::::::::::::::::::: ::: . .      |     ,'
-            `~~~~--;;;;;;;;;;;;::::::::: ::::::`..    _/' `\_/';
-                   `~~.;;;;;::::::::::::::::::::::---' . ..   ,'
-                       ~~;.....;'~~~`---.::::::::::         ,'
-                         :;;;:::         ~~~~~~`---`-.____,'
-                         `|;;::::
-                          |;;:::::                   ...........
-                          |;;:::::                 .::::::::::|||:.
-                       ___||::::::: ___           .||||        `:|||
-                     /':::`|::::::|':::`\        .||||          ||||
-                    /::::::||/@@@\::::::::\      ||||           ||||
-                   /::::::||:@@@@@@@\::::::\     ||||__         ||||
-                  /::::::|||@@@@@@@@@|::::::\    |`.`--)        ||||
-                 /::::::;||:@@@@@@@@@|:::::::\    \_~_/        ,||||
-                /:::::;;|||:@@@@@@@@@@|\::::::\                ||||'
-               /:::::;;;||::@@@@@@@@@@| \::::::\               ||||
-              /:::::;; |||:@@@@@@@@@@@@| \::::::\              ||||.
-             /:::::;;  |||:@@@@@@@@@@@@|. \::::::\             `||||
-            ,'::::;;  |||::@@@@@@@@@@@@||  \::::::\___          ||||
-           ,:::::;;   |||::@@@@@@@@@@@|:|   \;,'~~'_  `-.      ,||||
-          ,:::::;;    ||::@@@@@@@@@@@@|:|   ,'   ~~ `._  `.   ,||||'
-         ,::::;;;    |||::_--._@@@@@@|::| ,'     __    `._|  .||||'
-        ,:::::;;     ;~~~'     ~--.__|::|;      '  `-.   ;   ||||'
-       ,::::;;;    ,'        ::::::::~~--;__          `_,'   |||||
-      ,:::::;;   ,'         (~--::::::::::: ~~-._    _;\     `|||||
-     ,:::::;/  ,'   _______-.-----~~~-._ ::::::  `--' ;;\     `|||||
-    |:::::/  ____.-:::::::::::::::::::,-~-.::::::::::::::)    .||||'
-    |:::::`~':::::::::::::::::::.--'|::::| `~~~~~--.__.-'     ||||'
-    `::::::::::::::::___----~~~~@@@@|::::|                 .|||||'
-     `--____,---~~~~~   @@@@@@@@@@@|:::::|                ,||||.'
-            ;          `.@@@@@@@@@@|:::::|            ,||||||.'
-           |  :   :     ;@@@@@@@@@@|:::::|         ,|||||||.'
-           `._;.__;`-._,'@@@@@@@@@@|:::::|      ,|||||||'~~
-                  |:@@@@@@@@@@@@@@|:::::::|   ,||||||'~
-                  |:@@@@@@@@@@@@@@|:::::::|  ||||||'
-=-=-=-=-=-=-=-=-=-=-=-=-=-=-=-=-=-=-=-=-=-=-=-=-=-=-=-=-=-=-=-=-=-=-=-=-=-=
-</code></pre>
-<a class="header" href="#quickstart" id="quickstart"><h1>Quickstart</h1></a>
-<p>This document will guide you through three main steps of development with Fluence.</p>
-<p>You will develop a traditional two-tiered web application with a backend written in Rust, and a frontend built with JavaScript. Unlike traditional two-tiered architecture, however, your backend will be decentralized and running on top of the Fluence network, not requiring a dedicated server machine.</p>
-<p>We will show you how to use Fluence Rust SDK to develop a backend in Rust, and compile it to WebAssembly. Then, to deploy your backend to the Fluence network, you will publish it to the Fluence smart contract. And finally, build a frontend integrated with your decentralized backend.</p>
-<p>If you experience any problems with this guide, or a desire to discuss Fluence with the team, feel free to join our [Discord](TODO: link).</p>
-=======
                         <a class="header" href="#how-to-use-fluence" id="how-to-use-fluence"><h1>How to use Fluence</h1></a>
 <p>In Fluence, you can play one of three roles, you can be:</p>
 <ol>
@@ -331,10 +197,7 @@
 <p>First, you will use Fluence Rust SDK to develop a Rust backend, and compile it to WebAssembly.</p>
 <p>Then, you will publish compiled backend to the Fluence network.</p>
 <p>And finally, you will build a web application integrated with your decentralized backend.</p>
->>>>>>> f5b41a4a
 <a class="header" href="#developing-the-backend-app" id="developing-the-backend-app"><h1>Developing the backend app</h1></a>
-<p>Fluence runs Webassembly programs, so it's possible to build a Fluence backend in any program language that targets Wasm. In this guide, we will use Rust as a language of choice.</p>
-<p>First you will build a simple hello-world backend in Rust, adapt it to be used with Fluence, and compile to Webassembly.</p>
 <a class="header" href="#setting-up-rust" id="setting-up-rust"><h2>Setting up Rust</h2></a>
 <p>Let's get some Rust.</p>
 <p>Install rust compiler and it's tools:</p>
@@ -349,7 +212,7 @@
 <pre><code class="language-bash">~ $ source $HOME/.cargo/env
 &lt;no output&gt;
 </code></pre>
-<p>Fluence Rust SDK <a href="???">uses custom allocator (TODO: link)</a> for copying bytes to and from virtual machine internal memory, and that requires nightly toolchain. To install nightly toolchain, run:</p>
+<p>Fluence Rust SDK <a href="???">uses custom allocator (TODO: link)</a> for more fine-grained control over virtual machine internal memory, and that requires nightly toolchain. To install nightly toolchain, run:</p>
 <pre><code class="language-bash">~ $ rustup toolchain install nightly
 info: syncing channel updates ...
 ...
@@ -439,7 +302,7 @@
 <hr />
 <p>Now that we have a working hello world, it's time to adapt it to be used with Fluence.</p>
 <a class="header" href="#creating-a-fluence-hello-world-backend" id="creating-a-fluence-hello-world-backend"><h2>Creating a Fluence Hello World backend</h2></a>
-<p>For a backend to be compatible with Fluence network, it should <a href="quickstart/backend.html#wasm-program-conventions">follow a few conventions</a>, so Fluence knows how to call your code correctly. To reduce boilerplate and make it easier, we developed a Fluence Rust SDK. Let's see how to use it.</p>
+<p>For a backend to be compatible with Fluence network, it should <a href="backend.html#wasm-program-conventions">follow a few conventions</a>, so Fluence knows how to call your code correctly. To reduce boilerplate and make it easier, we developed a Fluence Rust SDK. Let's see how to use it.</p>
 <a class="header" href="#adding-fluence-as-a-dependency" id="adding-fluence-as-a-dependency"><h3>Adding Fluence as a dependency</h3></a>
 <p>First you need to add it to <code>Cargo.toml</code> as a dependency. Let's take a look at <code>Cargo.toml</code>:</p>
 <pre><code class="language-bash">~/hello-world $ cat Cargo.toml
@@ -461,7 +324,7 @@
 edition = &quot;2018&quot;
 
 [dependencies]
-fluence = { version = &quot;0.0.11&quot;}
+fluence = { version = &quot;0.0.8&quot;, features = [&quot;export_allocator&quot;]}
 </code></pre>
 <a class="header" href="#implementing-backend-greeting-logic" id="implementing-backend-greeting-logic"><h3>Implementing backend greeting logic</h3></a>
 <p>Create &amp; open <code>~/hello-world/src/lib.rs</code> in your editor and paste the following code there:</p>
@@ -492,7 +355,7 @@
 crate-type = [&quot;cdylib&quot;]
 
 [dependencies]
-fluence = { version = &quot;0.0.11&quot;}
+fluence = { version = &quot;0.0.8&quot;, features = [&quot;export_allocator&quot;]}
 </code></pre>
 <a class="header" href="#compiling-to-webassembly" id="compiling-to-webassembly"><h3>Compiling to WebAssembly</h3></a>
 <p>Run the following code to build a <code>.wasm</code> file from your Rust code.</p>
@@ -516,34 +379,33 @@
 <li>Fluence smart contract is what rules the Fluence network and allows users to use it.</li>
 </ul>
 <p>To upload your code to Swarm, you need to have access to one of its nodes. The same with Ethereum, you will need a connection to any Ethereum node on Rinkeby testnet.</p>
-<p><strong>We will use existing Ethereum &amp; Swarm nodes, but if you wish, you can <a href="quickstart/../roles/miner.html">use your own nodes</a> or any other.</strong></p>
+<p><strong>We will use existing Ethereum &amp; Swarm nodes, but if you wish, you can <a href="miner.html">use your own nodes</a> or any other.</strong></p>
 <a class="header" href="#registering-an-ethereum-rinkeby-account" id="registering-an-ethereum-rinkeby-account"><h2>Registering an Ethereum Rinkeby account</h2></a>
 <a class="header" href="#via-myetherwalletcom" id="via-myetherwalletcom"><h3>Via myetherwallet.com</h3></a>
-<p>Go to <a href="https://vintage.myetherwallet.com/">MyEtherWallet.com</a>, then select Rinkeby in the upper right, enter any password, and download the Keystore file.</p>
+<p>Go to https://vintage.myetherwallet.com/, then select Rinkeby in the upper right, enter any password, and download the Keystore file.</p>
 <a class="header" href="#top-up-account-with-funds" id="top-up-account-with-funds"><h3>Top up account with funds</h3></a>
 <p>Follow instructions for <a href="https://faucet.rinkeby.io/">Rinkeby faucet</a></p>
 <a class="header" href="#installing-fluence-cli" id="installing-fluence-cli"><h2>Installing Fluence CLI</h2></a>
-<p>You can download Fluence CLI from the <a href="https://github.com/fluencelabs/fluence/releases/">latest release</a></p>
+<p>You can download Fluence CLI from here https://github.com/fluencelabs/fluence/releases/tag/cli-0.1.2</p>
 <p>Or in terminal:</p>
 <p><strong>Linux</strong></p>
-<pre><code class="language-bash">~ $ curl -L https://github.com/fluencelabs/fluence/releases/download/v0.1.4/fluence-cli-0.1.4-linux-x64 -o fluence
+<pre><code class="language-bash">~ $ curl -L https://github.com/fluencelabs/fluence/releases/download/cli-0.1.2/fluence-cli-0.1.2-linux-x64 -o fluence
 </code></pre>
 <p><strong>macOS</strong></p>
-<pre><code class="language-bash">~ $ curl -L https://github.com/fluencelabs/fluence/releases/download/v0.1.4/fluence-cli-0.1.4-mac-x64 -o fluence
-
+<pre><code class="language-bash">~ $ curl -L https://github.com/fluencelabs/fluence/releases/download/cli-0.1.2/fluence-cli-0.1.2-mac-x64 -o fluence
 </code></pre>
 <p>And finally don't forget to add permission to execute it:</p>
 <pre><code class="language-bash">~ $ chmod +x ./fluence
 
 # check CLI is working
 ~ $ ./fluence --version
-Fluence CLI 0.1.4
+Fluence CLI 0.1.2
 </code></pre>
 <p>If you see CLI version, proceed to the next step.</p>
 <a class="header" href="#publishing-via-fluence-cli" id="publishing-via-fluence-cli"><h2>Publishing via Fluence CLI</h2></a>
 <p>As was mentioned before, you will need a connection to Ethereum Rinkeby network, and a connection to Swarm network.</p>
 <p>For your convenience, and to make this guide simple, we use addresses of existing Ethereum Rinkeby and Swarm nodes running in a cloud on Fluence nodes. <strong>However, this is a centralized way to connect to Ethereum Rinkeby and Swarm networks, and shouldn't be used in production or in a security-sensitive context.</strong> You may use <strong>any</strong> Rinkeby and Swarm nodes by providing their URIs within <code>--eth_url</code> and <code>--swarm_url</code> options (see below).</p>
-<p>Also you will need a Rinkeby account with some money on it (you can <a href="https://faucet.rinkeby.io/">get money from faucet</a>) and it's private key. Private key can be either a hex string or a <a href="quickstart/../cli/README.html#keystore-json-file">JSON keystore file</a>.</p>
+<p>Also you will need a Rinkeby account with some money on it (you can <a href="https://faucet.rinkeby.io/">get money from faucet</a>) and it's private key. Private key can be either a hex string or a <a href="../cli/README.html#keystore-json-file">JSON keystore file</a>.</p>
 <p>Having all that, you're now ready to publish your app. Examples below will specify a cluster size of 4 nodes for your app. Adjust it to your needs.</p>
 <p>If you have your private key <strong>in hex</strong>, run the following in your terminal, replacing <code>&lt;&gt;</code> with actual values:</p>
 <pre><code class="language-bash">~ $ ./fluence publish \
@@ -570,7 +432,7 @@
             --wait_syncing \
             --wait
 </code></pre>
-<p>There is more info on using keystore files with Fluence CLI in its <a href="quickstart/../cli/README.html#keystore-json-file">README</a>.</p>
+<p>There is more info on using keystore files with Fluence CLI in it's <a href="../cli/README.html#keystore-json-file">README</a>.</p>
 <p>After running the command, you will see an output similar to the following:</p>
 <pre><code class="language-bash">[1/3]   Application code uploaded. ---&gt; [00:00:00]
 swarm hash: 0xf5c604478031e9a658551220da3af1f086965b257e7375bbb005e0458c805874
@@ -637,7 +499,7 @@
             --interactive
 </code></pre>
 <div style="text-align:center">
-<img src="../images/interactive.png" width="776px"/>
+<img src="images/interactive.png" width="776px"/>
 <br>
 </div>
 <p>You can press <code>q</code> to exit it.</p>
@@ -657,16 +519,7 @@
 <li><code>index.js</code> that imports <code>fluence</code> js library and shows how to connect to a cluster</li>
 </ul>
 <p>Let's take a look at <code>index.js</code>:</p>
-<pre><code class="language-javascript">
-// address of the Fluence smart contract on Ethereum.
-let contractAddress = &quot;0x074a79f29c613f4f7035cec582d0f7e4d3cda2e7&quot;;
-
-// Address of the Ethereum node. If set to `undefined`, MetaMask will be used to send transactions.
-let ethUrl = &quot;http://207.154.240.52:8545/&quot;;
-
-// appId of the backend as seen in Fluence smart contract.
-let appId = &quot;6&quot;;
-...
+<pre><code class="language-javascript">...
 // create a session between client and backend application
 fluence.connect(contractAddress, appId, ethUrl).then((s) =&gt; {
   console.log(&quot;Session created&quot;);
@@ -689,7 +542,7 @@
 <p>This code queries the Fluence smart contract for IP addresses of Tendermint nodes hosting the app with specified <code>appId</code>, creates an <code>AppSession</code> from these connections, and saves it to <code>window.session</code>, so it can be used later. All this is done via <code>connect</code> method.</p>
 <p>Then, it assigns <code>send()</code> function as a callback for clicking the button, which will call an <code>invoke</code> method provided by <code>AppSession</code>. <code>invoke</code> takes a <code>String</code>, and sends it to the backend as a transaction. Result will be displayed in <code>greeting</code> label.</p>
 <a class="header" href="#running-and-using" id="running-and-using"><h2>Running and using</h2></a>
-<p>Please make sure you have changed <code>appId</code> to the appId of existing backend. If you haven't published your backend yet, please take a look at <a href="quickstart/publish.html">Publishing guide</a>. You can also use backends published by other people, take a look at</p>
+<p>Please make sure you have changed <code>appId</code> to your actuall appId.</p>
 <p>To install all dependencies, compile and run the application, run in the terminal:</p>
 <pre><code class="language-bash">~/frontend-template $ npm install
 ~/frontend-template $ npm run start
@@ -708,7 +561,7 @@
 </code></pre>
 <div style="text-align:center">
 <kbd>
-<img src="../images/helloworld.png" width="529px"/>
+<img src="images/helloworld.png" width="529px"/>
 </kbd>
 <br><br><br>
 </div>
@@ -719,41 +572,6 @@
 &lt;undefined&gt;
 Hello, world! From user myName
 </code></pre>
-<<<<<<< HEAD
-<a class="header" href="#wrapping-up" id="wrapping-up"><h1>Wrapping up</h1></a>
-<p>Thanks for finishing quick start guide!</p>
-<p>A short recap of what you have developed and learned:</p>
-<ul>
-<li>Set up a Rust and Node.js environments from zero to compiling Webassembly backend and a working web application.</li>
-<li>Start with Rust basics, and end up using complex procedural macros and processing user input.</li>
-<li>Interact with Ethereum and alter Fluence network state.</li>
-<li>Spin up real decentralized backend on top of miners' machines, and integrate JavaScript web app with that backend.</li>
-</ul>
-<p>Hope this was fun. If you experienced any problems with this guide or Fluence, or just want to chat with the team, feel free to join our <a href="TODO">Discord</a>!</p>
-<p>If you want to do more with Fluence, you can help us out by looking at <a href="quickstart/../unsolved.html">open problems</a> or <a href="https://github.com/fluencelabs/fluence/issues">open issues</a>, and give us some feedback.</p>
-<p>Also, there are more examples of <a href="">backends</a> and <a href="">web apps</a>, take a look.</p>
-<a class="header" href="#how-to-use-fluence" id="how-to-use-fluence"><h1>How to use Fluence</h1></a>
-<p>In Fluence, you can play one of three roles, you can be:</p>
-<ol>
-<li>A miner, providing your computation power to the Fluence Network</li>
-<li>A backend developer, deploying your Webassembly backend application to miners' nodes</li>
-<li>A frontend developer, using someone's backend to develop end-user application</li>
-</ol>
-<a class="header" href="#how-to-become-a-miner" id="how-to-become-a-miner"><h2>How to become a miner</h2></a>
-<p>To learn how to register your computer as a Fluence Node, please refer to <a href="roles/miner.html">Miner Guide</a></p>
-<a class="header" href="#how-to-build-backend-app-with-fluence" id="how-to-build-backend-app-with-fluence"><h2>How to build backend app with Fluence</h2></a>
-<p>To learn how to build you backend with the help of <a href="roles/../../sdk/rust/README.html">Fluence SDK</a>, compile it to <a href="https://webassembly.org">Webassembly</a>, and publish to Fluence smart contract, please read <a href="roles/backend.html">Backend Developer Guide</a></p>
-<a class="header" href="#how-to-develop-web-apps-using-fluences-backends" id="how-to-develop-web-apps-using-fluences-backends"><h2>How to develop web apps using Fluence's backends</h2></a>
-<p>If you already have a backend you want to use, and it's deployed to Fluence network, you can use it to build a web app with decentralized backend with ease. To do that, you'd need knowledge from <a href="roles/frontend.html">Fronend Developer Guide</a></p>
-<a class="header" href="#introduction-1" id="introduction-1"><h3>Introduction</h3></a>
-<p>This guide goes through the basics of application creation for the Fluence Network using simple Rust application as an example.</p>
-<p>The Fluence ecosystem is designed to run Webassembly (Wasm) program in decentralized trustless environments. Generally it can be considered as several logical parts: a <code>client-side</code> (a frontend used for sending requests to Wasm program; developed by user), the <code>VM wrapper</code> (an intermediate layer that receives queries from <code>client side</code> and routes it to a <code>Wasm program</code>) and a <code>Wasm program</code> (also developed by user).</p>
-<p>But an arbitrary Wasm code can't be run on Fluence - for example, it can use some imports of host-based functions that environment isn't provided for security reasons. And also each Wasm program has to follow some conventions to be able to interact with <code>VM wrapper</code>. These are described in details in <code>Wasm program conventions</code> section of this guide.</p>
-<a class="header" href="#prerequisites" id="prerequisites"><h3>Prerequisites</h3></a>
-<p>First of all, it needs to install Rust with Webassembly target. Currently, our SDK requires a nightly version of Rust since it uses some features that presently experimental. To install Rust, you can use the following commands:</p>
-<pre><code class="language-bash"># installs Rust compiler and other tools to `~/.cargo/bin`
-$ curl https://sh.rustup.rs -sSf | sh -s -- -y --default-toolchain nightly-2019-01-08
-=======
 <a class="header" href="#backend-guide" id="backend-guide"><h1>Backend guide</h1></a>
 <p>The Fluence network is designed to run Webassembly (Wasm) program in decentralized trustless environments. Generally, it can be considered as several logical parts: a <code>client-side</code> (a frontend part used for sending requests to Wasm program), the <code>VM wrapper</code> (an intermediate layer that receives queries from client side and routes it to a Wasm program) and a <code>backend app</code> written on Wasm:</p>
 <p align="center">
@@ -814,7 +632,6 @@
 pub unsafe fn invoke(ptr: *mut u8, len: usize) -&gt; usize {
     ...
 }
->>>>>>> f5b41a4a
 
 #[no_mangle]
 pub unsafe fn allocate(size: usize) -&gt; NonNull&lt;u8&gt; {
@@ -1305,7 +1122,7 @@
 ./rinkeby-compose.sh 53.42.31.20 0x00a329c0648769a73afac7f9381e08fb43dbea72 4d5db4107d237df6a3d58ee5f70ae63d73d7658d4026f2eefd2f204c81682cb7 25000 10
 </code></pre>
 <a class="header" href="#how-to-check-if-node-is-registered" id="how-to-check-if-node-is-registered"><h2>How to check if node is registered</h2></a>
-<p>You can use <a href="roles/../../cli/README.html">Fluence CLI</a> to query current state of network in Fluence smart contract like this:</p>
+<p>You can use <a href="../../cli/README.html">Fluence CLI</a> to query current state of network in Fluence smart contract like this:</p>
 <pre><code class="language-bash">./fluence status
 </code></pre>
 <p><strong>Note:</strong> if your Ethereum node is remote, you can specify it's address via <code>--eth_url</code> option, like this:</p>
@@ -1328,7 +1145,7 @@
   ]
 }
 </code></pre>
-<p>Please refer to Fluence CLI <a href="roles/../../cli/README.html">README</a> for more info on installation and usage.</p>
+<p>Please refer to Fluence CLI <a href="../../cli/README.html">README</a> for more info on installation and usage.</p>
 <a class="header" href="#private-nodes-and-application-pinning" id="private-nodes-and-application-pinning"><h2>Private nodes and application pinning</h2></a>
 <a class="header" href="#private-nodes" id="private-nodes"><h3>Private nodes</h3></a>
 <p>By default, after you register a node in the Fluence smart contract, any matching code could be deployed on it. So the node is publici by default.</p>
@@ -1349,7 +1166,7 @@
             --capacity              10
 </code></pre>
 <p>As suggested by it's name, it's the <code>--private</code> flag what's making the registered node a private one.</p>
-<p>Now, only apps <a href="roles/backend.html">published</a> to Fluence smart contract from your Ethereum address can get deployed on your nodes. <strong>But these apps need to specify nodes they should be hosted on</strong>, that's called <strong>application pinning</strong>.</p>
+<p>Now, only apps <a href="backend.html">published</a> to Fluence smart contract from your Ethereum address can get deployed on your nodes. <strong>But these apps need to specify nodes they should be hosted on</strong>, that's called <strong>application pinning</strong>.</p>
 <a class="header" href="#application-pinning" id="application-pinning"><h3>Application pinning</h3></a>
 <p>So, since your nodes are <a href="#private-nodes">private</a>, the application publishing process changes a little: you need to specify IDs of the nodes where you want the application to be hosted. With CLI, that's pretty easy. Assuming you have registered 4 private nodes, and their IDs are:</p>
 <ul>
@@ -1464,370 +1281,7 @@
 <li>Wait until the transaction is included in a block, printing additional info from contract</li>
 <li>Look at smart contract <code>status</code> via interactive command-line table viewer</li>
 </ul>
-<p>All these features are described in <a href="roles/../../cli/README.html#tips-and-tricks">CLI's readme</a>, so take a look!</p>
-<a class="header" href="#fluence-tools-and-sdks" id="fluence-tools-and-sdks"><h1>Fluence tools and SDKs</h1></a>
-<ul>
-<li><a href="tools/cli_README.html">CLI</a> to interact with Fluence smart contract.</li>
-</ul>
-<ul>
-<li><a href="tools/rust_README.html">Rust SDK</a> will help building a backend in Rust. Also, see the <a href="tools/../quickstart/rust.html">backend quick start</a>.</li>
-</ul>
-<ul>
-<li><a href="tools/js_README.html">JS SDK</a> to interact with backends deployed on top of Fluence. See the <a href="tools/../quickstart/web.html">frontent quick start</a> to learn how to use it.</li>
-</ul>
-<ul>
-<li><a href="#fluence-cli">Fluence CLI</a></li>
-<li><a href="#requirements">Requirements</a></li>
-<li><a href="#installation">Installation</a></li>
-<li><a href="#usage">Usage</a></li>
-<li><a href="#usage-examples">Usage examples</a>
-<ul>
-<li><a href="#register-a-node">Register a node</a></li>
-<li><a href="#publish-an-app">Publish an app</a>
-<ul>
-<li><a href="#waiting-for-an-app-to-be-deployed-or-enqueued">Waiting for an app to be deployed or enqueued</a></li>
-</ul>
-</li>
-<li><a href="#delete-an-app">Delete an app</a></li>
-<li><a href="#retrieve-fluence-network-state-as-json">Retrieve Fluence network state as JSON</a>
-<ul>
-<li><a href="#filtering-status">Filtering status</a></li>
-</ul>
-</li>
-</ul>
-</li>
-<li><a href="#tips-and-tricks">Tips and tricks</a>
-<ul>
-<li><a href="#waiting-for-an-ethereum-node-to-sync">Waiting for an Ethereum node to sync</a></li>
-<li><a href="#waiting-for-a-transaction-to-be-included-in-a-block">Waiting for a transaction to be included in a block</a></li>
-<li><a href="#interactive-status">Interactive status</a></li>
-<li><a href="#authorization-and-private-keys">Authorization and private keys</a>
-<ul>
-<li><a href="#keystore-json-file">Keystore JSON file</a></li>
-<li><a href="#private-key">Private key</a></li>
-<li><a href="#password">Password</a></li>
-<li><a href="#no-authorization">No authorization</a></li>
-</ul>
-</li>
-</ul>
-</li>
-</ul>
-<a class="header" href="#fluence-cli" id="fluence-cli"><h2>Fluence CLI</h2></a>
-<p>Fluence CLI is an automation tool for tasks of app management (deployment and deletion), computation resource sharing (node registration), and monitoring Fluence network state (status). See usage for more info.</p>
-<a class="header" href="#requirements-1" id="requirements-1"><h2>Requirements</h2></a>
-<p>CLI assumes running Ethereum and Swarm on <code>http://localhost:8545/</code> and <code>http://localhost:8500/</code> respectively. Use <code>--eth_url</code> and <code>--swarm_url</code> to specify actual addresses as you need.</p>
-<p>Please note, that your Ethereum account should have sufficient funds for issuing transactions to smart-contract. It's only for transaction fees, Fluence itself doesn't currently charge miners or developers. That could change in the future, for example when miners' deposits are implemented.</p>
-<p>Also, take a look at <a href="tools/../tools/deploy/README.html">deployment scripts</a>, they will assist you in running Swarm, Ethereum and Fluence nodes.</p>
-<a class="header" href="#installation-1" id="installation-1"><h2>Installation</h2></a>
-<p>Requirements: <a href="https://doc.rust-lang.org/cargo/getting-started/installation.html"><code>cargo</code></a> and <a href="https://www.npmjs.com/get-npm"><code>npm</code></a> are needed.</p>
-<ul>
-<li>clone this repo and <code>cd</code> to <code>cli</code> folder</li>
-<li>run <code>cargo build</code></li>
-<li>go to <code>target/debug</code></li>
-<li>there is an executable file <code>fluence</code> to work with</li>
-</ul>
-<a class="header" href="#usage-1" id="usage-1"><h2>Usage</h2></a>
-<p>To look at all possible arguments and options use <code>./fluence --help</code>:</p>
-<p>You can use <code>./fluence [SUBCOMMAND] --help</code> to learn how to use commands.</p>
-<a class="header" href="#usage-examples" id="usage-examples"><h2>Usage examples</h2></a>
-<a class="header" href="#register-a-node" id="register-a-node"><h3>Register a node</h3></a>
-<p>To provide your computation resources to Fluence network, you need to register your computer within smart-contract. The simplest way to do that is through CLI.
-The following command will register a node:</p>
-<pre><code>./fluence register \
-            --node_ip               85.82.118.4 \
-            --tendermint_key        1GVDICzgrw1qahPfSbwCfYw0zrw91OMZ46QoKvJMjjM= \
-            --tendermint_node_id    5e4eedba85fda7451356a03caffb0716e599679b \            
-            --account               0x4180fc65d613ba7e1a385181a219f1dbfe7bf11d \
-            --base64_tendermint_key \
-            --secret_key            0xcb0799337df06a6c73881bab91304a68199a430ccd4bc378e37e51fd1b118133 \
-            --wait_syncing \
-            --api_port              25000 \
-            --capacity              10
-</code></pre>
-<p>Parameters are:</p>
-<ul>
-<li>advertised address <code>85.82.118.4</code>, please note that this address should be available from Internet as it will be used to connect with other workers in a future cluster</li>
-<li>Tendermint key (used to identify node) <code>1GVDICzgrw1qahPfSbwCfYw0zrw91OMZ46QoKvJMjjM=</code>, note base64 format
-<ul>
-<li>flag <code>--base64_tendermint_key</code> passed so tendermint key is treated as base64-encoded as opposed to hex-encoded</li>
-<li>currently, Tendermint key can be found in logs of <code>fluencelabs/node</code> Docker container</li>
-<li>note that key should be unique, i.e. you can't register several nodes with the same key</li>
-</ul>
-</li>
-<li>Tendermint p2p node ID <code>5e4eedba85fda7451356a03caffb0716e599679b</code> is needed to securely connect nodes in Tendermint cluster</li>
-<li><code>0x9995882876ae612bfd829498ccd73dd962ec950a</code> is a contract address, register transaction will be sent there</li>
-<li><code>0x4180fc65d613ba7e1a385181a219f1dbfe7bf11d</code> will be used as Ethereum account for issuing transactions. <em>Use your Ethereum account here</em></li>
-<li><code>--secret_key 0xcb0799337df06a6c73881bab91304a68199a430ccd4bc378e37e51fd1b118133</code> denotes an Ethereum private key, used for offline transaction signing. <em>Use your Ethereum private key here</em>
-<ul>
-<li>using <code>--password</code> is possible instead of private key, but private key is preferred</li>
-</ul>
-</li>
-<li><code>--wait_syncing</code> so CLI waits until Ethereum node is fully synced</li>
-<li><code>--api_port 25000</code> specifies the main port of the Fluence node, so other nodes and users know where to connect</li>
-<li><code>--capacity 10</code> limits number of apps that could be run on the node by 10</li>
-</ul>
-<a class="header" href="#publish-an-app" id="publish-an-app"><h3>Publish an app</h3></a>
-<p>To deploy your app on Fluence network, you must upload it to Swarm and publish hash to smart-contract. The simplest way to achieve that is to use CLI command <code>publish</code>.</p>
-<p>The following command will publish app <code>counter.wasm</code>.</p>
-<pre><code>./fluence publish \
-            --code_path        fluence/vm/examples/counter/target/wasm32-unknown-unknown/release/deps/counter.wasm \            
-            --account          0x4180fc65d613ba7e1a385181a219f1dbfe7bf11d \
-            --cluster_size     4 \
-            --secret_key       0xcb0799337df06a6c73881bab91304a68199a430ccd4bc378e37e51fd1b118133 \
-            --pin_to           1GVDICzgrw1qahPfSbwCfYw0zrw91OMZ46QoKvJMjjM= \
-            --base64
-</code></pre>
-<p>Interesting bits:</p>
-<ul>
-<li><code>--cluster_size 4</code> requires cluster of 4 workers to host this app</li>
-<li><code>--pin_to 1GVDICzgrw1qahPfSbwCfYw0zrw91OMZ46QoKvJMjjM= --base64</code> requires that one of the node in cluster must be <code>1GVDICzgrw1qahPfSbwCfYw0zrw91OMZ46QoKvJMjjM=</code>
-<ul>
-<li>note that to be used in <code>pin_to</code> node must be already registered in smart-contract</li>
-</ul>
-</li>
-<li><code>fluence/vm/examples/counter/target/wasm32-unknown-unknown/release/deps/counter.wasm</code> is just an example path and doesn't exist in project
-<ul>
-<li>however, you can build it by issuing <code>sbt vm-counter/compile</code> in project root</li>
-</ul>
-</li>
-</ul>
-<p>Please refer to <a href="tools/../sdk/rust/README.html">Fluence Rust SDK</a> to get information about developing apps with Fluence.</p>
-<a class="header" href="#waiting-for-an-app-to-be-deployed-or-enqueued" id="waiting-for-an-app-to-be-deployed-or-enqueued"><h4>Waiting for an app to be deployed or enqueued</h4></a>
-<p>You can pass <code>--wait</code> option to <code>publish</code> command, and CLI will wait until transaction is included in a block, and then provide you with information about app deployment status and app id.
-Deployed application:</p>
-<pre><code class="language-bash">[1/3]   Application code uploaded. ---&gt; [00:00:00]
-swarm hash: 0x585114171e6b1639af3e9a4f237d8da6d1c5624b235cb45c062ca5d89a151cc2
-[2/3]   Transaction publishing app was sent. ---&gt; [00:00:00]
-  tx hash: 0xf62a8823e95804bf1f8d3832c0c49d44c7c138c1a541f9f5c0dbe7cd34056f40
-[3/3]   Transaction was included. ---&gt; [00:00:00]
-App deployed.
-   app id: 1
-  tx hash: 0xf62a8823e95804bf1f8d3832c0c49d44c7c138c1a541f9f5c0dbe7cd34056f40
-</code></pre>
-<p>Enqueued:</p>
-<pre><code class="language-bash">[1/3]   Application code uploaded. ---&gt; [00:00:00]
-swarm hash: 0x585114171e6b1639af3e9a4f237d8da6d1c5624b235cb45c062ca5d89a151cc2
-[2/3]   Transaction publishing app was sent. ---&gt; [00:00:00]
-  tx hash: 0x4e87150da0e273fc7d44324e6843ba9abb91413f6fb6fdce67b7f7d4a1dd320a
-[3/3]   Transaction was included. ---&gt; [00:00:00]
-App enqueued.
-   app id: 2
-  tx hash: 0x4e87150da0e273fc7d44324e6843ba9abb91413f6fb6fdce67b7f7d4a1dd320a
-</code></pre>
-<a class="header" href="#delete-an-app" id="delete-an-app"><h3>Delete an app</h3></a>
-<p>If you want to delete your app from smart contract, you can use <code>delete_app</code> command.</p>
-<p>The following will delete app with id <code>0x0000000000000000000000000000000000000000000000000000000000000002</code>. App id could be retrieved either from status (see below) or from smart-contract.</p>
-<pre><code>./fluence delete_app \            
-            --account          0x4180fc65d613ba7e1a385181a219f1dbfe7bf11d \
-            --app_id           0x0000000000000000000000000000000000000000000000000000000000000002 \
-            --secret_key       4d5db4107d237df6a3d58ee5f70ae63d73d7658d4026f2eefd2f204c81682cb7 \
-            --deployed
-</code></pre>
-<p>Note <code>--deployed</code> at the end. It means that app is deployed and cluster hosting it should be deleted as well. Without that flag, app would be removed only if there is no assigned cluster (i.e., app is not yet deployed).</p>
-<p>See below on how to know if your app is deployed.</p>
-<a class="header" href="#retrieve-fluence-network-state-as-json" id="retrieve-fluence-network-state-as-json"><h3>Retrieve Fluence network state as JSON</h3></a>
-<p>To inspect what apps are in queue, what clusters are working out there and what nodes are participating in them, you can use <code>status</code> command as follows:</p>
-<pre><code>./fluence status
-</code></pre>
-<p>The results will be in JSON and should resemble the following</p>
-<pre><code class="language-json">{
-  &quot;apps&quot;: [
-    {
-      &quot;app_id&quot;: &quot;0x0000000000000000000000000000000000000000000000000000000000000001&quot;,
-      &quot;storage_hash&quot;: &quot;0xeb2a623210c080d0702cc520b790151861601c46d90179a6e8efe6bda8ac5477&quot;,
-      &quot;storage_receipt&quot;: &quot;0x0000000000000000000000000000000000000000000000000000000000000000&quot;,
-      &quot;cluster_size&quot;: 5,
-      &quot;owner&quot;: &quot;0x64b8f12d14925394ae0119466dff6ff2b021a3e9&quot;,
-      &quot;pin_to_nodes&quot;: [],
-      &quot;cluster&quot;: null
-    },
-    {
-      &quot;app_id&quot;: &quot;0x0000000000000000000000000000000000000000000000000000000000000005&quot;,
-      &quot;storage_hash&quot;: &quot;0xeb2a623210c080d0702cc520b790151861601c46d90179a6e8efe6bda8ac5477&quot;,
-      &quot;storage_receipt&quot;: &quot;0x0000000000000000000000000000000000000000000000000000000000000000&quot;,
-      &quot;cluster_size&quot;: 5,
-      &quot;owner&quot;: &quot;0x4180fc65d613ba7e1a385181a219f1dbfe7bf11d&quot;,
-      &quot;pin_to_nodes&quot;: [
-        &quot;0x000000000000000000000000000000000000000000000000ef0f3348eb26bcc5&quot;,
-        &quot;0x0000000000000000000000000000000000000000000000009d0b83faa72e0948&quot;,
-        &quot;0x0000000000000000000000000000000000000000000000003b0222f266098324&quot;,
-        &quot;0x000000000000000000000000000000000000000000000000d4cbdb932f4294d6&quot;,
-        &quot;0x0000000000000000000000000000000000000000000000005aaa1fdc5999eacb&quot;
-      ],
-      &quot;cluster&quot;: {
-        &quot;genesis_time&quot;: 1547643251,
-        &quot;node_ids&quot;: [
-          &quot;0x000000000000000000000000000000000000000000000000ef0f3348eb26bcc5&quot;,
-          &quot;0x0000000000000000000000000000000000000000000000009d0b83faa72e0948&quot;,
-          &quot;0x0000000000000000000000000000000000000000000000003b0222f266098324&quot;,
-          &quot;0x000000000000000000000000000000000000000000000000d4cbdb932f4294d6&quot;,
-          &quot;0x0000000000000000000000000000000000000000000000005aaa1fdc5999eacb&quot;
-        ],
-        &quot;ports&quot;: [
-          25000,
-          25002,
-          25004,
-          25006,
-          25008
-        ]
-      }
-    }
-  ]
-}
-</code></pre>
-<p>Here you can see two apps, the first one is enqueued (cluster is <code>null</code>) and waiting for enough nodes to host it, and the second one is already hosted on top of 5 nodes. Second app also specifies all 5 nodes in <code>pin_to_nodes</code>, and you can see the same nodes in <code>cluster.node_ids</code>.</p>
-<a class="header" href="#filtering-status" id="filtering-status"><h4>Filtering status</h4></a>
-<p>If you need to select specific information from status, you can use different filters:</p>
-<pre><code class="language-bash">OPTIONS:
-    ...
-    -a, --app_id &lt;app_id&gt;                   Filter nodes and apps by app id
-    -i, --node_ip &lt;ip address&gt;              Filter nodes by IP address
-    -o, --owner &lt;eth address&gt;               Filter nodes and apps owned by this Ethereum address
-    -K, --tendermint_key &lt;key&gt;              Filter nodes and apps by Tendermint validator key (node id)
-    -f, --filter_mode &lt;and|or&gt;              Logical mode of the filter [default: and]
-</code></pre>
-<p>Filters work in both JSON and interactive modes. Here's an example of how they can be used:</p>
-<pre><code class="language-bash">./fluence status \            
-            --tendermint_key 0xb5575140febb7484393c1c99263b763d1caf6b6c83bc0a9fd6c084d2982af763 \
-            --node_ip 43.32.21.10 \
-            --filter_mode or
-</code></pre>
-<p>This will display all nodes with id <code>0xb5575140febb7484393c1c99263b763d1caf6b6c83bc0a9fd6c084d2982af763</code>, all nodes with ip <code>43.32.21.10</code> and all apps hosted by these nodes.</p>
-<p>Note <code>--filter_mode or</code>, it directs CLI to match all nodes and apps that satisfy any of specified filters. You can also pass <code>--filter_mode and</code>:</p>
-<pre><code class="language-bash">./fluence status \            
-            --tendermint_key 0xb5575140febb7484393c1c99263b763d1caf6b6c83bc0a9fd6c084d2982af763 \
-            --node_ip 43.32.21.10 \
-            --filter_mode and
-</code></pre>
-<p>And you will get only node with id <code>0xb5575140febb7484393c1c99263b763d1caf6b6c83bc0a9fd6c084d2982af763</code> <strong>and</strong> IP <code>43.32.21.10</code>, if there is one, and all apps hosted by that node.</p>
-<a class="header" href="#tips-and-tricks-1" id="tips-and-tricks-1"><h2>Tips and tricks</h2></a>
-<a class="header" href="#waiting-for-an-ethereum-node-to-sync" id="waiting-for-an-ethereum-node-to-sync"><h3>Waiting for an Ethereum node to sync</h3></a>
-<p>There is a flag <code>--wait_syncing</code> that, when supplied, will make CLI to wait until your Ethereum node is fully synced. It works by querying <code>eth_syncing</code> until it returns <code>false</code>.</p>
-<p>This is handy when you don't want to manually check if Ethereum node is synced.</p>
-<a class="header" href="#waiting-for-a-transaction-to-be-included-in-a-block" id="waiting-for-a-transaction-to-be-included-in-a-block"><h3>Waiting for a transaction to be included in a block</h3></a>
-<p>There is a flag <code>--wait</code> than, when supplied, will make CLI to wait until the sent transaction is included in a block. It also parses Ethereum events (logs) related to issued command, and will print out some useful information on finish.</p>
-<p>For example, when you <code>publish</code> your app, it will tell you the <code>appID</code> and if it's been deployed immediatly or enqueued to wait for enough available nodes.</p>
-<p>This is easier that manually checking <code>status</code> after every command.</p>
-<p>Note, however, that if you're using Ethereum node in a <strong>light mode</strong>, it can take a while until light node realizes transaction was included in a block. It can take up to several minutes (sometimes up to 10-15 minutes), so it requires some patience.</p>
-<a class="header" href="#specify-contract-address" id="specify-contract-address"><h3>Specify contract address</h3></a>
-<p>There is a flag <code>--contract_address</code> to use all commands to interact with non-default Fluence smart contract. You can deploy <a href="../bootstrap/contracts/Network.sol">Fluence contract</a> on your own and use CLI like this:</p>
-<pre><code class="language-bash">./fluence &lt;command&gt;
-            ...
-            --contract_address 0x9995882876ae612bfd829498ccd73dd962ec950a \
-            ...
-</code></pre>
-<a class="header" href="#interactive-status" id="interactive-status"><h3>Interactive status</h3></a>
-<p>If reading raw JSON in <code>status</code> isn't the best option for you, you can use interactive status:</p>
-<pre><code class="language-bash">./fluence status --interactive
-</code></pre>
-<p>It's just a status viewer, but it will gain more functionality in the future.</p>
-<a class="header" href="#authorization-and-private-keys" id="authorization-and-private-keys"><h3>Authorization and private keys</h3></a>
-<p>There are several ways to provide authorization details for your Ethereum account to Fluence CLI: via keystore JSON file, private key or password for your wallet in Ethereum node.</p>
-<a class="header" href="#keystore-json-file" id="keystore-json-file"><h4>Keystore JSON file</h4></a>
-<p><strong><em>This is the most secure way to provide your credentials, so it's preffered over other options</em></strong></p>
-<p>That's how Geth and a few other tools export private keys. The file looks like this:</p>
-<pre><code class="language-json">{&quot;address&quot;:&quot;c2d7cf95645d33006175b78989035c7c9061d3f9&quot;,
-  &quot;crypto&quot;:{
-    &quot;cipher&quot;:&quot;aes-128-ctr&quot;,
-    &quot;ciphertext&quot;:&quot;0f6d343b2a34fe571639235fc16250823c6fe3bc30525d98c41dfdf21a97aedb&quot;,
-    &quot;cipherparams&quot;:{
-      &quot;iv&quot;:&quot;cabce7fb34e4881870a2419b93f6c796&quot;
-    },
-    &quot;kdf&quot;:&quot;scrypt&quot;,
-    &quot;kdfparams&quot;: {
-      &quot;dklen&quot;:32,
-      &quot;n&quot;:262144,
-      &quot;p&quot;:1,
-      &quot;r&quot;:8,
-      &quot;salt&quot;:&quot;1af9c4a44cf45fe6fb03dcc126fa56cb0f9e81463683dd6493fb4dc76edddd51&quot;
-    },
-    &quot;mac&quot;:&quot;5cf4012fffd1fbe41b122386122350c3825a709619224961a16e908c2a366aa6&quot;
-  },
-  &quot;id&quot;:&quot;eddd71dd-7ad6-4cd3-bc1a-11022f7db76c&quot;,
-  &quot;version&quot;:3
-}
-</code></pre>
-<p>It's a private key encrypted with user password. You can use it with Fluence CLI like this:</p>
-<pre><code class="language-bash">./fluence SUBCOMMAND
-          ...
-          --account            0x4180fc65d613ba7e1a385181a219f1dbfe7bf11d \
-          --keystore           ~/Library/Ethereum/keystore/UTC--2017-03-03T13-24-07.826187674Z--4e6cf0ed2d8bbf1fbbc9f2a100602ceba4bf1319 \
-          --passowrd           my_secure_passw0rd
-</code></pre>
-<p>For example, with <code>delete_app</code></p>
-<pre><code class="language-bash">./fluence delete_app \            
-            --account          0x4180fc65d613ba7e1a385181a219f1dbfe7bf11d \
-            --app_id           0x0000000000000000000000000000000000000000000000000000000000000002 \
-            --keystore         ~/Library/Ethereum/keystore/UTC--2017-03-03T13-24-07.826187674Z--4e6cf0ed2d8bbf1fbbc9f2a100602ceba4bf1319 \
-            --password         my_secure_passw0rd \
-            --deployed
-</code></pre>
-<p>Decrypted private key will be used to sign transaction in offline mode, so <strong>your key is never sent through network.</strong></p>
-<a class="header" href="#private-key" id="private-key"><h4>Private key</h4></a>
-<p>Other option is to provide unencrypted private key, like in most examples above:</p>
-<pre><code class="language-bash">./fluence SUBCOMMAND
-          ...
-          --account            0x4180fc65d613ba7e1a385181a219f1dbfe7bf11d \
-          --secret_key         4d5db4107d237df6a3d58ee5f70ae63d73d7658d4026f2eefd2f204c81682cb7 
-</code></pre>
-<p>Since private key isn't encrypted, no password is required.</p>
-<p>Private key will be used to sign transaction in offline mode, so <strong>your key is never sent through network.</strong></p>
-<a class="header" href="#password" id="password"><h4>Password</h4></a>
-<p>In case you have a <strong>trusted</strong> Ethereum node with an imported wallet, Fluence CLI can delegate signing a transaction to the Ethereum node. This can be done like this:</p>
-<pre><code class="language-bash">./fluence SUBCOMMAND
-          ...
-          --account            0x4180fc65d613ba7e1a385181a219f1dbfe7bf11d \
-          --password           my_secure_passw0rd
-</code></pre>
-<p><code>personal_sendTransaction</code> will be used to send transaction. It means <strong>your password will be sent over network</strong> to the Ethereum node, and the node will sign and send transaction all by itself. It's preffered to use keystore or private key options instead of providing just a password.</p>
-<p>Note, that <strong>your account is not unlocked before, in, or after that operation.</strong></p>
-<a class="header" href="#no-authorization" id="no-authorization"><h4>No authorization</h4></a>
-<p>It's also possible to avoid providing any credentials:</p>
-<pre><code class="language-bash">./fluence SUBCOMMAND
-          ...
-          --account            0x4180fc65d613ba7e1a385181a219f1dbfe7bf11d
-</code></pre>
-<p>In that case, transaction is sent to Ethereum node via <code>eth_sendTransaction</code> unsigned, so it's expected that there is no authorization enabled on your node. <strong>This option isn't secure and was meant to be used for testing purposes.</strong></p>
-<a class="header" href="#fluence-sdk" id="fluence-sdk"><h2>Fluence SDK</h2></a>
-<p>Fluence SDK library contains frequently used functions required to integrate
-Rust code with the Fluence network VM. The library is a work in progress, please,
-contact Fluence <a href="https://gitter.im/fluencelabs/fluence">Gitter</a> for support and
-example usage. Also you can find an example of using this SDK in out <a href="https://github.com/fluencelabs/fluence/blob/master/docs/guides/backend.md">backend guide</a>.</p>
-<a class="header" href="#important-client-and-readme-are-under-heavy-development-and-can-be-outdated-ask-a-question-in-gitter-or-file-an-issue" id="important-client-and-readme-are-under-heavy-development-and-can-be-outdated-ask-a-question-in-gitter-or-file-an-issue"><h2>IMPORTANT: Client and README are under heavy development and can be outdated. Ask a question in gitter or file an issue.</h2></a>
-<a class="header" href="#fluence-javascript-client" id="fluence-javascript-client"><h2>Fluence Javascript Client</h2></a>
-<p><strong>Fluence Javascript Client</strong> allows you to interact with a real-time cluster from a browser or use it like <code>npm</code> module.</p>
-<a class="header" href="#motivation-1" id="motivation-1"><h2>Motivation</h2></a>
-<p>Browser client simplifies interaction with the real-time cluster for a user. It has zero dependencies and can be added to other code.
-Developers can deploy their backend code to Fluence network and built a web3 application based on <strong>Fluence Client</strong> to interact with this backend code.
-It is written on TypeScript to reach more clean, understandable and typesafe code with good reusability.</p>
-<a class="header" href="#documentation" id="documentation"><h2>Documentation</h2></a>
-<p><a href="https://github.com/fluencelabs/fluence/blob/master/docs/guides/frontend.md">Guide</a></p>
-<p>TODO</p>
-<a class="header" href="#open-problems" id="open-problems"><h1>Open problems</h1></a>
-<a class="header" href="#support-other-languages-for-backend" id="support-other-languages-for-backend"><h2>Support other languages for backend</h2></a>
-<a class="header" href="#c" id="c"><h3>C++</h3></a>
-<p>TODO</p>
-<a class="header" href="#javascript" id="javascript"><h3>JavaScript</h3></a>
-<p>There is a <a href="https://github.com/NectarJS/nectarjs">NectarJS</a> that allows to compile JS to Wasm. Looks like it could work with Fluence.</p>
-<a class="header" href="#todo-more-problems" id="todo-more-problems"><h3>TODO: more problems</h3></a>
-<a class="header" href="#web-app-examples" id="web-app-examples"><h1>Web app examples</h1></a>
-<a class="header" href="#guessing-game" id="guessing-game"><h2>Guessing game</h2></a>
-<p>TODO: TBD</p>
-<a class="header" href="#chess" id="chess"><h2>Chess</h2></a>
-<p>TODO</p>
-<a class="header" href="#rest" id="rest"><h2>REST</h2></a>
-<p>TODO</p>
-<a class="header" href="#backend-examples" id="backend-examples"><h1>Backend examples</h1></a>
-<a class="header" href="#tic-tac-toe" id="tic-tac-toe"><h2>Tic-tac-toe</h2></a>
-<p>TODO</p>
-<a class="header" href="#llamadb" id="llamadb"><h2>Llamadb</h2></a>
-<p>TODO</p>
-<a class="header" href="#benchmarks" id="benchmarks"><h1>Benchmarks</h1></a>
-<a class="header" href="#vm-benchmark" id="vm-benchmark"><h2>VM benchmark</h2></a>
-<p>TODO: add a link to benchmarking post and code</p>
-<a class="header" href="#tendermint-benchmark" id="tendermint-benchmark"><h2>Tendermint benchmark</h2></a>
-<p>TODO: add a link to tendermint benchmark</p>
-<a class="header" href="#tbd-fluence-benchmark" id="tbd-fluence-benchmark"><h2>TBD: Fluence benchmark</h2></a>
+<p>All these features are described in <a href="../../cli/README.html#tips-and-tricks">CLI's readme</a>, so take a look!</p>
 
                     </main>
 
@@ -1854,12 +1308,6 @@
 
         
 
-        
-        <script src="ace.js" type="text/javascript" charset="utf-8"></script>
-        <script src="editor.js" type="text/javascript" charset="utf-8"></script>
-        <script src="mode-rust.js" type="text/javascript" charset="utf-8"></script>
-        <script src="theme-dawn.js" type="text/javascript" charset="utf-8"></script>
-        <script src="theme-tomorrow_night.js" type="text/javascript" charset="utf-8"></script>
         
 
         
@@ -1879,9 +1327,7 @@
         
         <script type="text/javascript">
         window.addEventListener('load', function() {
-            MathJax.Hub.Register.StartupHook('End', function() {
-                window.setTimeout(window.print, 100);
-            });
+            window.setTimeout(window.print, 100);
         });
         </script>
         
