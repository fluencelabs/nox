/*
 * Copyright 2020 Fluence Labs Limited
 *
 * Licensed under the Apache License, Version 2.0 (the "License");
 * you may not use this file except in compliance with the License.
 * You may obtain a copy of the License at
 *
 *     http://www.apache.org/licenses/LICENSE-2.0
 *
 * Unless required by applicable law or agreed to in writing, software
 * distributed under the License is distributed on an "AS IS" BASIS,
 * WITHOUT WARRANTIES OR CONDITIONS OF ANY KIND, either express or implied.
 * See the License for the specific language governing permissions and
 * limitations under the License.
 */

use std::{
    collections::{hash_map::Entry, HashMap, HashSet, VecDeque},
    task::{Context, Poll, Waker},
};

use futures::channel::mpsc;
use libp2p::swarm::dial_opts::DialOpts;
use libp2p::swarm::{dial_opts, DialError, IntoConnectionHandler};
use libp2p::{
    core::{connection::ConnectionId, ConnectedPoint, Multiaddr},
    swarm::{
        ConnectionHandler, NetworkBehaviour, NetworkBehaviourAction, NotifyHandler, OneShotHandler,
        PollParameters,
    },
    PeerId,
};

use fluence_libp2p::remote_multiaddr;
use fluence_libp2p::types::{BackPressuredInlet, BackPressuredOutlet, OneshotOutlet, Outlet};
use particle_protocol::{
    CompletionChannel, Contact, HandlerMessage, Particle, ProtocolConfig, SendStatus,
};
use peer_metrics::ConnectionPoolMetrics;

use crate::connection_pool::LifecycleEvent;

// type SwarmEventType = generate_swarm_event_type!(ConnectionPoolBehaviour);

// TODO: replace with generate_swarm_event_type
type SwarmEventType = libp2p::swarm::NetworkBehaviourAction<
    (),
    OneShotHandler<ProtocolConfig, HandlerMessage, HandlerMessage>,
>;

#[derive(Debug, Default)]
/// [Peer] is the representation of [Contact] extended with precise connectivity information
struct Peer {
    /// Current peer has active connections with that list of addresses
    connected: HashSet<Multiaddr>,
    /// Addresses gathered via Identify protocol, but not connected
    discovered: HashSet<Multiaddr>,
    /// Dialed but not yet connected addresses
    dialing: HashSet<Multiaddr>,
    /// Channels to notify when any dial succeeds or peer is already connected
    dial_promises: Vec<OneshotOutlet<bool>>,
    // TODO: this layout of `dialing` and `dial_promises` doesn't allow to check specific addresses for reachability
    //       if check reachability for specific maddrs is ever required, one would need to maintain the following info:
    //       reachability_promises: HashMap<Multiaddr, Vec<OneshotOutlet<bool>>
}

impl Peer {
    pub fn addresses(&self) -> impl Iterator<Item = &Multiaddr> {
        self.connected
            .iter()
            .chain(&self.discovered)
            .chain(&self.dialing)
            .collect::<HashSet<_>>()
            .into_iter()
    }

    pub fn connected(addresses: impl IntoIterator<Item = Multiaddr>) -> Self {
        Peer {
            connected: addresses.into_iter().collect(),
            discovered: Default::default(),
            dialing: Default::default(),
            dial_promises: vec![],
        }
    }

    pub fn dialing(
        addresses: impl IntoIterator<Item = Multiaddr>,
        outlet: OneshotOutlet<bool>,
    ) -> Self {
        Peer {
            connected: Default::default(),
            discovered: Default::default(),
            dialing: addresses.into_iter().collect(),
            dial_promises: vec![outlet],
        }
    }
}

pub struct ConnectionPoolBehaviour {
    peer_id: PeerId,

    outlet: BackPressuredOutlet<Particle>,
    subscribers: Vec<Outlet<LifecycleEvent>>,

    queue: VecDeque<Particle>,
    contacts: HashMap<PeerId, Peer>,
    dialing: HashMap<Multiaddr, Vec<OneshotOutlet<Option<Contact>>>>,

    events: VecDeque<SwarmEventType>,
    waker: Option<Waker>,
    pub(super) protocol_config: ProtocolConfig,

    metrics: Option<ConnectionPoolMetrics>,
}

impl ConnectionPoolBehaviour {
    /// Dial `address`, and send contact back on success
    /// `None` means something prevented us from connecting - dial reach failure or something else
    pub fn dial(&mut self, address: Multiaddr, out: OneshotOutlet<Option<Contact>>) {
        // TODO: return Contact immediately if that address is already connected
        self.dialing.entry(address.clone()).or_default().push(out);

        let handler = self.new_handler();
        self.push_event(NetworkBehaviourAction::Dial {
            opts: DialOpts::unknown_peer_id().address(address).build(),
            handler,
        });
    }

    /// Connect to the contact by all of its known addresses and return whether connection succeeded
    /// If contact is already being dialed and there are no new addresses in Contact, don't dial
    /// If contact is already connected, return `true` immediately
    pub fn connect(&mut self, new_contact: Contact, outlet: OneshotOutlet<bool>) {
        let addresses = match self.contacts.entry(new_contact.peer_id) {
            Entry::Occupied(mut entry) => {
                let known_contact = entry.get_mut();

                // collect previously unknown addresses
                let mut new_addrs = HashSet::new();
                // flag if `contact` has any unconnected addresses
                let mut not_connected = false;
                for maddr in new_contact.addresses {
                    if !known_contact.connected.contains(&maddr) {
                        not_connected = true;
                    }

                    if !known_contact.dialing.contains(&maddr) {
                        new_addrs.insert(maddr);
                    }
                }

                if not_connected {
                    // we got either new addresses to dial, or in-progress dialing on some
                    // addresses in `new_contact`, so remember to notify channel about dial state change
                    known_contact.dial_promises.push(outlet);
                } else {
                    // all addresses in `new_contact` are already connected, so notify about success
                    outlet.send(true).ok();
                }
                new_addrs.into_iter().collect()
            }
            Entry::Vacant(slot) => {
                slot.insert(Peer::dialing(new_contact.addresses.clone(), outlet));
                new_contact.addresses
            }
        };

        if !addresses.is_empty() {
            let handler = self.new_handler();
            self.push_event(NetworkBehaviourAction::Dial {
                opts: DialOpts::peer_id(new_contact.peer_id)
                    .addresses(addresses)
                    .build(),
                handler,
            });
        }
    }

    // TODO: implement
    pub fn disconnect(&mut self, contact: Contact, _outlet: OneshotOutlet<bool>) {
        todo!(
            "this doesn't make sense with OneShotHandler since connections are short-lived {:?}",
            contact
        )
    }

    /// Returns whether given peer is connected or not
    pub fn is_connected(&self, peer_id: PeerId, outlet: OneshotOutlet<bool>) {
        outlet.send(self.contacts.contains_key(&peer_id)).ok();
    }

    /// Returns contact for a given peer if it is known
    pub fn get_contact(&self, peer_id: PeerId, outlet: OneshotOutlet<Option<Contact>>) {
        let contact = self.get_contact_impl(peer_id);
        outlet.send(contact).ok();
    }

    /// Sends a particle to a connected contact. Returns whether sending succeeded or not
    /// Result is sent to channel inside `upgrade_outbound` in ProtocolHandler
    pub fn send(&mut self, to: Contact, particle: Particle, outlet: OneshotOutlet<SendStatus>) {
        if to.peer_id == self.peer_id {
            // If particle is sent to the current node, process it locally
            self.queue.push_back(particle);
            outlet.send(SendStatus::Ok).ok();
            self.wake();
        } else if self.contacts.contains_key(&to.peer_id) {
            log::debug!(target: "network", "{}: Sending particle {} to {}", self.peer_id, particle.id, to.peer_id);
            // Send particle to remote peer
            self.push_event(NetworkBehaviourAction::NotifyHandler {
                peer_id: to.peer_id,
                handler: NotifyHandler::Any,
                event: HandlerMessage::OutParticle(particle, CompletionChannel::Oneshot(outlet)),
            });
        } else {
            log::warn!(
                "Won't send particle {} to contact {}: not connected",
                particle.id,
                to.peer_id
            );
            outlet.send(SendStatus::NotConnected).ok();
        }
    }

    /// Returns number of connected contacts
    pub fn count_connections(&mut self, outlet: OneshotOutlet<usize>) {
        outlet.send(self.contacts.len()).ok();
    }

    /// Subscribes given channel for all `LifecycleEvent`s
    pub fn add_subscriber(&mut self, outlet: Outlet<LifecycleEvent>) {
        self.subscribers.push(outlet);
    }

    pub fn add_discovered_addresses(&mut self, peer_id: PeerId, addresses: Vec<Multiaddr>) {
        self.contacts
            .entry(peer_id)
            .or_default()
            .discovered
            .extend(addresses);
    }

    fn meter<U, F: Fn(&ConnectionPoolMetrics) -> U>(&self, f: F) {
        self.metrics.as_ref().map(f);
    }
}

impl ConnectionPoolBehaviour {
    pub fn new(
        buffer: usize,
        protocol_config: ProtocolConfig,
        peer_id: PeerId,
        metrics: Option<ConnectionPoolMetrics>,
    ) -> (Self, BackPressuredInlet<Particle>) {
        let (outlet, inlet) = mpsc::channel(buffer);

        let this = Self {
            peer_id,
            outlet,
            subscribers: <_>::default(),
            queue: <_>::default(),
            contacts: <_>::default(),
            dialing: <_>::default(),
            events: <_>::default(),
            waker: None,
            protocol_config,
            metrics,
        };

        (this, inlet)
    }

    fn wake(&self) {
        if let Some(waker) = &self.waker {
            waker.wake_by_ref();
        }
    }

    fn add_connected_address(&mut self, peer_id: PeerId, maddr: Multiaddr) {
        // notify these waiting for a peer to be connected
        match self.contacts.entry(peer_id) {
            Entry::Occupied(mut entry) => {
                let peer = entry.get_mut();
                peer.dialing.remove(&maddr);
                peer.discovered.remove(&maddr);
                peer.connected.insert(maddr.clone());

                let dial_promises = std::mem::take(&mut peer.dial_promises);

                for out in dial_promises {
                    out.send(true).ok();
                }
            }
            Entry::Vacant(e) => {
                e.insert(Peer::connected(std::iter::once(maddr.clone())));
            }
        }

        // notify these waiting for an address to be dialed
        if let Some(outs) = self.dialing.remove(&maddr) {
            let contact = self.get_contact_impl(peer_id);
            debug_assert!(contact.is_some());
            for out in outs {
                out.send(contact.clone()).ok();
            }
        }

        self.meter(|m| m.connected_peers.set(self.contacts.len() as u64));
    }

    fn lifecycle_event(&mut self, event: LifecycleEvent) {
        self.subscribers.retain(|out| {
            let ok = out.unbounded_send(event.clone());
            ok.is_ok()
        })
    }

    fn push_event(&mut self, event: SwarmEventType) {
        self.events.push_back(event);
        self.wake();
    }

    fn remove_contact(&mut self, peer_id: &PeerId, reason: &str) {
        if let Some(contact) = self.contacts.remove(peer_id) {
            log::debug!("Contact {} was removed: {}", peer_id, reason);
            self.lifecycle_event(LifecycleEvent::Disconnected(Contact::new(
                *peer_id,
                contact.addresses().cloned().collect(),
            )));

            for out in contact.dial_promises {
                // if dial was in progress, notify waiters
                out.send(false).ok();
            }

            self.meter(|m| m.connected_peers.set(self.contacts.len() as u64));
        }
    }

    fn get_contact_impl(&self, peer_id: PeerId) -> Option<Contact> {
        self.contacts.get(&peer_id).map(|c| Contact {
            peer_id,
            addresses: c.addresses().cloned().collect(),
        })
    }

    fn fail_address(&mut self, peer_id: Option<&PeerId>, addr: &Multiaddr) {
        log::warn!(
            "failed to connect to {} {}",
            addr,
            peer_id.map_or("unknown".to_string(), |id| id.to_string())
        );
<<<<<<< HEAD

        if let Some(peer_id) = peer_id {
            let contact = self.contacts.get_mut(peer_id);
            // remove failed address
            match contact {
                Some(Peer::Connected(addrs)) | Some(Peer::Dialing(addrs, _)) => {
                    addrs.remove(addr);
                }
                None => {}
            };
        }
=======
>>>>>>> 09f6a391

        // Notify those who waits for address dial
        if let Some(outs) = self.dialing.remove(addr) {
            for out in outs {
                out.send(None).ok();
            }
        }

        let _: Option<()> = try {
            let peer_id = peer_id?;
            let contact = self.contacts.get_mut(peer_id)?;

            contact.connected.remove(addr);
            contact.discovered.remove(addr);
            contact.dialing.remove(addr);
            if contact.dialing.is_empty() {
                let dial_promises = std::mem::take(&mut contact.dial_promises);
                for out in dial_promises {
                    out.send(false).ok();
                }
            }
            if contact.connected.is_empty() && contact.dialing.is_empty() {
                self.remove_contact(
                    peer_id,
                    "no more connected or dialed addresses after 'fail_address' call",
                );
            }
        };
    }
}

impl NetworkBehaviour for ConnectionPoolBehaviour {
    type ConnectionHandler = OneShotHandler<ProtocolConfig, HandlerMessage, HandlerMessage>;
    type OutEvent = ();

    fn new_handler(&mut self) -> Self::ConnectionHandler {
        self.protocol_config.clone().into()
    }

    // TODO: seems like there's no need in that method anymore IFF it is used only for dialing
    //       see https://github.com/libp2p/rust-libp2p/blob/master/swarm/CHANGELOG.md#0320-2021-11-16
    //       ACTION: remove this method. ALSO: remove `self.contacts`?
    fn addresses_of_peer(&mut self, peer_id: &PeerId) -> Vec<Multiaddr> {
        self.contacts
            .get(peer_id)
            .into_iter()
            .flat_map(|p| p.addresses().cloned())
            .collect()
    }

    fn inject_connection_established(
        &mut self,
        peer_id: &PeerId,
        _connection_id: &ConnectionId,
        cp: &ConnectedPoint,
        failed_addresses: Option<&Vec<Multiaddr>>,
        _: usize,
    ) {
        // mark failed addresses as such
        if let Some(failed_addresses) = failed_addresses {
            for addr in failed_addresses {
                self.fail_address(Some(peer_id), addr)
            }
        }

        let multiaddr = remote_multiaddr(cp).clone();
        log::debug!(
            target: "network",
            "{}: connection established with {} @ {}",
            self.peer_id,
            peer_id,
            multiaddr
        );

        self.add_connected_address(*peer_id, multiaddr.clone());

        self.lifecycle_event(LifecycleEvent::Connected(Contact::new(
            *peer_id,
            vec![multiaddr],
        )))
    }

    fn inject_connection_closed(
        &mut self,
        peer_id: &PeerId,
        _: &ConnectionId,
        cp: &ConnectedPoint,
        _: <Self::ConnectionHandler as IntoConnectionHandler>::Handler,
        remaining_established: usize,
    ) {
        let multiaddr = remote_multiaddr(cp);
        if remaining_established == 0 {
            self.remove_contact(peer_id, "disconnected");
            log::debug!(
                target: "network",
                "{}: connection lost with {} @ {}",
                self.peer_id,
                peer_id,
                multiaddr
            );
        } else {
            log::debug!(
                target: "network",
                "{}: {} connections remaining established with {}. {} has just closed.",
                self.peer_id,
                remaining_established,
                peer_id,
                multiaddr
            )
        }

        self.fail_address(Some(peer_id), multiaddr);
    }

    fn inject_dial_failure(
        &mut self,
        peer_id: Option<PeerId>,
        _handler: Self::ConnectionHandler,
        error: &DialError,
    ) {
        use dial_opts::PeerCondition::{Disconnected, NotDialing};
        if let DialError::DialPeerConditionFalse(Disconnected | NotDialing) = error {
            // So, if you tell libp2p to dial a peer, there's an option dial_opts::PeerCondition
            // The default one is Disconnected.
            // So, if you asked libp2p to connect to a peer, and the peer IS ALREADY CONNECTED,
            // libp2p will tell you that dial has failed.
            // We need to ignore this "failure" in case condition is Disconnected or NotDialing.
            // Because this basically means that peer has already connected while our Dial was processed.
            // That could happen in several cases:
            //  1. `dial` was called by multiaddress of an already-connected peer
            //  2. `connect` was called with new multiaddresses, but target peer is already connected
            //  3. unknown data race
            log::info!("Dialing attempt to an already connected peer {:?}", peer_id);
            return;
        }

        log::warn!(
            "Error dialing peer {}: {:?}",
            peer_id.map_or("unknown".to_string(), |id| id.to_string()),
            error
        );
        match error {
            DialError::WrongPeerId { endpoint, .. } => {
                let addr = match endpoint {
                    ConnectedPoint::Dialer { address, .. } => address,
                    ConnectedPoint::Listener { send_back_addr, .. } => send_back_addr,
                };
                self.fail_address(peer_id.as_ref(), addr);
            }
            DialError::Transport(addrs) => {
                for (addr, _) in addrs {
                    self.fail_address(peer_id.as_ref(), addr);
                }
            }
            _ => {}
        };
        // remove failed contact
        if let Some(peer_id) = peer_id {
            self.remove_contact(&peer_id, format!("dial failure: {}", error).as_str())
        } else {
            log::warn!("Unknown peer dial failure: {}", error)
        }
    }

    fn inject_listen_failure(
        &mut self,
        local_addr: &Multiaddr,
        send_back_addr: &Multiaddr,
        _handler: Self::ConnectionHandler,
    ) {
        log::warn!(
            "Error accepting incoming connection from {} to our local address {}",
            send_back_addr,
            local_addr
        );
    }

    fn inject_event(
        &mut self,
        from: PeerId,
        _: ConnectionId,
        event: <Self::ConnectionHandler as ConnectionHandler>::OutEvent,
    ) {
        match event {
            HandlerMessage::InParticle(particle) => {
                log::trace!(target: "network", "{}: received particle {} from {}; queue {}", self.peer_id, particle.id, from, self.queue.len());
                self.meter(|m| {
                    m.particle_queue_size.set(self.queue.len() as u64 + 1);
                    m.received_particles.inc();
                    m.particle_sizes.observe(particle.data.len() as f64);
                });
                self.queue.push_back(particle);
                self.wake();
            }
            HandlerMessage::InboundUpgradeError(err) => log::warn!("UpgradeError: {:?}", err),
            HandlerMessage::Upgrade => {}
            HandlerMessage::OutParticle(..) => unreachable!("can't receive OutParticle"),
        }
    }

    fn poll(&mut self, cx: &mut Context<'_>, _: &mut impl PollParameters) -> Poll<SwarmEventType> {
        self.waker = Some(cx.waker().clone());

        loop {
            // Check backpressure on the outlet
            match self.outlet.poll_ready(cx) {
                Poll::Ready(Ok(_)) => {
                    // channel is ready to consume more particles, so send them
                    if let Some(particle) = self.queue.pop_front() {
                        let particle_id = particle.id.clone();
                        if let Err(err) = self.outlet.start_send(particle) {
                            log::error!("Failed to send particle to outlet: {}", err)
                        } else {
                            log::trace!(target: "execution", "Sent particle {} to execution", particle_id);
                        }
                    } else {
                        break;
                    }
                }
                Poll::Pending => {
                    // if channel is full, then keep particles in the queue
                    let len = self.queue.len();
                    if len > 30 {
                        log::warn!("Particle queue seems to have stalled; queue {}", len);
                    } else {
                        log::trace!(target: "network", "Connection pool outlet is pending; queue {}", len);
                    }
                    if self.outlet.is_closed() {
                        log::error!("Particle outlet closed");
                    }
                    break;
                }
                Poll::Ready(Err(err)) => {
                    log::warn!("ConnectionPool particle inlet has been dropped: {}", err);
                    break;
                }
            }
        }

        self.meter(|m| m.particle_queue_size.set(self.queue.len() as u64));

        if let Some(event) = self.events.pop_front() {
            return Poll::Ready(event);
        }

        Poll::Pending
    }
}<|MERGE_RESOLUTION|>--- conflicted
+++ resolved
@@ -349,20 +349,6 @@
             addr,
             peer_id.map_or("unknown".to_string(), |id| id.to_string())
         );
-<<<<<<< HEAD
-
-        if let Some(peer_id) = peer_id {
-            let contact = self.contacts.get_mut(peer_id);
-            // remove failed address
-            match contact {
-                Some(Peer::Connected(addrs)) | Some(Peer::Dialing(addrs, _)) => {
-                    addrs.remove(addr);
-                }
-                None => {}
-            };
-        }
-=======
->>>>>>> 09f6a391
 
         // Notify those who waits for address dial
         if let Some(outs) = self.dialing.remove(addr) {
