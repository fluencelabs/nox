[package]
name = "connection-pool"
version = "0.1.0"
authors = ["Fluence Labs"]
edition = "2018"

[dependencies]
particle-protocol = { path = "../particle-protocol"}
fluence-libp2p = { path = "../crates/libp2p" }
peer-metrics = { path = "../crates/peer-metrics" }

libp2p = "0.42"

<<<<<<< HEAD
=======
libp2p = "0.42"
>>>>>>> 96b7d653

futures = "0.3.13"
log = "0.4.13"
serde = "1.0.130"
async-std = "1.9.0"
itertools = "0.10.0"

[dev-dependencies]
parking_lot = "0.11.2"<|MERGE_RESOLUTION|>--- conflicted
+++ resolved
@@ -11,11 +11,6 @@
 
 libp2p = "0.42"
 
-<<<<<<< HEAD
-=======
-libp2p = "0.42"
->>>>>>> 96b7d653
-
 futures = "0.3.13"
 log = "0.4.13"
 serde = "1.0.130"
