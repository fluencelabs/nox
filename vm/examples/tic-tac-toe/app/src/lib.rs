/*
 * Copyright 2018 Fluence Labs Limited
 *
 * Licensed under the Apache License, Version 2.0 (the "License");
 * you may not use this file except in compliance with the License.
 * You may obtain a copy of the License at
 *
 *     http://www.apache.org/licenses/LICENSE-2.0
 *
 * Unless required by applicable law or agreed to in writing, software
 * distributed under the License is distributed on an "AS IS" BASIS,
 * WITHOUT WARRANTIES OR CONDITIONS OF ANY KIND, either express or implied.
 * See the License for the specific language governing permissions and
 * limitations under the License.
 */

#[cfg(test)]
mod tests;

mod error_type;
mod game;
mod game_manager;
mod json_parser;
mod player;

use crate::error_type::AppResult;
use crate::game_manager::GameManager;
use crate::json_parser::*;

use fluence::sdk::*;
use serde_json::{json, Value};
use std::cell::RefCell;

mod settings {
    pub const PLAYERS_MAX_COUNT: usize = 1;
    pub const GAMES_MAX_COUNT: usize = 1;
}

<<<<<<< HEAD
=======
thread_local! {
    static GAME_MANAGER: RefCell<GameManager> = RefCell::new(GameManager::new());
}

>>>>>>> dbbca63a
fn do_request(req: String) -> AppResult<Value> {
    let raw_request: Value = serde_json::from_str(req.as_str())?;
    let request: Request = serde_json::from_value(raw_request.clone())?;

    match request.action.as_str() {
        "move" => {
            let player_move: PlayerMove = serde_json::from_value(raw_request)?;
            GAME_MANAGER.with(|gm| {
                gm.borrow()
                    .make_move(request.player_name, player_move.coords)
            })
        }

        "create_player" => GAME_MANAGER.with(|gm| {
            gm.borrow_mut()
                .create_player(request.player_name)
        }),

        "create_game" => {
            let player_tile: PlayerTile = serde_json::from_value(raw_request)?;
            let player_tile = game::Tile::from_char(player_tile.tile).ok_or_else(|| {
                "incorrect tile type, please choose it from {'X', 'O'} set".to_owned()
            })?;

            GAME_MANAGER.with(|gm| {
                gm.borrow_mut()
                    .create_game(request.player_name, player_tile)
            })
        }

        "get_game_state" => GAME_MANAGER.with(|gm| {
            gm.borrow()
                .get_game_state(request.player_name)
        }),

        "get_statistics" => GAME_MANAGER.with(|gm| {
            gm.borrow()
                .get_statistics()
        }),

        _ => Err(format!("{} action key is unsupported", request.action)).map_err(Into::into),
    }
}

#[invocation_handler]
fn main(req: String) -> String {
    match do_request(req) {
        Ok(req) => req.to_string(),
        Err(err) => {
            json!({
                "error": err.to_string()
            })
            .to_string()
        }
        Some(5)
    }
}<|MERGE_RESOLUTION|>--- conflicted
+++ resolved
@@ -36,13 +36,10 @@
     pub const GAMES_MAX_COUNT: usize = 1;
 }
 
-<<<<<<< HEAD
-=======
 thread_local! {
     static GAME_MANAGER: RefCell<GameManager> = RefCell::new(GameManager::new());
 }
 
->>>>>>> dbbca63a
 fn do_request(req: String) -> AppResult<Value> {
     let raw_request: Value = serde_json::from_str(req.as_str())?;
     let request: Request = serde_json::from_value(raw_request.clone())?;
@@ -97,6 +94,5 @@
             })
             .to_string()
         }
-        Some(5)
     }
 }