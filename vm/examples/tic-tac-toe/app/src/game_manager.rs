--- conflicted
+++ resolved
@@ -200,14 +200,10 @@
         &self,
         player_name: &str,
     ) -> AppResult<Rc<RefCell<Game>>> {
-<<<<<<< HEAD
         self
             // returns Rc<RefCell<Player>> if success
-            .get_player(player_name, player_sign)?
+            .get_player(player_name)?
             // borrows a mutable link to Player from RefCell
-=======
-        self.get_player(player_name)?
->>>>>>> dbbca63a
             .borrow_mut()
             // gets Weak<RefCell<Game>> from Player
             .game
