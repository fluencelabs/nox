[package]
name = "llama_db"
version = "0.1.1"
authors = ["Fluence Labs"]
publish = false
description = "LlamaDb wrapper for running into Fluence WasmVm"
edition = "2018"

[profile.release]
debug = false
lto = true
opt-level = "z"
panic = "abort"

[lib]
name = "llama_db"
path = "src/lib.rs"
crate-type = ["cdylib"]

[dependencies]
lazy_static = "1.1.0"
log = "0.4"
fluence = { version = "0.0.8", features = ["wasm_logger_info", "export_allocator"] }
llamadb = { git = "https://github.com/fluencelabs/llamadb.git", branch = "master" }

[dev-dependencies]
<<<<<<< HEAD
simple_logger = "1.0.1"

[replace]
"fluence:0.0.7" = {path = "../../../sdk/rust"}
=======
simple_logger = "1.0.1"
>>>>>>> 331d43f4
<|MERGE_RESOLUTION|>--- conflicted
+++ resolved
@@ -24,11 +24,7 @@
 llamadb = { git = "https://github.com/fluencelabs/llamadb.git", branch = "master" }
 
 [dev-dependencies]
-<<<<<<< HEAD
 simple_logger = "1.0.1"
 
 [replace]
-"fluence:0.0.7" = {path = "../../../sdk/rust"}
-=======
-simple_logger = "1.0.1"
->>>>>>> 331d43f4
+"fluence:0.0.7" = {path = "../../../sdk/rust"}