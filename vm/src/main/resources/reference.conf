--- conflicted
+++ resolved
@@ -11,56 +11,37 @@
   # If true, registers the spec test harness as 'spectest'.
   spec-test-register: false
 
-<<<<<<< HEAD
   # if true, registers the logger Wasm module as 'logger'
-  loggerModuleEnabled: true
-=======
-  # if > 0, registers the logger Wasm module as 'logger' with specified number
-  # of memory pages, that allows to logs to stdout.
-  logger-register: 1
->>>>>>> 4fb12cb1
+  logger-register: true
 
   # The memory will be split by chunks to be able to build Merkle Tree on top of it.
   # Size of memory in bytes must be dividable by chunkSize.
   chunk-size: 4096
 
-<<<<<<< HEAD
-  mainModuleConfig: {
+  main-module-config: {
     # The main module name according to the conventions should be non set
     # name: "main"
 
     # The name of function that should be called for allocation memory. This function
     # is used for passing array of bytes to the main module.
-    allocateFunctionName: "allocate"
+    allocate-function-name: "allocate"
 
     # The name of function that should be called for deallocation of
     # previously allocated memory by allocateFunction.
-    deallocateFunctionName: "deallocate"
-=======
-  # The name of function that should be called for allocation memory. This function
-  # is used for passing array of bytes ti.
-  allocate-function-name: "allocate"
-
-  # The name of function that should be called for deallocation of
-  # previously allocated memory by allocateFunction.
-  deallocate-function-name: "deallocate"
-
-  # The name of the main module handler function.
-  invoke-function-name: "invoke"
->>>>>>> 4fb12cb1
+    deallocate-function-name: "deallocate"
 
     # The name of the main module handler function.
-    invokeFunctionName: "invoke"
+    invoke-function-name: "invoke"
   }
 
-  envModuleConfig: {
+  env-module-config: {
     # The name used in Asmble to register of the environment module.
     name: "env"
 
     # The name of function that returns the spent gas.
-    spentGasFunctionName: "getSpentGas"
+    spent-gas-function-name: "getSpentGas"
 
     # The name of function that sets the spent gas.
-    setSpentGasFunction: "setSpentGas"
+    set-spent-gas-function: "setSpentGas"
   }
 }