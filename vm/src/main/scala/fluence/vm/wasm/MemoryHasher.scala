/*
 * Copyright 2018 Fluence Labs Limited
 *
 * Licensed under the Apache License, Version 2.0 (the "License");
 * you may not use this file except in compliance with the License.
 * You may obtain a copy of the License at
 *
 *     http://www.apache.org/licenses/LICENSE-2.0
 *
 * Unless required by applicable law or agreed to in writing, software
 * distributed under the License is distributed on an "AS IS" BASIS,
 * WITHOUT WARRANTIES OR CONDITIONS OF ANY KIND, either express or implied.
 * See the License for the specific language governing permissions and
 * limitations under the License.
 */

package fluence.vm.wasm

import java.nio.{ByteBuffer, ByteOrder}
import java.security.MessageDigest

import asmble.compile.jvm.{MemoryBuffer, MemoryByteBuffer}
import cats.Monad
import cats.syntax.either._
import cats.data.EitherT
import fluence.crypto.{Crypto, CryptoError}
import fluence.crypto.Crypto.Hasher
import fluence.merkle.{BinaryMerkleTree, TrackingMemoryBuffer, TreeHasher}
import fluence.vm.VmError.{InternalVmError, VmMemoryError}
import fluence.vm.VmError.WasmVmError.GetVmStateError
import fluence.vm.utils._

import scala.language.higherKinds
import scala.util.Try

trait MemoryHasher {
  def computeMemoryHash[F[_]: Monad](): EitherT[F, GetVmStateError, Array[Byte]]
}

object MemoryHasher extends slogging.LazyLogging {

  val SHA_256 = "SHA-256"

  type Builder = MemoryBuffer => Either[GetVmStateError, MemoryHasher]

  /**
   * Builds memory hasher based on Merkle Tree with SHA-256 hash algorithm.
   *
   */
  def buildMerkleTreeHasher(memory: TrackingMemoryBuffer): Either[GetVmStateError, MemoryHasher] = {
    val digester = MessageDigest.getInstance(SHA_256)
    merkleHasher(memory, TreeHasher(digester))
  }

  /**
   * Instantiates the class, that get all memory and hash it with SHA-256 algorithm.
   *
   */
  def buildPlainHasher(memory: MemoryBuffer): MemoryHasher = {
    val leafDigester = MessageDigest.getInstance(SHA_256)
    val hasher: Hasher[ByteBuffer, Array[Byte]] = Crypto.liftFuncEither(
      bytes ⇒
        Try {
          leafDigester.reset()
          leafDigester.update(bytes)
          leafDigester.digest()
        }.toEither.left
          .map(err ⇒ CryptoError(s"Error on calculating $SHA_256 for plain memory hasher", Some(err)))
    )
    plainMemoryHasher(memory, hasher)
  }

  /**
   * Instantiates default hasher for different types of MemoryBuffer.
   *
   */
  def apply(
    memory: MemoryBuffer
  ): Either[GetVmStateError, MemoryHasher] = {
    memory match {
      case m: TrackingMemoryBuffer =>
<<<<<<< HEAD
        logger.info(s"Will use Merkle Tree Hasher")
        buildMerkleTreeHasher(m)
      case m =>
        logger.info(s"Will use Plain Memory Hasher")
=======
        logger.info("TrackingMemoryBuffer with MerkleTree hasher will be used.")
        buildMerkleTreeHasher(m)
      case m =>
        logger.info("Plain hasher will be used.")
>>>>>>> c83ab67a
        Either.right(buildPlainHasher(m))
    }
  }

  def plainHasherBuilder(hasher: Hasher[ByteBuffer, Array[Byte]]): Builder = m => {
    Right(plainMemoryHasher(m, hasher))
  }

  /**
   * Instantiates the class, that get all memory and hash it with `hasher` function on call.
   *
   * @param hasher hash function
   */
  def plainMemoryHasher(memory: MemoryBuffer, hasher: Hasher[ByteBuffer, Array[Byte]]): MemoryHasher = {
    new MemoryHasher {
      override def computeMemoryHash[F[_]: Monad](): EitherT[F, GetVmStateError, Array[Byte]] = {
        for {
          // could be overflow
          memoryArray <- safelyRunThrowable(
            {
              memory match {
                case m: TrackingMemoryBuffer =>
                  m.duplicate().clear()
                  m.bb
                case m: MemoryByteBuffer =>
                  m.duplicate().clear()
                  m.getBb
                case m =>
                  val arr = new Array[Byte](memory.capacity())
                  memory.duplicate().order(ByteOrder.LITTLE_ENDIAN).clear().get(arr)
                  ByteBuffer.wrap(arr)
              }

            },
            e =>
              VmMemoryError(
                s"Cannot copy memory with capacity ${memory.capacity()} to an array",
                Some(e)
            )
          )
          fullMemoryHash ← hasher(memoryArray).leftMap { e ⇒
            InternalVmError(s"Computing wasm memory hash failed", Some(e)): GetVmStateError
          }
        } yield fullMemoryHash
      }
    }
  }

  /**
   * Builds memory hasher based on Merkle Tree.
   *
   * @param memoryBuffer an access to memory
   * @param treeHasher class with hash functions
   * @return
   */
  def merkleHasher(
    memoryBuffer: TrackingMemoryBuffer,
    treeHasher: TreeHasher
  ): Either[GetVmStateError, MemoryHasher] = {
    for {
      tree <- Try(
        BinaryMerkleTree(
          treeHasher,
          memoryBuffer
        )
      ).toEither.leftMap(e => InternalVmError(s"Cannot create binary Merkle Tree", Some(e)): GetVmStateError)
    } yield {
      new MemoryHasher {
        override def computeMemoryHash[F[_]: Monad](): EitherT[F, GetVmStateError, Array[Byte]] = {
          safelyRunThrowable(
            tree.recalculateHash(),
            e => InternalVmError(s"Computing wasm memory hash failed", Some(e)): GetVmStateError
          )
        }
      }
    }
  }
}<|MERGE_RESOLUTION|>--- conflicted
+++ resolved
@@ -79,17 +79,10 @@
   ): Either[GetVmStateError, MemoryHasher] = {
     memory match {
       case m: TrackingMemoryBuffer =>
-<<<<<<< HEAD
-        logger.info(s"Will use Merkle Tree Hasher")
-        buildMerkleTreeHasher(m)
-      case m =>
-        logger.info(s"Will use Plain Memory Hasher")
-=======
         logger.info("TrackingMemoryBuffer with MerkleTree hasher will be used.")
         buildMerkleTreeHasher(m)
       case m =>
         logger.info("Plain hasher will be used.")
->>>>>>> c83ab67a
         Either.right(buildPlainHasher(m))
     }
   }
