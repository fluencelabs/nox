--- conflicted
+++ resolved
@@ -57,11 +57,6 @@
    */
   def allocate[F[_]: LiftIO: Monad](size: Int): EitherT[F, InvokeError, Int] =
     invokeWasmFunction(allocateFunction, size.asInstanceOf[AnyRef] :: Nil)
-<<<<<<< HEAD
-    // by specification, Wasm can return value only i32, i64, f32, f64 types
-      .map(_.asInstanceOf[Number].intValue)
-=======
->>>>>>> 7d8efe73
 
   /**
    * Deallocates a previously allocated memory region in Wasm module by deallocateFunction.
