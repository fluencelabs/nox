--- conflicted
+++ resolved
@@ -16,16 +16,13 @@
 
 package fluence.ethclient
 
-<<<<<<< HEAD
 import java.io.File
 
 import cats.effect.IO
 import cats.effect.concurrent.MVar
-=======
 import cats.Parallel
 import cats.effect.{ContextShift, IO, Timer}
 import cats.effect.concurrent.{Deferred, MVar}
->>>>>>> a4a751cd
 import fluence.ethclient.Deployer.NewSolverEventResponse
 import fluence.ethclient.helpers.RemoteCallOps._
 import org.scalatest.{BeforeAndAfterAll, FlatSpec, Matchers}
@@ -40,15 +37,10 @@
 import scala.sys.process.{Process, ProcessLogger}
 import scala.util.Random
 
-<<<<<<< HEAD
 class ContractSpec extends FlatSpec with LazyLogging with Matchers with BeforeAndAfterAll {
-=======
-class ContractSpec extends FlatSpec with Matchers {
 
   implicit private val ioTimer: Timer[IO] = IO.timer(global)
   implicit private val ioShift: ContextShift[IO] = IO.contextShift(global)
-
->>>>>>> a4a751cd
   private val url = sys.props.get("ethereum.url")
   private val client = EthClient.makeHttpResource[IO](url)
   private val client2 = EthClient.makeHttpResource[IO](url)
