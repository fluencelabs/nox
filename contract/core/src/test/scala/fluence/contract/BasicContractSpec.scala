/*
 * Copyright (C) 2017  Fluence Labs Limited
 *
 * This program is free software: you can redistribute it and/or modify
 * it under the terms of the GNU Affero General Public License as
 * published by the Free Software Foundation, either version 3 of the
 * License, or (at your option) any later version.
 *
 * This program is distributed in the hope that it will be useful,
 * but WITHOUT ANY WARRANTY; without even the implied warranty of
 * MERCHANTABILITY or FITNESS FOR A PARTICULAR PURPOSE.  See the
 * GNU Affero General Public License for more details.
 *
 * You should have received a copy of the GNU Affero General Public License
 * along with this program.  If not, see <http://www.gnu.org/licenses/>.
 */

package fluence.contract

import cats.{Id, Monad}
import cats.data.EitherT
import cats.instances.option._
import cats.instances.try_._
import fluence.contract.BasicContract.{BasicContractRead, BasicContractWrite, ExecutionState, Offer}
import fluence.crypto.algorithm.{CryptoErr, Ecdsa}
import fluence.crypto.keypair.KeyPair
import fluence.crypto.signature.{PubKeyAndSignature, Signature, Signer}
import fluence.kad.protocol.Key
import org.scalatest.{Matchers, WordSpec}
import scodec.bits.ByteVector

import scala.language.higherKinds
import scala.util.Try

class BasicContractSpec extends WordSpec with Matchers {

  private val signAlgo = Ecdsa.signAlgo
  private val contractOwnerKeyPair = signAlgo.generateKeyPair[Option]().success
  private val signer = signAlgo.signer(contractOwnerKeyPair)
  private val checker = signAlgo.checker(contractOwnerKeyPair.publicKey)
  private val contractKadKey = Key.fromKeyPair.unsafe(contractOwnerKeyPair)

  private val signerWithException = new Signer {
    override def sign[F[_]: Monad](plain: ByteVector): EitherT[F, CryptoErr, Signature] =
      EitherT.leftT(CryptoErr("FAIL"))
    override def publicKey: KeyPair.Public = ???
    override def toString: String = ???
  }

  val contract: BasicContract = BasicContract.offer[Try](contractKadKey, 4, signer).get

  "offer" should {
    "fail" when {
      "'offer' or 'execution state' sealing was failed" in {
        val result = BasicContract.offer[Try](contractKadKey, 4, signerWithException)
        result.failed.get shouldBe a[CryptoErr]
      }
    }
    "return valid contract" in {
      contract.id shouldBe contractKadKey
      contract.publicKey shouldBe signer.publicKey
      contract.offer shouldBe Offer(4)
      checker.check[Option](contract.offerSeal, contract.offer.getBytes).success shouldBe ()
      contract.participants shouldBe empty
      contract.participantsSeal shouldBe None
      contract.executionState shouldBe ExecutionState(0, ByteVector.empty)
      checker.check[Option](contract.executionSeal, contract.executionState.getBytes).success shouldBe ()
    }
  }

  "BasicContractWrite" should {
    "correct perform all methods" in {
      val signature = Signature(ByteVector("some".getBytes))
      BasicContractWrite.setOfferSeal(contract, signature) shouldBe contract.copy(offerSeal = signature)
      BasicContractWrite.setParticipantsSeal(contract, signature) shouldBe contract.copy(
        participantsSeal = Some(signature)
      )
      BasicContractWrite.setExecStateSeal(contract, signature) shouldBe contract.copy(executionSeal = signature)

      val participantKeyPair = signAlgo.generateKeyPair[Option]().success
<<<<<<< HEAD
      val participantKey = Key.fromKeyPair.unsafe(participantKeyPair)
      BasicContractWrite.setOfferSignature(contract, participantKey, signature) shouldBe
        contract.copy(participants = Map(participantKey → signature))
=======
      val participantKey = Key.fromKeyPair[Try](participantKeyPair).get
      val participantSignature = PubKeyAndSignature(participantKeyPair.publicKey, signature)
      BasicContractWrite
        .setOfferSignature(contract, participantKey, participantSignature) shouldBe
        contract.copy(participants = Map(participantKey → participantSignature))
>>>>>>> c1a4c51a
    }
  }

  "BasicContractRead" should {
    "correct perform all methods" in {
      BasicContractRead.id(contract) shouldBe contract.id
      BasicContractRead.publicKey(contract) shouldBe contract.publicKey
      BasicContractRead.version(contract) shouldBe contract.executionState.version
      BasicContractRead.participants(contract) shouldBe contract.participants.keySet
      BasicContractRead.participantsRequired(contract) shouldBe contract.offer.participantsRequired
      BasicContractRead.participantSignature(contract, contractKadKey) shouldBe None
      BasicContractRead.getOfferBytes(contract) shouldBe contract.offer.getBytes
      BasicContractRead.offerSeal(contract) shouldBe contract.offerSeal
      BasicContractRead.getParticipantsBytes(contract) shouldBe contract.id.value
      BasicContractRead.participantsSeal(contract) shouldBe contract.participantsSeal
      BasicContractRead.getExecutionStateBytes(contract) shouldBe contract.executionState.getBytes
      BasicContractRead.executionStateSeal(contract) shouldBe contract.executionSeal
    }
  }

}<|MERGE_RESOLUTION|>--- conflicted
+++ resolved
@@ -78,17 +78,11 @@
       BasicContractWrite.setExecStateSeal(contract, signature) shouldBe contract.copy(executionSeal = signature)
 
       val participantKeyPair = signAlgo.generateKeyPair[Option]().success
-<<<<<<< HEAD
       val participantKey = Key.fromKeyPair.unsafe(participantKeyPair)
-      BasicContractWrite.setOfferSignature(contract, participantKey, signature) shouldBe
-        contract.copy(participants = Map(participantKey → signature))
-=======
-      val participantKey = Key.fromKeyPair[Try](participantKeyPair).get
       val participantSignature = PubKeyAndSignature(participantKeyPair.publicKey, signature)
       BasicContractWrite
         .setOfferSignature(contract, participantKey, participantSignature) shouldBe
         contract.copy(participants = Map(participantKey → participantSignature))
->>>>>>> c1a4c51a
     }
   }
 
