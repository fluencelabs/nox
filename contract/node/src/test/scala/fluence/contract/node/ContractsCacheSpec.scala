/*
 * Copyright (C) 2017  Fluence Labs Limited
 *
 * This program is free software: you can redistribute it and/or modify
 * it under the terms of the GNU Affero General Public License as
 * published by the Free Software Foundation, either version 3 of the
 * License, or (at your option) any later version.
 *
 * This program is distributed in the hope that it will be useful,
 * but WITHOUT ANY WARRANTY; without even the implied warranty of
 * MERCHANTABILITY or FITNESS FOR A PARTICULAR PURPOSE.  See the
 * GNU Affero General Public License for more details.
 *
 * You should have received a copy of the GNU Affero General Public License
 * along with this program.  If not, see <http://www.gnu.org/licenses/>.
 */

package fluence.contract.node

<<<<<<< HEAD
import java.time.Clock

=======
import cats.effect.IO
>>>>>>> 1809e41a
import cats.instances.try_._
import cats.~>
import fluence.contract.BasicContract
import fluence.contract.node.cache.ContractRecord
import fluence.crypto.SignAlgo
import fluence.crypto.keypair.KeyPair
import fluence.kad.protocol.Key
import fluence.storage.{KVStore, TrieMapKVStore}
import monix.eval.Coeval
import org.scalatest.{Matchers, WordSpec}

import scala.concurrent.duration._

class ContractsCacheSpec extends WordSpec with Matchers {

  private val clock = Clock.systemUTC()
  def unsafeKey(str: String): Key = Key.fromString[Coeval](str).value
  val algo = SignAlgo.dumb
  import algo.checker

  val nodeId: Key = unsafeKey("node id")
  val nodeSigner = offerSigner("node id")

  val store: KVStore[Coeval, Key, ContractRecord[BasicContract]] =
    TrieMapKVStore()

  def offer(seed: String, participantsRequired: Int = 1): BasicContract = {
    val s = offerSigner(seed)
    BasicContract.offer(Key.fromPublicKey[Coeval](s.publicKey).value, participantsRequired, s).get
  }

  def offerSigner(seed: String) = {
    algo.signer(KeyPair.fromBytes(seed.getBytes(), seed.getBytes()))
  }

  object coevalIO extends (Coeval ~> IO) {
    override def apply[A](fa: Coeval[A]): IO[A] = fa.toIO
  }

  val cache: ContractsCache[Coeval, BasicContract] =
<<<<<<< HEAD
    new ContractsCache[Coeval, BasicContract](nodeId, store, 1.minute, clock)
=======
    new ContractsCache[Coeval, BasicContract](nodeId, store, 1.minute, coevalIO)
>>>>>>> 1809e41a

  import fluence.contract.ops.ContractWrite._

  "contracts cache" should {
    "reject caching empty and unsigned contracts" in {

      val signer = offerSigner("reject2")
      val key = Key.fromPublicKey[Coeval](signer.publicKey).value

      cache.cache(offer("reject")).unsafeRunSync() shouldBe false
      cache.cache(offer("reject2").signOffer(key, signer).value.get.right.get).unsafeRunSync() shouldBe false

    }

    "reject caching contracts where node participates" in {
      cache
        .cache(
          offer("reject3")
            .signOffer(nodeId, nodeSigner)
            .value
            .get
            .right
            .get
            .sealParticipants(offerSigner("reject3"))
            .value
            .get
            .right
            .get
        )
        .unsafeRunSync() shouldBe false

    }

    "cache correct contract" in {
      val v1 = offer("accept")
        .signOffer(unsafeKey("some node"), offerSigner("some node"))
        .value
        .get
        .right
        .get
        .sealParticipants(offerSigner("accept"))
        .value
        .get
        .right
        .get
      cache.cache(v1).unsafeRunSync() shouldBe true

      cache.find(v1.id).unsafeRunSync() shouldBe Some(v1)

      /*
      TODO: test updates when there's some data in the contract
      cache.cache(v1.copy(participants = Set(unsafeKey("another node")))).value shouldBe false

      val v2 = v1.copy(participants = Set(unsafeKey("another node")), version = 2)

      cache.cache(v2).value shouldBe true

      cache.find(v1.id).value shouldBe Some(v2)
     */

    }
  }
}<|MERGE_RESOLUTION|>--- conflicted
+++ resolved
@@ -17,12 +17,9 @@
 
 package fluence.contract.node
 
-<<<<<<< HEAD
 import java.time.Clock
 
-=======
 import cats.effect.IO
->>>>>>> 1809e41a
 import cats.instances.try_._
 import cats.~>
 import fluence.contract.BasicContract
@@ -63,11 +60,7 @@
   }
 
   val cache: ContractsCache[Coeval, BasicContract] =
-<<<<<<< HEAD
-    new ContractsCache[Coeval, BasicContract](nodeId, store, 1.minute, clock)
-=======
-    new ContractsCache[Coeval, BasicContract](nodeId, store, 1.minute, coevalIO)
->>>>>>> 1809e41a
+    new ContractsCache[Coeval, BasicContract](nodeId, store, 1.minute, clock, coevalIO)
 
   import fluence.contract.ops.ContractWrite._
 
