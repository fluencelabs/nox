/*
 * Copyright (C) 2017  Fluence Labs Limited
 *
 * This program is free software: you can redistribute it and/or modify
 * it under the terms of the GNU Affero General Public License as
 * published by the Free Software Foundation, either version 3 of the
 * License, or (at your option) any later version.
 *
 * This program is distributed in the hope that it will be useful,
 * but WITHOUT ANY WARRANTY; without even the implied warranty of
 * MERCHANTABILITY or FITNESS FOR A PARTICULAR PURPOSE.  See the
 * GNU Affero General Public License for more details.
 *
 * You should have received a copy of the GNU Affero General Public License
 * along with this program.  If not, see <http://www.gnu.org/licenses/>.
 */

package fluence.contract.node

<<<<<<< HEAD
import java.time.Clock

import cats.implicits.catsStdShowForString
import cats.instances.try_._
=======
import cats.effect.{IO, LiftIO}
import cats.instances.try_._
import cats.implicits.catsStdShowForString
import cats.~>
>>>>>>> 1809e41a
import fluence.contract.BasicContract
import fluence.contract.client.Contracts
import fluence.contract.node.cache.ContractRecord
import fluence.contract.protocol.{ContractAllocatorRpc, ContractsCacheRpc}
import fluence.crypto.SignAlgo
import fluence.crypto.keypair.KeyPair
import fluence.crypto.signature.Signer
import fluence.kad.Kademlia
import fluence.kad.protocol.Key
import fluence.kad.testkit.TestKademlia
import fluence.storage.{KVStore, TrieMapKVStore}
import monix.eval.Coeval
import org.scalatest.{Matchers, WordSpec}

import scala.collection.concurrent.TrieMap
import scala.concurrent.duration._
import scala.language.higherKinds
import scala.util.Random

class ContractsSpec extends WordSpec with Matchers {

  private val clock = Clock.systemUTC()
  val dsCreated = TrieMap.empty[String, Set[Key]].withDefaultValue(Set.empty)
  val algo = SignAlgo.dumb

  import algo.checker

  def unsafeKey(str: String): Key = Key.fromString[Coeval](str).value

  implicit object CoevalLift extends LiftIO[Coeval] {
    override def liftIO[A](ioa: IO[A]): Coeval[A] = Coeval(ioa.unsafeRunSync())
  }

  val createDS: String ⇒ BasicContract ⇒ Coeval[Boolean] = id ⇒
    c ⇒
      if (c.executionState.version == 0)
        Coeval.evalOnce(dsCreated(id) = dsCreated(id) + c.id).map(_ ⇒ true)
      else {
        Coeval.evalOnce(false)
  }

  val checkAllocationPossible: BasicContract ⇒ Coeval[Unit] = c ⇒
    if (c.executionState.version == 0)
      Coeval.unit
    else {
      Coeval.raiseError(new IllegalArgumentException("Can't allocate this!"))
  }

  case class TestNode(
    kademlia: Kademlia[Coeval, String],
    cacheRpc: ContractsCacheRpc[BasicContract],
    allocatorRpc: ContractAllocatorRpc[BasicContract],
    allocator: Contracts[Coeval, BasicContract]
  )

  import TestKademlia.CoevalParallel

  object coevalIO extends (Coeval ~> IO) {
    override def apply[A](fa: Coeval[A]): IO[A] = fa.toIO
  }

  lazy val network: Map[String, TestNode] = {
    val random = new Random(123123)
    TestKademlia.coevalSimulationKP[String](16, 100, _.b64, {
      val seed = random.nextLong().toString.getBytes
      KeyPair.fromBytes(seed, seed)
    }, joinPeers = 3)
  }.map {
    case (contact, (signer, kad)) ⇒
      val store: KVStore[Coeval, Key, ContractRecord[BasicContract]] =
        TrieMapKVStore()

      contact -> TestNode(
        kad,
        new ContractsCache[Coeval, BasicContract](
          kad.nodeId,
          store,
          1.second,
<<<<<<< HEAD
          clock
=======
          coevalIO
>>>>>>> 1809e41a
        ),
        new ContractAllocator[Coeval, BasicContract](
          kad.nodeId,
          store,
          createDS(contact),
<<<<<<< HEAD
          _ ⇒ Coeval.unit,
          signer,
          clock
=======
          _ ⇒ Coeval(true),
          signer,
          coevalIO
>>>>>>> 1809e41a
        ),
        Contracts[Coeval, Coeval, BasicContract, String](
          10,
          _ ⇒ 20,
          kad,
          network(_).cacheRpc,
          network(_).allocatorRpc
        )
      )
  }

  def offer(seed: String, participantsRequired: Int = 1): BasicContract = {
    val s = offerSigner(seed)
    BasicContract.offer(Key.fromPublicKey[Coeval](s.publicKey).value, participantsRequired, s).get
  }

  def offerSigner(seed: String) = {
    new Signer.DumbSigner(KeyPair.fromBytes(seed.getBytes(), seed.getBytes()))
  }

  "contract allocator api" should {
    "place a contract on single node" in {
      val contract = offer("dumb0")

      import fluence.contract.ops.ContractWrite._

      val signer = offerSigner("dumb0")

      val allocated =
        network.head._2.allocator
          .allocate(contract, dc ⇒ WriteOps[Coeval, BasicContract](dc).sealParticipants(signer).leftMap(_.errorMessage))
          .value
          .map(_.right.get)
          .value

      allocated.id shouldBe contract.id

      allocated.participants.size shouldBe 1

      val participants = allocated.participants.keySet

      network.values.filter(n ⇒ participants(n.kademlia.nodeId)).foreach {
        _.cacheRpc.find(contract.id).unsafeRunSync() shouldBe defined
      }

      network.head._2.allocator.find(contract.id).value.value.right.get shouldBe allocated
    }

    "place a contract on 5 nodes" in {
      val contract = offer("dumb1", participantsRequired = 5)

      import fluence.contract.ops.ContractWrite._

      val signer = offerSigner("dumb1")

      val allocated =
        network.head._2.allocator
          .allocate(contract, dc ⇒ WriteOps[Coeval, BasicContract](dc).sealParticipants(signer).leftMap(_.errorMessage))
          .value
          .map(_.right.get)
          .value

      allocated.participants.size shouldBe 5

      network.head._2.allocator.find(contract.id).value.value.right.get shouldBe allocated
    }

    "reject unsealed contracts" in {
      val contract = offer("dumb2", 5)

      import fluence.contract.ops.ContractWrite._

      val signer = offerSigner("dumb2")

      val allocated =
        network.head._2.allocator
          .allocate(contract, dc ⇒ WriteOps[Coeval, BasicContract](dc).sealParticipants(signer).leftMap(_.errorMessage))
          .value
          .attempt
          .value

      allocated should be.leftSide
    }
  }
}<|MERGE_RESOLUTION|>--- conflicted
+++ resolved
@@ -17,17 +17,14 @@
 
 package fluence.contract.node
 
-<<<<<<< HEAD
 import java.time.Clock
 
 import cats.implicits.catsStdShowForString
 import cats.instances.try_._
-=======
 import cats.effect.{IO, LiftIO}
 import cats.instances.try_._
 import cats.implicits.catsStdShowForString
 import cats.~>
->>>>>>> 1809e41a
 import fluence.contract.BasicContract
 import fluence.contract.client.Contracts
 import fluence.contract.node.cache.ContractRecord
@@ -106,25 +103,17 @@
           kad.nodeId,
           store,
           1.second,
-<<<<<<< HEAD
-          clock
-=======
+          clock,
           coevalIO
->>>>>>> 1809e41a
         ),
         new ContractAllocator[Coeval, BasicContract](
           kad.nodeId,
           store,
           createDS(contact),
-<<<<<<< HEAD
-          _ ⇒ Coeval.unit,
-          signer,
-          clock
-=======
           _ ⇒ Coeval(true),
           signer,
+          clock,
           coevalIO
->>>>>>> 1809e41a
         ),
         Contracts[Coeval, Coeval, BasicContract, String](
           10,
