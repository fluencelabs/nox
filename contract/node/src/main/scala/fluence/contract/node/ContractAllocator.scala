--- conflicted
+++ resolved
@@ -38,29 +38,20 @@
 /**
  * Performs contracts allocation on local node.
  *
- * @param storage Contracts storage
+ * @param storage       Contracts storage
  * @param createDataset Callback to create a dataset for a successfully allocated contract
- * @param ME Monad error
- * @param eq Contracts equality
+ * @param ME            Monad error
+ * @param eq            Contracts equality
  * @tparam F Effect
  * @tparam C Contract
  */
-<<<<<<< HEAD
-class ContractAllocator[F[_], C : ContractRead : ContractWrite](
-    nodeId: Key,
-    storage: KVStore[F, Key, ContractRecord[C]],
-    createDataset: C ⇒ F[Unit],
-    checkAllocationPossible: C ⇒ F[Unit],
-    signer: Signer,
-    clock: Clock
-=======
 class ContractAllocator[F[_], C: ContractRead: ContractWrite](
   nodeId: Key,
   storage: KVStore[F, Key, ContractRecord[C]],
   createDataset: C ⇒ F[Unit],
   checkAllocationPossible: C ⇒ F[Unit],
-  signer: Signer
->>>>>>> bd5352ef
+  signer: Signer,
+  clock: Clock
 )(
   implicit
   ME: MonadError[F, Throwable],
