--- conflicted
+++ resolved
@@ -17,15 +17,12 @@
 
 package fluence.contract.node
 
-<<<<<<< HEAD
 import java.time.Clock
 
 import cats.syntax.applicative._
 import cats.syntax.applicativeError._
-=======
 import cats.data.EitherT
 import cats.effect.IO
->>>>>>> 1809e41a
 import cats.syntax.eq._
 import cats.syntax.flatMap._
 import cats.syntax.functor._
@@ -47,29 +44,18 @@
  *
  * @param storage       Contracts storage
  * @param createDataset Callback to create a dataset for a successfully allocated contract
-<<<<<<< HEAD
- * @param ME            Monad error
- * @param eq            Contracts equality
-=======
  * @param eq Contracts equality
->>>>>>> 1809e41a
  * @tparam F Effect
  * @tparam C Contract
  */
 class ContractAllocator[F[_]: Monad, C: ContractRead: ContractWrite](
   nodeId: Key,
   storage: KVStore[F, Key, ContractRecord[C]],
-<<<<<<< HEAD
-  createDataset: C ⇒ F[Unit],
-  checkAllocationPossible: C ⇒ F[Unit],
-  signer: Signer,
-  clock: Clock
-=======
   createDataset: C ⇒ F[Boolean],
   checkAllocationPossible: C ⇒ F[Boolean],
   signer: Signer,
+  clock: Clock,
   toIO: F ~> IO
->>>>>>> 1809e41a
 )(
   implicit
   eq: Eq[C],
@@ -115,19 +101,11 @@
 
   private def putContract(contract: C): EitherT[F, Throwable, C] =
     for {
-<<<<<<< HEAD
-      _ ← checkAllocationPossible(contract)
-      _ ← storage.put(contract.id, ContractRecord(contract, clock.instant()))
-      _ ← createDataset(contract).onError {
-        case e ⇒
-          storage.remove(contract.id).flatMap(_ ⇒ ME.raiseError(e))
-      }
-=======
       _ ← EitherT(
         checkAllocationPossible(contract)
           .map(p ⇒ Either.cond(p, p, new RuntimeException("Allocation is not possible")))
       )
-      _ ← EitherT.right[Throwable](storage.put(contract.id, ContractRecord(contract)))
+      _ ← EitherT.right[Throwable](storage.put(contract.id, ContractRecord(contract, clock.instant())))
       created ← EitherT.right[Throwable](createDataset(contract))
 
       // TODO: error should be returned as value
@@ -138,7 +116,6 @@
           .subflatMap(_ ⇒ Left(new RuntimeException("Creation is not possible")))
 
       _ ← EitherT.right[Throwable](storage.get(contract.id).map(_.contract))
->>>>>>> 1809e41a
     } yield contract
 
   private def eitherFail(check: EitherT[IO, CryptoErr, Boolean], msg: String): IO[Unit] =
@@ -167,33 +144,6 @@
         .flatMap(IO.fromEither)
 
     for {
-<<<<<<< HEAD
-      _ ← illegalIfNo(contract.isBlankOffer(), "This is not a valid blank offer")
-      contract ← {
-        storage.get(contract.id).attempt.map(_.toOption).flatMap {
-          case Some(cr) ⇒
-            illegalIfNo(cr.contract.isBlankOffer(), "Different contract is already stored for this ID").flatMap { _ ⇒
-              if (cr.contract =!= contract) {
-                // contract preallocated for id, but it's changed now
-                for {
-                  _ ← storage.remove(contract.id)
-                  _ ← checkAllocationPossible(contract)
-                  _ ← storage.put(contract.id, ContractRecord(contract, clock.instant()))
-                  sContract ← signedContract
-                } yield sContract
-              } else {
-                // contracts are equal
-                signedContract
-              }
-            }
-          case None ⇒
-            for {
-              _ ← checkAllocationPossible(contract)
-              _ ← storage.put(contract.id, ContractRecord(contract, clock.instant()))
-              sContract ← signedContract
-            } yield sContract
-        }
-=======
       _ ← eitherFail(contract.isBlankOffer[IO](), "This is not a valid blank offer")
 
       contractOpt ← toIO(storage.get(contract.id)).attempt.map(_.toOption)
@@ -208,7 +158,7 @@
                 _ ← toIO(storage.remove(contract.id))
                 ap ← toIO(checkAllocationPossible(contract))
                 _ ← IO.fromEither(Either.cond(ap, (), new RuntimeException("Allocation is not possible")))
-                _ ← toIO(storage.put(contract.id, ContractRecord(contract)))
+                _ ← toIO(storage.put(contract.id, ContractRecord(contract, clock.instant())))
                 sContract ← signedContract
               } yield sContract
             } else {
@@ -221,10 +171,9 @@
           for {
             ap ← toIO(checkAllocationPossible(contract))
             _ ← IO.fromEither(Either.cond(ap, (), new RuntimeException("Allocation is not possible")))
-            _ ← toIO(storage.put(contract.id, ContractRecord(contract)))
+            _ ← toIO(storage.put(contract.id, ContractRecord(contract, clock.instant())))
             sContract ← signedContract
           } yield sContract
->>>>>>> 1809e41a
       }
 
     } yield {
