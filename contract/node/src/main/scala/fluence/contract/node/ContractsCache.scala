/*
 * Copyright (C) 2017  Fluence Labs Limited
 *
 * This program is free software: you can redistribute it and/or modify
 * it under the terms of the GNU Affero General Public License as
 * published by the Free Software Foundation, either version 3 of the
 * License, or (at your option) any later version.
 *
 * This program is distributed in the hope that it will be useful,
 * but WITHOUT ANY WARRANTY; without even the implied warranty of
 * MERCHANTABILITY or FITNESS FOR A PARTICULAR PURPOSE.  See the
 * GNU Affero General Public License for more details.
 *
 * You should have received a copy of the GNU Affero General Public License
 * along with this program.  If not, see <http://www.gnu.org/licenses/>.
 */

package fluence.contract.node

import java.time.Clock

import cats.{~>, Monad}
import cats.effect.IO
import cats.syntax.applicative._
<<<<<<< HEAD
import cats.syntax.applicativeError._
import cats.syntax.flatMap._
=======
>>>>>>> 1809e41a
import cats.syntax.functor._
import fluence.contract.node.cache.ContractRecord
import fluence.contract.ops.ContractRead
import fluence.contract.protocol.ContractsCacheRpc
import fluence.crypto.signature.SignatureChecker
import fluence.kad.protocol.Key
import fluence.storage.KVStore

import scala.concurrent.duration.FiniteDuration
import scala.language.{higherKinds, implicitConversions}

/**
 * Contracts cache.
 * TODO: we have a number of toIO convertions due to wrong [[KVStore.get]] signature; it should be fixed
 *
<<<<<<< HEAD
 * @param nodeId   Current node id, to check participation
 * @param storage  Contracts storage
 * @param checker  Signature checker
 * @param cacheTtl Cache time-to-live
 * @param ME       Monad error
=======
 * @param nodeId Current node id, to check participation
 * @param storage     Contracts storage
 * @param checker Signature checker
 * @param cacheTtl    Cache time-to-live
>>>>>>> 1809e41a
 * @tparam F Effect
 * @tparam C Contract
 */
class ContractsCache[F[_]: Monad, C: ContractRead](
  nodeId: Key,
  storage: KVStore[F, Key, ContractRecord[C]],
  cacheTtl: FiniteDuration,
<<<<<<< HEAD
  clock: Clock
)(implicit ME: MonadError[F, Throwable], checker: SignatureChecker)
    extends ContractsCacheRpc[F, C] {
=======
  toIO: F ~> IO
)(implicit checker: SignatureChecker)
    extends ContractsCacheRpc[C] {
>>>>>>> 1809e41a

  import ContractRead._

  private lazy val ttlMillis = cacheTtl.toMillis

  private lazy val cacheEnabled = ttlMillis > 0

  // TODO: remove Instant.now() usage
  private def isExpired(cr: ContractRecord[C]): Boolean =
    !cr.contract.participants.contains(nodeId) &&
      java.time.Duration.between(cr.lastUpdated, clock.instant()).toMillis >= ttlMillis

  private def canBeCached(contract: C): F[Boolean] =
    if (cacheEnabled && !contract.participants.contains(nodeId))
      contract.isActiveContract().value.map(_.contains(true))
    else false.pure[F]

  /**
   * Find a contract in local storage.
   *
   * @param id Dataset ID
   * @return Optional locally found contract
   */
  override def find(id: Key): IO[Option[C]] =
    toIO(storage.get(id)).attempt.map(_.toOption).flatMap {
      case Some(cr) if isExpired(cr) ⇒
        toIO(
          storage
            .remove(id)
            .map(_ ⇒ None)
        )

      case Some(cr) ⇒
        for {
          ibo ← cr.contract.isBlankOffer[IO]().value
        } yield Option(cr.contract).filter(_ ⇒ ibo.contains(false))

      case None ⇒
        Option.empty[C].pure[IO]
    }

  /**
   * Ask to add contract to local storage.
   *
   * @param contract Contract to cache
   * @return If the contract is cached or not
   */
  override def cache(contract: C): IO[Boolean] =
    toIO(canBeCached(contract)).flatMap {
      case false ⇒ false.pure[IO]
      case true ⇒
        // We're deciding to cache basing on crypto check, done with canBeCached, and (signed) version number only
        // It allows us to avoid multiplexing network calls with asking to cache stale contracts
        toIO(storage.get(contract.id)).attempt.map(_.toOption).flatMap {
          case Some(cr) if cr.contract.version < contract.version ⇒ // Contract updated
<<<<<<< HEAD
            storage
              .put(contract.id, ContractRecord(contract, clock.instant()))
              .map(_ ⇒ true)
=======
            toIO(
              storage
                .put(contract.id, ContractRecord(contract))
                .map(_ ⇒ true)
            )
>>>>>>> 1809e41a

          case Some(_) ⇒ // Can't update contract with an old version
            false.pure[IO]

          case None ⇒ // Contract is unknown, save it
<<<<<<< HEAD
            storage
              .put(contract.id, ContractRecord(contract, clock.instant()))
              .map(_ ⇒ true)
=======
            toIO(
              storage
                .put(contract.id, ContractRecord(contract))
                .map(_ ⇒ true)
            )
>>>>>>> 1809e41a
        }
    }
}<|MERGE_RESOLUTION|>--- conflicted
+++ resolved
@@ -22,11 +22,8 @@
 import cats.{~>, Monad}
 import cats.effect.IO
 import cats.syntax.applicative._
-<<<<<<< HEAD
 import cats.syntax.applicativeError._
 import cats.syntax.flatMap._
-=======
->>>>>>> 1809e41a
 import cats.syntax.functor._
 import fluence.contract.node.cache.ContractRecord
 import fluence.contract.ops.ContractRead
@@ -42,18 +39,9 @@
  * Contracts cache.
  * TODO: we have a number of toIO convertions due to wrong [[KVStore.get]] signature; it should be fixed
  *
-<<<<<<< HEAD
- * @param nodeId   Current node id, to check participation
- * @param storage  Contracts storage
- * @param checker  Signature checker
+ * @param nodeId Current node id, to check participation
+ * @param storage Contracts storage
  * @param cacheTtl Cache time-to-live
- * @param ME       Monad error
-=======
- * @param nodeId Current node id, to check participation
- * @param storage     Contracts storage
- * @param checker Signature checker
- * @param cacheTtl    Cache time-to-live
->>>>>>> 1809e41a
  * @tparam F Effect
  * @tparam C Contract
  */
@@ -61,15 +49,10 @@
   nodeId: Key,
   storage: KVStore[F, Key, ContractRecord[C]],
   cacheTtl: FiniteDuration,
-<<<<<<< HEAD
-  clock: Clock
-)(implicit ME: MonadError[F, Throwable], checker: SignatureChecker)
-    extends ContractsCacheRpc[F, C] {
-=======
+  clock: Clock,
   toIO: F ~> IO
 )(implicit checker: SignatureChecker)
     extends ContractsCacheRpc[C] {
->>>>>>> 1809e41a
 
   import ContractRead._
 
@@ -125,33 +108,21 @@
         // It allows us to avoid multiplexing network calls with asking to cache stale contracts
         toIO(storage.get(contract.id)).attempt.map(_.toOption).flatMap {
           case Some(cr) if cr.contract.version < contract.version ⇒ // Contract updated
-<<<<<<< HEAD
-            storage
-              .put(contract.id, ContractRecord(contract, clock.instant()))
-              .map(_ ⇒ true)
-=======
             toIO(
               storage
-                .put(contract.id, ContractRecord(contract))
+                .put(contract.id, ContractRecord(contract, clock.instant()))
                 .map(_ ⇒ true)
             )
->>>>>>> 1809e41a
 
           case Some(_) ⇒ // Can't update contract with an old version
             false.pure[IO]
 
           case None ⇒ // Contract is unknown, save it
-<<<<<<< HEAD
-            storage
-              .put(contract.id, ContractRecord(contract, clock.instant()))
-              .map(_ ⇒ true)
-=======
             toIO(
               storage
-                .put(contract.id, ContractRecord(contract))
+                .put(contract.id, ContractRecord(contract, clock.instant()))
                 .map(_ ⇒ true)
             )
->>>>>>> 1809e41a
         }
     }
 }