--- conflicted
+++ resolved
@@ -37,29 +37,21 @@
 /**
  * Contracts cache.
  *
- * @param nodeId Current node id, to check participation
- * @param storage     Contracts storage
- * @param checker Signature checker
- * @param cacheTtl    Cache time-to-live
- * @param ME          Monad error
+ * @param nodeId   Current node id, to check participation
+ * @param storage  Contracts storage
+ * @param checker  Signature checker
+ * @param cacheTtl Cache time-to-live
+ * @param ME       Monad error
  * @tparam F Effect
  * @tparam C Contract
  */
-<<<<<<< HEAD
-class ContractsCache[F[_], C : ContractRead](
-    nodeId: Key,
-    storage: KVStore[F, Key, ContractRecord[C]],
-    cacheTtl: FiniteDuration,
-    clock: Clock
-)(implicit ME: MonadError[F, Throwable], checker: SignatureChecker) extends ContractsCacheRpc[F, C] {
-=======
 class ContractsCache[F[_], C: ContractRead](
   nodeId: Key,
   storage: KVStore[F, Key, ContractRecord[C]],
-  cacheTtl: FiniteDuration
+  cacheTtl: FiniteDuration,
+  clock: Clock
 )(implicit ME: MonadError[F, Throwable], checker: SignatureChecker)
     extends ContractsCacheRpc[F, C] {
->>>>>>> bd5352ef
 
   import ContractRead._
 
