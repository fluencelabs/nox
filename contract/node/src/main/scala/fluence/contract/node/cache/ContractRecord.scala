--- conflicted
+++ resolved
@@ -24,11 +24,7 @@
  *
  * @tparam C contract's type
  */
-<<<<<<< HEAD
 case class ContractRecord[C](
-    contract: C,
-    lastUpdated: Instant
-)
-=======
-case class ContractRecord[C](contract: C, lastUpdated: Instant = Instant.now())
->>>>>>> bd5352ef
+  contract: C,
+  lastUpdated: Instant
+)