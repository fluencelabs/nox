name: "e2e"

on:
  pull_request:
    paths-ignore:
      - "**.md"
      - ".github/**"
      - "!.github/workflows/e2e.yml"
      - "!.github/workflows/snapshot.yml"
      - "!.github/workflows/container.yml"
      - "!.github/workflows/build.yml"
    types:
      - "labeled"
      - "synchronize"
      - "opened"
      - "reopened"
  push:
    branches:
      - "master"
    paths-ignore:
      - "**.md"
      - ".github/**"
      - "!.github/workflows/e2e.yml"
      - "!.github/workflows/snapshot.yml"
      - "!.github/workflows/container.yml"
      - "!.github/workflows/build.yml"

concurrency:
  group: "${{ github.workflow }}-${{ github.ref }}"
  cancel-in-progress: true

jobs:
  nox:
    if: >
      github.event_name == 'push' ||
      (
        contains(github.event.pull_request.labels.*.name, 'e2e') &&
        !github.event.pull_request.head.repo.fork
      )
    uses: ./.github/workflows/build.yml
    with:
      ref: ${{ github.ref }}

  nox-snapshot:
    name: "nox"
    needs: nox
    uses: ./.github/workflows/container.yml
    with:
      image-name: "docker.fluence.dev/nox"
      ref: ${{ github.ref }}

  decider:
    if: >
      contains(github.event.pull_request.labels.*.name, 'e2e') &&
      !github.event.pull_request.head.repo.fork
    uses: fluencelabs/decider/.github/workflows/tests.yml@main
    with:
      test-cargo-dependencies: |
        [
          {
            "package": "created-swarm",
            "git": "https://github.com/fluencelabs/nox.git",
            "branch": "${{ github.head_ref }}"
          },
          {
            "package": "connected-client",
            "git": "https://github.com/fluencelabs/nox.git",
            "branch": "${{ github.head_ref }}"
          },
          {
            "package": "log-utils",
            "git": "https://github.com/fluencelabs/nox.git",
            "branch": "${{ github.head_ref }}"
          },
          {
            "package": "system-services",
            "git": "https://github.com/fluencelabs/nox.git",
            "branch": "${{ github.head_ref }}"
          }
        ]

  cli:
    needs:
      - nox-snapshot
    uses: fluencelabs/cli/.github/workflows/tests.yml@main
    with:
      nox-image: "${{ needs.nox-snapshot.outputs.nox-image }}"

  js-client:
    needs:
      - nox-snapshot
    uses: fluencelabs/js-client/.github/workflows/tests.yml@master
    with:
      ref: js-client-v0.9.0
      nox-image: "${{ needs.nox-snapshot.outputs.nox-image }}"

  aqua:
    needs:
      - nox-snapshot
    uses: fluencelabs/aqua/.github/workflows/tests.yml@main
    with:
      nox-image: "${{ needs.nox-snapshot.outputs.nox-image }}"

<<<<<<< HEAD
  registry:
    needs:
      - nox-snapshot
    uses: fluencelabs/registry/.github/workflows/tests.yml@main
    with:
      nox-image: "${{ needs.nox-snapshot.outputs.nox-image }}"
      if-no-artifacts-found: warn
=======
  # registry:
  #   needs:
  #     - nox-snapshot
  #   uses: fluencelabs/registry/.github/workflows/tests.yml@main
  #   with:
  #     nox-image: "${{ needs.nox-snapshot.outputs.nox-image }}"
  #     if-no-artifacts-found: warn
>>>>>>> e00f1dd4
<|MERGE_RESOLUTION|>--- conflicted
+++ resolved
@@ -101,20 +101,10 @@
     with:
       nox-image: "${{ needs.nox-snapshot.outputs.nox-image }}"
 
-<<<<<<< HEAD
   registry:
     needs:
       - nox-snapshot
     uses: fluencelabs/registry/.github/workflows/tests.yml@main
     with:
       nox-image: "${{ needs.nox-snapshot.outputs.nox-image }}"
-      if-no-artifacts-found: warn
-=======
-  # registry:
-  #   needs:
-  #     - nox-snapshot
-  #   uses: fluencelabs/registry/.github/workflows/tests.yml@main
-  #   with:
-  #     nox-image: "${{ needs.nox-snapshot.outputs.nox-image }}"
-  #     if-no-artifacts-found: warn
->>>>>>> e00f1dd4
+      if-no-artifacts-found: warn