/*
 * Copyright 2020 Fluence Labs Limited
 *
 * Licensed under the Apache License, Version 2.0 (the "License");
 * you may not use this file except in compliance with the License.
 * You may obtain a copy of the License at
 *
 *     http://www.apache.org/licenses/LICENSE-2.0
 *
 * Unless required by applicable law or agreed to in writing, software
 * distributed under the License is distributed on an "AS IS" BASIS,
 * WITHOUT WARRANTIES OR CONDITIONS OF ANY KIND, either express or implied.
 * See the License for the specific language governing permissions and
 * limitations under the License.
 */

use std::borrow::Borrow;
use std::collections::{HashMap, HashSet};
use std::fmt::Debug;
use std::ops::Try;
use std::path;
use std::str::FromStr;
use std::time::{Duration, Instant};

use derivative::Derivative;
use fluence_keypair::{KeyFormat, KeyPair, Signature};
use futures::stream::FuturesUnordered;
use futures::StreamExt;
use humantime_serde::re::humantime::format_duration as pretty;
use libp2p::{core::Multiaddr, kad::kbucket::Key, kad::K_VALUE, PeerId};
use multihash::{Code, MultihashDigest, MultihashGeneric};
use parking_lot::RwLock;
use serde::Deserialize;
use serde_json::{json, Value as JValue};
use JValue::Array;

use connection_pool::{ConnectionPoolApi, ConnectionPoolT};
use kademlia::{KademliaApi, KademliaApiT};
use key_manager::KeyManager;
use now_millis::{now_ms, now_sec};
use particle_args::{from_base58, Args, ArgsError, JError};
use particle_execution::{FunctionOutcome, ParticleParams, ServiceFunction};
use particle_modules::{
    AddBlueprint, ModuleConfig, ModuleRepository, NamedModuleConfig, WASIConfig,
};
use particle_protocol::Contact;
use particle_services::{ParticleAppServices, VIRTUAL_PARTICLE_VAULT_PREFIX};
use peer_metrics::ServicesMetrics;
use script_storage::ScriptStorageApi;
use server_config::ServicesConfig;

use crate::debug::fmt_custom_services;
use crate::error::HostClosureCallError;
use crate::error::HostClosureCallError::{DecodeBase58, DecodeUTF8};
use crate::func::{binary, unary};
use crate::identify::NodeInfo;
use crate::outcome::{ok, wrap, wrap_unit};
use crate::{json, math};

pub struct CustomService {
    /// (function_name -> service function)
    pub functions: HashMap<String, ServiceFunction>,
    /// if set, all `function_name` mismatches with `custom_service.functions` will be routed to `unhandled`
    pub unhandled: Option<ServiceFunction>,
}

#[derive(Derivative)]
#[derivative(Debug)]
pub struct Builtins<C> {
    pub connectivity: C,
    pub script_storage: ScriptStorageApi,

    // TODO: move all peer ids and keypairs to key manager
    pub management_peer_id: PeerId,
    pub builtins_management_peer_id: PeerId,
    pub local_peer_id: PeerId,
    #[derivative(Debug = "ignore")]
    pub root_keypair: KeyPair,

    pub modules: ModuleRepository,
    pub services: ParticleAppServices,
    pub node_info: NodeInfo,

    #[derivative(Debug(format_with = "fmt_custom_services"))]
    pub custom_services: RwLock<HashMap<String, CustomService>>,

    particles_vault_dir: path::PathBuf,
<<<<<<< HEAD
    #[derivative(Debug = "ignore")]
    key_manager: KeyManager,
=======

    #[derivative(Debug = "ignore")]
    insecure_keypair: KeyPair,
>>>>>>> cb8fcacf
}

impl<C> Builtins<C>
where
    C: Clone + Send + Sync + 'static + AsRef<KademliaApi> + AsRef<ConnectionPoolApi>,
{
    pub fn new(
        connectivity: C,
        script_storage: ScriptStorageApi,
        node_info: NodeInfo,
        config: ServicesConfig,
        services_metrics: ServicesMetrics,
        root_keypair: KeyPair,
        key_manager: KeyManager,
    ) -> Self {
        let modules_dir = &config.modules_dir;
        let blueprint_dir = &config.blueprint_dir;
        let vault_dir = &config.particles_vault_dir;
        let modules = ModuleRepository::new(
            modules_dir,
            blueprint_dir,
            vault_dir,
            config.max_heap_size,
            config.default_heap_size,
        );
        let particles_vault_dir = vault_dir.to_path_buf();
        let management_peer_id = config.management_peer_id;
        let builtins_management_peer_id = config.builtins_management_peer_id;
        let local_peer_id = config.local_peer_id;
        let services = ParticleAppServices::new(config, modules.clone(), Some(services_metrics));

        Self {
            connectivity,
            script_storage,
            management_peer_id,
            builtins_management_peer_id,
            local_peer_id,
            root_keypair,
            modules,
            services,
            node_info,
            particles_vault_dir,
            custom_services: <_>::default(),
<<<<<<< HEAD
            key_manager,
=======
            insecure_keypair: KeyPair::from_secret_key((0..32).collect(), KeyFormat::Ed25519)
                .expect("error creating insecure keypair"),
>>>>>>> cb8fcacf
        }
    }

    pub async fn call(&self, args: Args, particle: ParticleParams) -> FunctionOutcome {
        let start = Instant::now();
        let result = self.builtins_call(args, particle).await;
        let end = start.elapsed().as_secs();
        match result {
            FunctionOutcome::NotDefined { args, params } => self
                .custom_service_call(args, params)
                .or_else(|args, params| self.call_service(args, params)),
            result => {
                if let Some(metrics) = self.services.metrics.as_ref() {
                    metrics.observe_builtins(result.not_err(), end as f64);
                }
                result
            }
        }
    }

    pub fn custom_service_call(&self, args: Args, particle: ParticleParams) -> FunctionOutcome {
        if let Some(function) = self
            .custom_services
            .read()
            .get(&args.service_id)
            .and_then(|fs| {
                fs.functions
                    .get(&args.function_name)
                    .or(fs.unhandled.as_ref())
            })
        {
            async_std::task::block_on(function.call(args, particle))
        } else {
            FunctionOutcome::NotDefined {
                args,
                params: particle,
            }
        }
    }

    // TODO: get rid of all blocking methods (std::fs and such)
    pub async fn builtins_call(&self, args: Args, particle: ParticleParams) -> FunctionOutcome {
        use Result as R;
        #[rustfmt::skip]
        match (args.service_id.as_str(), args.function_name.as_str()) {
            ("peer", "identify") => ok(json!(self.node_info)),
            ("peer", "timestamp_ms") => ok(json!(now_ms() as u64)),
            ("peer", "timestamp_sec") => ok(json!(now_sec())),
            ("peer", "is_connected") => wrap(self.is_connected(args).await),
            ("peer", "connect") => wrap(self.connect(args).await),
            ("peer", "get_contact") => self.get_contact(args).await,
            ("peer", "timeout") => self.timeout(args).await,

            ("kad", "neighborhood") => wrap(self.neighborhood(args).await),
            ("kad", "neigh_with_addrs") => wrap(self.neighborhood_with_addresses(args).await),
            ("kad", "merge") => wrap(self.kad_merge(args.function_args)),

            ("srv", "list") => ok(self.list_services()),
            ("srv", "create") => wrap(self.create_service(args, particle)),
            ("srv", "get_interface") => wrap(self.get_interface(args, particle)),
            ("srv", "resolve_alias") => wrap(self.resolve_alias(args, particle)),
            ("srv", "add_alias") => wrap_unit(self.add_alias(args, particle)),
            ("srv", "remove") => wrap_unit(self.remove_service(args, particle)),

            ("dist", "add_module_from_vault") => wrap(self.add_module_from_vault(args, particle)),
            ("dist", "add_module") => wrap(self.add_module(args)),
            ("dist", "add_blueprint") => wrap(self.add_blueprint(args)),
            ("dist", "make_module_config") => wrap(make_module_config(args)),
            ("dist", "load_module_config") => wrap(self.load_module_config_from_vault(args, particle)),
            ("dist", "default_module_config") => wrap(self.default_module_config(args)),
            ("dist", "make_blueprint") => wrap(self.make_blueprint(args)),
            ("dist", "load_blueprint") => wrap(self.load_blueprint_from_vault(args, particle)),
            ("dist", "list_modules") => wrap(self.list_modules()),
            ("dist", "get_module_interface") => wrap(self.get_module_interface(args)),
            ("dist", "list_blueprints") => wrap(self.get_blueprints()),

            ("script", "add") => wrap(self.add_script_from_arg(args, particle)),
            ("script", "add_from_vault") => wrap(self.add_script_from_vault(args, particle)),
            ("script", "remove") => wrap(self.remove_script(args, particle).await),
            ("script", "list") => wrap(self.list_scripts().await),

            ("op", "noop") => FunctionOutcome::Empty,
            ("op", "array") => ok(Array(args.function_args)),
            ("op", "array_length") => wrap(self.array_length(args.function_args)),
            ("op", "concat") => wrap(self.concat(args.function_args)),
            ("op", "string_to_b58") => wrap(self.string_to_b58(args.function_args)),
            ("op", "string_from_b58") => wrap(self.string_from_b58(args.function_args)),
            ("op", "bytes_from_b58") => wrap(self.bytes_from_b58(args.function_args)),
            ("op", "bytes_to_b58") => wrap(self.bytes_to_b58(args.function_args)),
            ("op", "sha256_string") => wrap(self.sha256_string(args.function_args)),
            ("op", "concat_strings") => wrap(self.concat_strings(args.function_args)),
            ("op", "identity") => self.identity(args.function_args),

            ("debug", "stringify") => self.stringify(args.function_args),

<<<<<<< HEAD
            ("stat", "service_memory") => wrap(self.service_mem_stats(args, particle)),
            ("stat", "service_stat") => wrap(self.service_stat(args, particle)),

            ("math", "add") => binary(args, |x: i64, y: i64| -> R<i64, _> { math::add(x, y) }),
            ("math", "sub") => binary(args, |x: i64, y: i64| -> R<i64, _> { math::sub(x, y) }),
            ("math", "mul") => binary(args, |x: i64, y: i64| -> R<i64, _> { math::mul(x, y) }),
            ("math", "fmul") => binary(args, |x: f64, y: f64| -> R<i64, _> { math::fmul_floor(x, y) }),
            ("math", "div") => binary(args, |x: i64, y: i64| -> R<i64, _> { math::div(x, y) }),
            ("math", "rem") => binary(args, |x: i64, y: i64| -> R<i64, _> { math::rem(x, y) }),
            ("math", "pow") => binary(args, |x: i64, y: u32| -> R<i64, _> { math::pow(x, y) }),
            ("math", "log") => binary(args, |x: i64, y: i64| -> R<u32, _> { math::log(x, y) }),

            ("cmp", "gt") => binary(args, |x: i64, y: i64| -> R<bool, _> { math::gt(x, y) }),
            ("cmp", "gte") => binary(args, |x: i64, y: i64| -> R<bool, _> { math::gte(x, y) }),
            ("cmp", "lt") => binary(args, |x: i64, y: i64| -> R<bool, _> { math::lt(x, y) }),
            ("cmp", "lte") => binary(args, |x: i64, y: i64| -> R<bool, _> { math::lte(x, y) }),
            ("cmp", "cmp") => binary(args, |x: i64, y: i64| -> R<i8, _> { math::cmp(x, y) }),

            ("array", "sum") => unary(args, |xs: Vec<i64>| -> R<i64, _> { math::array_sum(xs) }),
            ("array", "dedup") => unary(args, |xs: Vec<String>| -> R<Vec<String>, _> { math::dedup(xs) }),
            ("array", "intersect") => binary(args, |xs: HashSet<String>, ys: HashSet<String>| -> R<Vec<String>, _> { math::intersect(xs, ys) }),
            ("array", "diff") => binary(args, |xs: HashSet<String>, ys: HashSet<String>| -> R<Vec<String>, _> { math::diff(xs, ys) }),
            ("array", "sdiff") => binary(args, |xs: HashSet<String>, ys: HashSet<String>| -> R<Vec<String>, _> { math::sdiff(xs, ys) }),
            ("array", "slice") => wrap(self.array_slice(args.function_args)),
            ("array", "length") => wrap(self.array_length(args.function_args)),

            ("sig", "sign") => wrap(self.sign(args, particle)),
            ("sig", "verify") => wrap(self.verify(args, particle)),
            ("sig", "get_peer_id") => wrap(self.get_peer_id(particle)),

            ("json", "obj") => wrap(json::obj(args)),
            ("json", "put") => wrap(json::put(args)),
            ("json", "puts") => wrap(json::puts(args)),
            ("json", "parse") => unary(args, |s: String| -> R<JValue, _> { json::parse(&s) }),
            ("json", "stringify") => unary(args, |v: JValue| -> R<String, _> { Ok(json::stringify(v)) }),
            ("json", "obj_pairs") => unary(args, |vs: Vec<(String, JValue)>| -> R<JValue, _> { json::obj_from_pairs(vs) }),
            ("json", "puts_pairs") => binary(args, |obj: JValue, vs: Vec<(String, JValue)>| -> R<JValue, _> { json::puts_from_pairs(obj, vs) }),

            ("run-console", "print") => wrap_unit(Ok(log::debug!(target: "run-console", "{}", json!(args.function_args)))),
=======
            ("stat", "service_memory")        => wrap(self.service_mem_stats(args, particle)),
            ("stat", "service_stat")          => wrap(self.service_stat(args, particle)),

            ("math", "add")                   => binary(args, |x: i64, y: i64| -> R<i64, _> { math::add(x, y) }),
            ("math", "sub")                   => binary(args, |x: i64, y: i64| -> R<i64, _> { math::sub(x, y) }),
            ("math", "mul")                   => binary(args, |x: i64, y: i64| -> R<i64, _> { math::mul(x, y) }),
            ("math", "fmul")                  => binary(args, |x: f64, y: f64| -> R<i64, _> { math::fmul_floor(x, y) }),
            ("math", "div")                   => binary(args, |x: i64, y: i64| -> R<i64, _> { math::div(x, y) }),
            ("math", "rem")                   => binary(args, |x: i64, y: i64| -> R<i64, _> { math::rem(x, y) }),
            ("math", "pow")                   => binary(args, |x: i64, y: u32| -> R<i64, _> { math::pow(x, y) }),
            ("math", "log")                   => binary(args, |x: i64, y: i64| -> R<u32, _> { math::log(x, y) }),

            ("cmp", "gt")                     => binary(args, |x: i64, y: i64| -> R<bool, _> { math::gt(x, y) }),
            ("cmp", "gte")                    => binary(args, |x: i64, y: i64| -> R<bool, _> { math::gte(x, y) }),
            ("cmp", "lt")                     => binary(args, |x: i64, y: i64| -> R<bool, _> { math::lt(x, y) }),
            ("cmp", "lte")                    => binary(args, |x: i64, y: i64| -> R<bool, _> { math::lte(x, y) }),
            ("cmp", "cmp")                    => binary(args, |x: i64, y: i64| -> R<i8, _> { math::cmp(x, y) }),

            ("array", "sum")                  => unary(args, |xs: Vec<i64> | -> R<i64, _> { math::array_sum(xs) }),
            ("array", "dedup")                => unary(args, |xs: Vec<String>| -> R<Vec<String>, _> { math::dedup(xs) }),
            ("array", "intersect")            => binary(args, |xs: HashSet<String>, ys: HashSet<String>| -> R<Vec<String>, _> { math::intersect(xs, ys) }),
            ("array", "diff")                 => binary(args, |xs: HashSet<String>, ys: HashSet<String>| -> R<Vec<String>, _> { math::diff(xs, ys) }),
            ("array", "sdiff")                => binary(args, |xs: HashSet<String>, ys: HashSet<String>| -> R<Vec<String>, _> { math::sdiff(xs, ys) }),
            ("array", "slice")                => wrap(self.array_slice(args.function_args)),
            ("array", "length")               => wrap(self.array_length(args.function_args)),

            ("sig", "sign")                   => wrap(self.sign(args)),
            ("sig", "verify")                 => wrap(self.verify(args)),
            ("sig", "get_peer_id")            => wrap(self.get_peer_id()),

            ("insecure_sig", "sign")          => wrap(self.insecure_sign(args)),
            ("insecure_sig", "verify")        => wrap(self.insecure_verify(args)),
            ("insecure_sig", "get_peer_id")   => wrap(self.insecure_get_peer_id()),

            ("json", "obj")                   => wrap(json::obj(args)),
            ("json", "put")                   => wrap(json::put(args)),
            ("json", "puts")                  => wrap(json::puts(args)),
            ("json", "parse")                 => unary(args, |s: String| -> R<JValue, _> { json::parse(&s) }),
            ("json", "stringify")             => unary(args, |v: JValue| -> R<String, _> { Ok(json::stringify(v)) }),
            ("json", "obj_pairs")             => unary(args, |vs: Vec<(String, JValue)>| -> R<JValue, _> { json::obj_from_pairs(vs) }),
            ("json", "puts_pairs")            => binary(args, |obj: JValue, vs: Vec<(String, JValue)>| -> R<JValue, _> { json::puts_from_pairs(obj, vs) }),

            ("run-console", "print")          => wrap_unit(Ok(log::debug!(target: "run-console", "{}", json!(args.function_args)))),
>>>>>>> cb8fcacf

            _ => FunctionOutcome::NotDefined { args, params: particle },
        }
    }

    async fn neighbor_peers(&self, args: Args) -> Result<Vec<PeerId>, JError> {
        let mut args = args.function_args.into_iter();
        let key = from_base58("key", &mut args)?;
        let already_hashed: Option<bool> = Args::next_opt("already_hashed", &mut args)?;
        let count: Option<usize> = Args::next_opt("count", &mut args)?;
        let count = count.unwrap_or_else(|| K_VALUE.get());

        let key = if already_hashed == Some(true) {
            MultihashGeneric::from_bytes(&key)?
        } else {
            Code::Sha2_256.digest(&key)
        };
        let neighbors = self.kademlia().neighborhood(key, count).await?;

        Ok(neighbors)
    }

    async fn neighborhood(&self, args: Args) -> Result<JValue, JError> {
        let neighbors = self.neighbor_peers(args).await?;
        let neighbors = json!(neighbors
            .into_iter()
            .map(|id| id.to_string())
            .collect::<Vec<_>>());

        Ok(neighbors)
    }

    async fn neighborhood_with_addresses(&self, args: Args) -> Result<JValue, JError> {
        let neighbors = self.neighbor_peers(args).await?;
        let neighbors = neighbors
            .into_iter()
            .map(|peer| async move {
                let contact = self.connection_pool().get_contact(peer).await;
                (peer, contact)
            })
            .collect::<FuturesUnordered<_>>()
            .map(|(peer_id, contact)| {
                json!({
                    "peer_id": peer_id.to_string(),
                    "addresses": contact.map(|c| c.addresses).unwrap_or_default()
                })
            })
            .collect::<Vec<_>>()
            .await;
        let neighbors = json!(neighbors);

        Ok(neighbors)
    }

    async fn is_connected(&self, args: Args) -> Result<JValue, JError> {
        let peer: String = Args::next("peer_id", &mut args.function_args.into_iter())?;
        let peer = PeerId::from_str(peer.as_str())?;
        let ok = self.connection_pool().is_connected(peer).await;
        Ok(json!(ok))
    }

    async fn connect(&self, args: Args) -> Result<JValue, JError> {
        let mut args = args.function_args.into_iter();

        let peer_id: String = Args::next("peer_id", &mut args)?;
        let peer_id = PeerId::from_str(peer_id.as_str())?;
        let addrs: Vec<Multiaddr> = Args::next_opt("addresses", &mut args)?.unwrap_or_default();

        let contact = Contact::new(peer_id, addrs);

        let ok = self.connection_pool().connect(contact).await;
        Ok(json!(ok))
    }

    async fn get_contact(&self, args: Args) -> FunctionOutcome {
        let peer: String = Args::next("peer_id", &mut args.function_args.into_iter())?;
        let peer = PeerId::from_str(peer.as_str())?;
        let contact = self.connection_pool().get_contact(peer).await;
        match contact {
            Some(c) => FunctionOutcome::Ok(json!(c)),
            None => FunctionOutcome::Empty,
        }
    }

    fn add_script_from_arg(&self, args: Args, params: ParticleParams) -> Result<JValue, JError> {
        let mut args = args.function_args.into_iter();
        let script: String = Args::next("script", &mut args)?;
        self.add_script(args, params, script)
    }

    fn add_script_from_vault(&self, args: Args, params: ParticleParams) -> Result<JValue, JError> {
        let mut args = args.function_args.into_iter();

        let path: String = Args::next("path", &mut args)?;
        let script = self.read_script_from_vault(path::Path::new(&path), &params.id)?;
        self.add_script(args, params, script)
    }

    fn add_script(
        &self,
        mut args: std::vec::IntoIter<JValue>,
        params: ParticleParams,
        script: String,
    ) -> Result<JValue, JError> {
        let interval = parse_from_str("interval_sec", &mut args)?;
        let interval = interval.map(Duration::from_secs);

        let delay = parse_from_str("delay_sec", &mut args)?;
        let delay = delay.map(Duration::from_secs);
        let delay = get_delay(delay, interval);

        let creator = params.init_peer_id;

        let id = self
            .script_storage
            .add_script(script, interval, delay, creator)?;

        Ok(json!(id))
    }

    fn read_script_from_vault(
        &self,
        path: &path::Path,
        particle_id: &str,
    ) -> Result<String, JError> {
        let resolved_path = resolve_vault_path(&self.particles_vault_dir, path, particle_id)?;
        std::fs::read_to_string(resolved_path)
            .map_err(|_| JError::new(format!("Error reading script file `{}`", path.display())))
    }

    async fn remove_script(&self, args: Args, params: ParticleParams) -> Result<JValue, JError> {
        let mut args = args.function_args.into_iter();

        let force = params.init_peer_id == self.management_peer_id;

        let uuid: String = Args::next("uuid", &mut args)?;
        let actor = params.init_peer_id;

        let ok = self
            .script_storage
            .remove_script(uuid, actor, force)
            .await?;

        Ok(json!(ok))
    }

    async fn list_scripts(&self) -> Result<JValue, JError> {
        let scripts = self.script_storage.list_scripts().await?;

        Ok(JValue::Array(
            scripts
                .into_iter()
                .map(|(id, script)| {
                    let id: &String = id.borrow();
                    json!({
                        "id": id,
                        "src": script.src,
                        "failures": script.failures,
                        "interval": script.interval.map(|i| pretty(i).to_string()),
                        "owner": script.creator.to_string(),
                    })
                })
                .collect(),
        ))
    }

    async fn timeout(&self, args: Args) -> FunctionOutcome {
        use async_std::future;
        use std::future::pending;

        let mut args = args.function_args.into_iter();

        let dur_field = "duration_ms";
        let duration = parse_from_str(dur_field, &mut args)?;
        let duration = duration.ok_or(ArgsError::MissingField(dur_field))?;
        let duration = Duration::from_millis(duration);

        let message = Args::next_opt("message", &mut args)?;

        // sleep for `duration`
        future::timeout(duration, pending::<()>()).await.ok();

        message
            .map(|msg: String| FunctionOutcome::Ok(msg.into()))
            .unwrap_or(FunctionOutcome::Empty)
    }

    fn string_to_b58(&self, args: Vec<serde_json::Value>) -> Result<JValue, JError> {
        let mut args = args.into_iter();
        let string: String = Args::next("string", &mut args)?;
        let b58 = bs58::encode(string).into_string();
        Ok(JValue::String(b58))
    }

    /// Attempts to decode UTF8 string from a given base58 string
    /// May fail at base58 decoding and on UTF8 decoding
    fn string_from_b58(&self, args: Vec<serde_json::Value>) -> Result<JValue, JError> {
        let mut args = args.into_iter();
        let string: String = Args::next("b58_string", &mut args)?;
        let vec = bs58::decode(string).into_vec().map_err(DecodeBase58)?;
        let string = String::from_utf8(vec).map_err(DecodeUTF8)?;
        Ok(JValue::String(string))
    }

    fn bytes_from_b58(&self, args: Vec<serde_json::Value>) -> Result<JValue, JError> {
        let mut args = args.into_iter();
        let string: String = Args::next("b58_string", &mut args)?;
        let vec = bs58::decode(string).into_vec().map_err(DecodeBase58)?;
        Ok(json!(vec))
    }

    fn bytes_to_b58(&self, args: Vec<serde_json::Value>) -> Result<JValue, JError> {
        let mut args = args.into_iter();
        let bytes: Vec<u8> = Args::next("bytes", &mut args)?;
        let string = bs58::encode(bytes).into_string();
        Ok(JValue::String(string))
    }

    /// Returns SHA256 of the passed string
    /// Accepts 3 arguments:
    /// `string` – string to hash
    /// `digest_only` boolean – if set to true, return only SHA256 digest, otherwise (by default) – full multihash
    /// `as_bytes` boolean - if set to true, return result as array of bytes, otherwise (by default) – as base58 string
    fn sha256_string(&self, args: Vec<serde_json::Value>) -> Result<JValue, JError> {
        let mut args = args.into_iter();
        let string: String = Args::next("string", &mut args)?;
        let digest_only: Option<bool> = Args::next_opt("digest_only", &mut args)?;
        let as_bytes: Option<bool> = Args::next_opt("as_bytes", &mut args)?;
        let multihash = Code::Sha2_256.digest(string.as_bytes());

        let result = if digest_only == Some(true) {
            multihash.digest().to_vec()
        } else {
            multihash.to_bytes()
        };

        if as_bytes == Some(true) {
            Ok(json!(result))
        } else {
            let b58 = bs58::encode(result).into_string();
            Ok(JValue::String(b58))
        }
    }

    /// Merge, sort by distance to first key, return top K
    /// K is optional. If not passed, all elements are returned.
    fn kad_merge(&self, args: Vec<serde_json::Value>) -> Result<JValue, JError> {
        let mut args = args.into_iter();
        let target: String = Args::next("target", &mut args)?;
        let left: Vec<String> = Args::next("left", &mut args)?;
        let right: Vec<String> = Args::next("right", &mut args)?;
        let count: Option<usize> = Args::next_opt("count", &mut args)?;
        let count = count.unwrap_or_else(|| K_VALUE.get());

        let target = bs58::decode(target).into_vec().map_err(DecodeBase58)?;
        let target = Key::from(target);
        let left = left.into_iter();
        let right = right.into_iter();

        let mut keys: Vec<Key<_>> = left
            .chain(right)
            .map(|b58_str| {
                Ok(Key::from(
                    bs58::decode(b58_str).into_vec().map_err(DecodeBase58)?,
                ))
            })
            .collect::<Result<Vec<_>, HostClosureCallError>>()?;
        keys.sort_by_cached_key(|k| target.distance(k.as_ref()));
        keys.dedup();

        let keys = keys
            .into_iter()
            .map(|k| bs58::encode(k.into_preimage()).into_string());

        let keys: Vec<_> = keys.take(count).collect();

        Ok(json!(keys))
    }

    fn identity(&self, args: Vec<serde_json::Value>) -> FunctionOutcome {
        if args.len() > 1 {
            FunctionOutcome::Err(JError::new(format!(
                "identity accepts up to 1 arguments, received {} arguments",
                args.len()
            )))
        } else {
            Try::from_output(args.into_iter().next())
        }
    }

    fn stringify(&self, args: Vec<serde_json::Value>) -> FunctionOutcome {
        let debug = if args.is_empty() {
            // return valid JSON string
            r#""<empty argument list>""#.to_string()
        } else if args.len() == 1 {
            args[0].to_string()
        } else {
            JValue::Array(args).to_string()
        };

        FunctionOutcome::Ok(JValue::String(debug))
    }

    /// Flattens an array of arrays
    fn concat(&self, args: Vec<serde_json::Value>) -> Result<JValue, JError> {
        let flattened: Vec<JValue> =
            args.into_iter()
                .enumerate()
                .try_fold(vec![], |mut acc, (i, v)| match v {
                    JValue::Array(mut array) => {
                        acc.append(&mut array);
                        Ok(acc)
                    }
                    _ => Err(JError::new(format!(
                        "all arguments of 'concat' must be arrays: argument #{i} is not"
                    ))),
                })?;

        Ok(JValue::Array(flattened))
    }

    /// Concatenates an array of arrays
    fn concat_strings(&self, args: Vec<serde_json::Value>) -> Result<JValue, JError> {
        let string: String =
            args.into_iter()
                .enumerate()
                .try_fold(String::new(), |mut acc, (i, v)| match v {
                    JValue::String(s) => {
                        acc.push_str(&s);
                        Ok(acc)
                    }
                    _ => Err(JError::new(format!(
                        "all arguments of 'concat_strings' must be strings: argument #{i} is not"
                    ))),
                })?;

        Ok(JValue::String(string))
    }

    fn array_length(&self, args: Vec<serde_json::Value>) -> Result<JValue, JError> {
        match &args[..] {
            [JValue::Array(array)] => Ok(json!(array.len())),
            [_] => Err(JError::new("op array_length's argument must be an array")),
            arr => Err(JError::new(format!(
                "op array_length accepts exactly 1 argument: {} found",
                arr.len()
            ))),
        }
    }

    /// takes a range of values from an array
    /// slice(array: []JValue, start: usize, end: usize) -> []JValue
    fn array_slice(&self, args: Vec<serde_json::Value>) -> Result<JValue, JError> {
        let (array, start, end) = if let [array, start, end] = &args[..] {
            (array, start, end)
        } else {
            return Err(JError::new(
                "invalid number of parameters. need array, start index and end index",
            ));
        };

        let array = match array {
            JValue::Array(arr) if arr.is_empty() => return Ok(json!([])),
            JValue::Array(arr) => arr,
            e => {
                return Err(JError::new(format!(
                    "first argument must be an array, was {e}"
                )));
            }
        };

        let start = match start.as_u64() {
            Some(n) => n as usize,
            _ => {
                return Err(JError::new(format!(
                    "second argument (start index) must be an unsigned integer, was {start}"
                )));
            }
        };

        let end = match end.as_u64() {
            Some(n) => n as usize,
            _ => {
                return Err(JError::new(format!(
                    "third argument (end index) must be an unsigned integer, was {end}"
                )));
            }
        };

        if start > end || end > array.len() {
            return Err(JError::new(format!(
                "slice indexes out of bounds. start index: {:?}, end index: {:?}, array length: {:?}",
                start, end, array.len())
            ));
        }

        let slice: Vec<JValue> = array[start..end].to_vec();
        Ok(JValue::Array(slice))
    }

    fn add_module(&self, args: Args) -> Result<JValue, JError> {
        let mut args = args.function_args.into_iter();
        let module_bytes: String = Args::next("module_bytes", &mut args)?;
        let config = Args::next("config", &mut args)?;

        let module_hash = self.modules.add_module_base64(module_bytes, config)?;

        Ok(JValue::String(module_hash))
    }

    fn add_module_from_vault(&self, args: Args, params: ParticleParams) -> Result<JValue, JError> {
        let mut args = args.function_args.into_iter();
        let module_path: String = Args::next("module_path", &mut args)?;
        let config = Args::next("config", &mut args)?;

        let module_hash = self
            .modules
            .add_module_from_vault(module_path, config, params)?;

        Ok(JValue::String(module_hash))
    }

    fn add_blueprint(&self, args: Args) -> Result<JValue, JError> {
        let mut args = args.function_args.into_iter();
        let blueprint_request: AddBlueprint = Args::next("blueprint_request", &mut args)?;

        let blueprint_id = self.modules.add_blueprint(blueprint_request)?;
        Ok(JValue::String(blueprint_id))
    }

    fn load_module_config_from_vault(
        &self,
        args: Args,
        params: ParticleParams,
    ) -> Result<JValue, JError> {
        let mut args = args.function_args.into_iter();
        let config_path: String = Args::next("config_path", &mut args)?;

        let config = self
            .modules
            .load_module_config_from_vault(config_path, params)?;
        let config = serde_json::to_value(config)
            .map_err(|err| JError::new(format!("Error serializing config to JSON: {err}")))?;

        Ok(config)
    }

    fn default_module_config(&self, args: Args) -> Result<JValue, JError> {
        let mut args = args.function_args.into_iter();
        let module_name: String = Args::next("module_name", &mut args)?;

        let config = NamedModuleConfig {
            name: module_name,
            load_from: None,
            file_name: None,
            config: <_>::default(),
        };
        let config = serde_json::to_value(config)
            .map_err(|err| JError::new(format!("Error serializing config to JSON: {err}")))?;

        Ok(config)
    }

    fn make_blueprint(&self, args: Args) -> Result<JValue, JError> {
        let mut args = args.function_args.into_iter();
        let name = Args::next("name", &mut args)?;
        let dependencies = Args::next("dependencies", &mut args)?;
        let blueprint_request = AddBlueprint { name, dependencies };

        let blueprint_request = serde_json::to_value(blueprint_request).map_err(|err| {
            JError::new(format!(
                "Error serializing blueprint_request to JSON: {err}"
            ))
        })?;
        Ok(blueprint_request)
    }

    fn load_blueprint_from_vault(
        &self,
        args: Args,
        params: ParticleParams,
    ) -> Result<JValue, JError> {
        let mut args = args.function_args.into_iter();
        let blueprint_path = Args::next("blueprint_path", &mut args)?;

        let blueprint_request = self
            .modules
            .load_blueprint_from_vault(blueprint_path, params)?;

        let blueprint_request = serde_json::to_value(blueprint_request).map_err(|err| {
            JError::new(format!(
                "Error serializing blueprint_request to JSON: {err}"
            ))
        })?;
        Ok(blueprint_request)
    }

    fn list_modules(&self) -> Result<JValue, JError> {
        self.modules.list_modules()
    }

    fn get_module_interface(&self, args: Args) -> Result<JValue, JError> {
        let mut args = args.function_args.into_iter();
        let hash: String = Args::next("hex_hash", &mut args)?;
        self.modules.get_interface(&hash)
    }

    fn get_blueprints(&self) -> Result<JValue, JError> {
        self.modules
            .get_blueprints()
            .into_iter()
            .map(|bp| {
                serde_json::to_value(&bp).map_err(|err| {
                    JError::new(format!("error serializing blueprint {bp:?}: {err}"))
                })
            })
            .collect()
    }

    fn create_service(&self, args: Args, params: ParticleParams) -> Result<JValue, JError> {
        let mut args = args.function_args.into_iter();
        let blueprint_id: String = Args::next("blueprint_id", &mut args)?;

        let service_id =
            self.services
                .create_service(blueprint_id, params.init_peer_id, params.host_id)?;

        Ok(JValue::String(service_id))
    }

    fn remove_service(&self, args: Args, params: ParticleParams) -> Result<(), JError> {
        let mut args = args.function_args.into_iter();
        let service_id_or_alias: String = Args::next("service_id_or_alias", &mut args)?;
        self.services.remove_service(
            params.host_id,
            service_id_or_alias,
            params.init_peer_id,
            false,
        )?;
        Ok(())
    }

    fn list_services(&self) -> JValue {
        JValue::Array(self.services.list_services())
    }

    fn call_service(&self, function_args: Args, particle: ParticleParams) -> FunctionOutcome {
        self.services.call_service(function_args, particle)
    }

    fn get_interface(&self, args: Args, params: ParticleParams) -> Result<JValue, JError> {
        let mut args = args.function_args.into_iter();
        let service_id: String = Args::next("service_id", &mut args)?;
        Ok(self.services.get_interface(service_id, params.host_id)?)
    }

    fn add_alias(&self, args: Args, params: ParticleParams) -> Result<(), JError> {
        let mut args = args.function_args.into_iter();

        let alias: String = Args::next("alias", &mut args)?;
        let service_id: String = Args::next("service_id", &mut args)?;
        self.services
            .add_alias(alias, params.host_id, service_id, params.init_peer_id)?;
        Ok(())
    }

    fn resolve_alias(&self, args: Args, params: ParticleParams) -> Result<JValue, JError> {
        let mut args = args.function_args.into_iter();
        let alias: String = Args::next("alias", &mut args)?;
        let service_id = self.services.resolve_alias(params.host_id, alias)?;

        Ok(JValue::String(service_id))
    }

    fn kademlia(&self) -> &KademliaApi {
        self.connectivity.as_ref()
    }

    fn connection_pool(&self) -> &ConnectionPoolApi {
        self.connectivity.as_ref()
    }

    fn service_mem_stats(&self, args: Args, params: ParticleParams) -> Result<JValue, JError> {
        let mut args = args.function_args.into_iter();
        let service_id_or_alias: String = Args::next("service_id", &mut args)?;

        self.services
            .get_service_mem_stats(params.host_id, service_id_or_alias)
            .map(Array)
    }

    fn service_stat(&self, args: Args, params: ParticleParams) -> Result<JValue, JError> {
        let mut args = args.function_args.into_iter();
        let service_id_or_alias: String = Args::next("service_id", &mut args)?;
        // Resolve aliases; also checks that the requested service exists.
        let service_id = self
            .services
            .to_service_id(params.host_id, service_id_or_alias)?;
        let metrics = self
            .services
            .metrics
            .as_ref()
            .ok_or_else(|| JError::new("Service stats collection is disabled"))?;
        if let Some(result) = metrics.builtin.read(&service_id) {
            Ok(json!({
                "status": true,
                "error": "",
                "result": vec![result],
            }))
        } else {
            Ok(json!({
                "status": false,
                "error": format!("No stats were collected for the `{service_id}` service"),
                "result": [],
            }))
        }
    }

    fn sign(&self, args: Args, params: ParticleParams) -> Result<JValue, JError> {
        let tetraplets = args.tetraplets;
        let mut args = args.function_args.into_iter();
        let result: Result<JValue, JError> = try {
            let data: Vec<u8> = Args::next("data", &mut args)?;

            let tetraplet = tetraplets.get(0).map(|v| v.as_slice());
            if let Some([t]) = tetraplet {
                if t.peer_pk != self.local_peer_id.to_base58()
                    && !self
                        .key_manager
                        .is_scope_peer_id(PeerId::from_str(&t.peer_pk)?)
                {
                    return Err(JError::new(format!(
                        "data is expected to be produced by service 'registry' on peer '{}', was from peer '{}'",
                        self.local_peer_id, t.peer_pk
                    )));
                }

                if (t.service_id.as_str(), t.function_name.as_str())
                    != ("registry", "get_record_bytes")
                    && (t.service_id.as_str(), t.function_name.as_str())
                        != ("registry", "get_record_metadata_bytes")
                {
                    return Err(JError::new(format!(
                        "data is expected to result from a call to 'registry.get_record_bytes' or 'registry.get_record_metadata_bytes', was from '{}.{}'",
                        t.service_id, t.function_name
                    )));
                }

                if !t.json_path.is_empty() {
                    return Err(JError::new(
                        "json_path for data tetraplet is expected to be empty",
                    ));
                }
            } else {
                return Err(JError::new(format!("expected tetraplet for a scalar argument, got tetraplet for an array: {tetraplet:?}, tetraplets")));
            }

            if params.host_id == self.local_peer_id {
                json!(self.root_keypair.sign(&data)?.to_vec())
            } else {
                // if this call is initiated by worker on these worker as host_id and init_peer_id
                let keypair = self.key_manager.get_scope_keypair(params.init_peer_id)?;
                json!(keypair.sign(&data)?.to_vec())
            }
        };

        match result {
            Ok(sig) => Ok(json!({
                "success": true,
                "error": [],
                "signature": vec![sig]
            })),

            Err(error) => Ok(json!({
                "success": false,
                "error": vec![JValue::from(error)],
                "signature": []
            })),
        }
    }

    fn verify(&self, args: Args, params: ParticleParams) -> Result<JValue, JError> {
        let mut args = args.function_args.into_iter();
        let signature: Vec<u8> = Args::next("signature", &mut args)?;
        let data: Vec<u8> = Args::next("data", &mut args)?;
        let signature =
            Signature::from_bytes(self.root_keypair.public().get_key_format(), signature);

        // TODO: move root_keypair to key_manager and unify verification
        if params.host_id == self.local_peer_id {
            Ok(JValue::Bool(
                self.root_keypair.public().verify(&data, &signature).is_ok(),
            ))
        } else {
            Ok(JValue::Bool(
                self.key_manager
                    .get_scope_keypair(params.host_id)?
                    .public()
                    .verify(&data, &signature)
                    .is_ok(),
            ))
        }
    }

    fn get_peer_id(&self, params: ParticleParams) -> Result<JValue, JError> {
        if params.host_id == self.local_peer_id {
            Ok(JValue::String(self.root_keypair.get_peer_id().to_base58()))
        } else {
            Ok(JValue::String(
                self.key_manager
                    .get_scope_peer_id(params.init_peer_id)?
                    .to_base58(),
            ))
        }
    }

    fn insecure_sign(&self, args: Args) -> Result<JValue, JError> {
        let mut args = args.function_args.into_iter();
        let result: Result<JValue, JError> = try {
            let data: Vec<u8> = Args::next("data", &mut args)?;
            json!(self.insecure_keypair.sign(&data)?.to_vec())
        };

        match result {
            Ok(sig) => Ok(json!({
                "success": true,
                "error": [],
                "signature": vec![sig]
            })),

            Err(error) => Ok(json!({
                "success": false,
                "error": vec![JValue::from(error)],
                "signature": []
            })),
        }
    }

    fn insecure_verify(&self, args: Args) -> Result<JValue, JError> {
        let mut args = args.function_args.into_iter();
        let signature: Vec<u8> = Args::next("signature", &mut args)?;
        let data: Vec<u8> = Args::next("data", &mut args)?;
        let signature =
            Signature::from_bytes(self.insecure_keypair.public().get_key_format(), signature);

        Ok(JValue::Bool(
            self.insecure_keypair
                .public()
                .verify(&data, &signature)
                .is_ok(),
        ))
    }

    fn insecure_get_peer_id(&self) -> Result<JValue, JError> {
        Ok(JValue::String(
            self.insecure_keypair.get_peer_id().to_base58(),
        ))
    }
}

fn make_module_config(args: Args) -> Result<JValue, JError> {
    use toml_utils::table;

    let mut args = args.function_args.into_iter();

    let name = Args::next("name", &mut args)?;
    let mem_pages_count = Args::next_opt("mem_pages_count", &mut args)?;
    let max_heap_size: Option<String> = Args::next_opt("max_heap_size", &mut args)?;
    let max_heap_size = match max_heap_size {
        Some(s) => Some(bytesize::ByteSize::from_str(&s).map_err(|err| {
            JError::new(format!(
                "error parsing max_heap_size from String to ByteSize: {err}"
            ))
        })?),
        None => None,
    };
    let logger_enabled = Args::next_opt("logger_enabled", &mut args)?;
    let preopened_files = Args::next_opt("preopened_files", &mut args)?;
    let envs = Args::next_opt("envs", &mut args)?.map(table);
    let mapped_dirs = Args::next_opt("mapped_dirs", &mut args)?.map(table);
    let mounted_binaries = Args::next_opt("mounted_binaries", &mut args)?.map(table);
    let logging_mask = Args::next_opt("logging_mask", &mut args)?;

    let config = NamedModuleConfig {
        name,
        load_from: None,
        file_name: None,
        config: ModuleConfig {
            mem_pages_count,
            max_heap_size,
            logger_enabled,
            wasi: Some(WASIConfig {
                preopened_files,
                envs,
                mapped_dirs,
            }),
            mounted_binaries,
            logging_mask,
        },
    };

    let config = serde_json::to_value(config)
        .map_err(|err| JError::new(format!("Error serializing config to JSON: {err}")))?;

    Ok(config)
}

fn parse_from_str<T>(
    field: &'static str,
    mut args: &mut impl Iterator<Item = JValue>,
) -> Result<Option<T>, JError>
where
    T: FromStr + for<'a> Deserialize<'a>,
    <T as FromStr>::Err: std::error::Error + 'static,
{
    #[derive(thiserror::Error, Debug)]
    #[error("Error while deserializing field {field_name}")]
    struct Error<E: std::error::Error> {
        field_name: String,
        #[source]
        err: E,
    }

    #[derive(serde::Deserialize, Debug)]
    #[serde(untagged)]
    pub enum Either<T> {
        String(String),
        Target(T),
    }

    let number: Option<Either<T>> = Args::next_opt(field, &mut args)?;

    if number.is_none() {
        return Ok(None);
    }

    number
        .map(|i| match i {
            Either::String(s) => Ok(s.parse::<T>()?),
            Either::Target(n) => Ok(n),
        })
        .transpose()
        .map_err(|err: T::Err| {
            Error {
                field_name: field.to_string(),
                err,
            }
            .into()
        })
}

fn get_delay(delay: Option<Duration>, interval: Option<Duration>) -> Duration {
    use rand::prelude::*;
    let mut rng = rand::thread_rng();
    match (delay, interval) {
        (Some(delay), _) => delay,
        (None, Some(interval)) => Duration::from_secs(rng.gen_range(0..=interval.as_secs())),
        (None, None) => Duration::from_secs(0),
    }
}

#[derive(thiserror::Error, Debug)]
enum ResolveVaultError {
    #[error("Incorrect vault path `{1}`: doesn't belong to vault (`{2}`)")]
    WrongVault(
        #[source] Option<path::StripPrefixError>,
        path::PathBuf,
        path::PathBuf,
    ),
    #[error("Incorrect vault  path `{1}`: doesn't exist")]
    NotFound(#[source] std::io::Error, path::PathBuf),
}

/// Map the given virtual path to the real one from the file system of the node.
fn resolve_vault_path(
    particles_vault_dir: &path::Path,
    path: &path::Path,
    particle_id: &str,
) -> Result<path::PathBuf, ResolveVaultError> {
    let virtual_prefix = path::Path::new(VIRTUAL_PARTICLE_VAULT_PREFIX).join(particle_id);
    let real_prefix = particles_vault_dir.join(particle_id);

    let rest = path.strip_prefix(&virtual_prefix).map_err(|e| {
        ResolveVaultError::WrongVault(Some(e), path.to_path_buf(), virtual_prefix.clone())
    })?;
    let real_path = real_prefix.join(rest);
    let resolved_path = real_path
        .canonicalize()
        .map_err(|e| ResolveVaultError::NotFound(e, path.to_path_buf()))?;
    // Check again after normalization that the path leads to the real particle vault
    if resolved_path.starts_with(&real_prefix) {
        Ok(resolved_path)
    } else {
        Err(ResolveVaultError::WrongVault(
            None,
            resolved_path,
            real_prefix,
        ))
    }
}

#[cfg(test)]
mod prop_tests {
    use std::str::FromStr;

    use prop::collection::vec;
    use proptest::arbitrary::StrategyFor;
    use proptest::collection::{SizeRange, VecStrategy};
    use proptest::prelude::*;
    use serde_json::json;

    use particle_args::Args;

    use crate::builtins::make_module_config;

    prop_compose! {
      /// Generates ByteSize strings
      fn heap_size
        ()
        // FIXME: limit is 100k GB because ByteSize can't handle exabytes. terabytes and petabytes are missing for the same reason.
        (n in prop::option::of(0..100_000), si in "(?i)([kmg]i)?B")
        -> Vec<String>
      {
        n.map(|n| vec![format!("{n} {si}")]).unwrap_or_default()
      }
    }

    /// Wraps value into AIR-style option (vec of length 0 or 1)
    pub fn air_opt<T: Strategy>(element: T) -> proptest::collection::VecStrategy<T> {
        vec(element, 0..1)
    }

    /// Generates an associative array of strings of a given size
    pub fn assoc_vec(size: impl Into<SizeRange>) -> VecStrategy<VecStrategy<StrategyFor<String>>> {
        vec(vec(any::<String>(), 2..=2), size)
    }

    proptest! {
        #[test]
        fn module_config(
            name in any::<String>(),
            mem_pages in air_opt(any::<u32>()),
            logger_enabled in air_opt(proptest::bool::ANY),
            heap in heap_size(),
            preopened_files in air_opt(any::<String>()),
            envs in air_opt(assoc_vec(0..10)),
            mapped_dirs in air_opt(assoc_vec(0..10)),
            mounted_binaries in air_opt(assoc_vec(0..10)),
            logging_mask in air_opt(any::<i32>()),
        ) {
            let mem_pages: Vec<u32> = mem_pages;
            let heap: Vec<String> = heap;
            let preopened_files: Vec<String> = preopened_files;
            let envs: Vec<Vec<Vec<String>>> = envs;
            let mapped_dirs: Vec<Vec<Vec<String>>> = mapped_dirs;
            let mounted_binaries: Vec<Vec<Vec<String>>> = mounted_binaries;
            let logging_mask: Vec<i32> = logging_mask;

            let args = vec![
                json!(name),              // required: name
                json!(mem_pages),         // mem_pages_count = optional: None
                json!(heap),      // optional: max_heap_size
                json!(logger_enabled),    // optional: logger_enabled
                json!(preopened_files),   // optional: preopened_files
                json!(envs),              // optional: envs
                json!(mapped_dirs),       // optional: mapped_dirs
                json!(mounted_binaries),  // optional: mounted_binaries
                json!(logging_mask),      // optional: logging_mask
            ];
            let args = Args {
                service_id: "".to_string(),
                function_name: "".to_string(),
                function_args: args,
                tetraplets: vec![],
            };

            let config = make_module_config(args).expect("parse config via make_module_config");
            let prop_heap = heap.get(0).map(|h| bytesize::ByteSize::from_str(h).unwrap().to_string());
            let config_heap = config.get("max_heap_size").map(|h| bytesize::ByteSize::from_str(h.as_str().unwrap()).unwrap().to_string());
            prop_assert_eq!(prop_heap, config_heap);
        }
    }
}

#[cfg(test)]
mod resolve_path_tests {
    use std::fs::File;
    use std::path::Path;

    use particle_services::VIRTUAL_PARTICLE_VAULT_PREFIX;

    use crate::builtins::{resolve_vault_path, ResolveVaultError};

    fn with_env(callback: fn(&str, &Path, &str, &Path) -> ()) {
        let particle_id = "particle_id";
        let dir = tempfile::tempdir().expect("can't create temp dir");
        let real_vault_prefix = dir.path().canonicalize().expect("").join("vault");
        let real_vault_dir = real_vault_prefix.join(particle_id);
        std::fs::create_dir_all(&real_vault_dir).expect("can't create dirs");

        let filename = "file";
        let real_path = real_vault_dir.join(filename);
        File::create(&real_path).expect("can't create a file");

        callback(
            particle_id,
            real_vault_prefix.as_path(),
            filename,
            real_path.as_path(),
        );

        dir.close().ok();
    }

    #[test]
    fn test_resolve_path_ok() {
        with_env(|particle_id, real_prefix, filename, path| {
            let virtual_path = Path::new(VIRTUAL_PARTICLE_VAULT_PREFIX)
                .join(particle_id)
                .join(filename);
            let result = resolve_vault_path(real_prefix, &virtual_path, particle_id).unwrap();
            assert_eq!(result, path);
        });
    }

    #[test]
    fn test_resolve_path_wrong_vault() {
        with_env(|particle_id, real_prefix, filename, _path| {
            let virtual_path = Path::new(VIRTUAL_PARTICLE_VAULT_PREFIX)
                .join("other-particle-id")
                .join(filename);
            let result = resolve_vault_path(real_prefix, &virtual_path, particle_id);
            assert!(result.is_err());
            assert!(matches!(
                result.unwrap_err(),
                ResolveVaultError::WrongVault(_, _, _)
            ));
        });
    }

    #[test]
    fn test_resolve_path_not_found() {
        with_env(|particle_id, real_prefix, _filename, _path| {
            let virtual_path = Path::new(VIRTUAL_PARTICLE_VAULT_PREFIX)
                .join(particle_id)
                .join("other-file");
            let result = resolve_vault_path(real_prefix, &virtual_path, particle_id);
            assert!(result.is_err());
            assert!(matches!(
                result.unwrap_err(),
                ResolveVaultError::NotFound(_, _)
            ));
        });
    }
}<|MERGE_RESOLUTION|>--- conflicted
+++ resolved
@@ -85,14 +85,11 @@
     pub custom_services: RwLock<HashMap<String, CustomService>>,
 
     particles_vault_dir: path::PathBuf,
-<<<<<<< HEAD
     #[derivative(Debug = "ignore")]
     key_manager: KeyManager,
-=======
 
     #[derivative(Debug = "ignore")]
     insecure_keypair: KeyPair,
->>>>>>> cb8fcacf
 }
 
 impl<C> Builtins<C>
@@ -136,12 +133,9 @@
             node_info,
             particles_vault_dir,
             custom_services: <_>::default(),
-<<<<<<< HEAD
             key_manager,
-=======
             insecure_keypair: KeyPair::from_secret_key((0..32).collect(), KeyFormat::Ed25519)
                 .expect("error creating insecure keypair"),
->>>>>>> cb8fcacf
         }
     }
 
@@ -237,47 +231,6 @@
 
             ("debug", "stringify") => self.stringify(args.function_args),
 
-<<<<<<< HEAD
-            ("stat", "service_memory") => wrap(self.service_mem_stats(args, particle)),
-            ("stat", "service_stat") => wrap(self.service_stat(args, particle)),
-
-            ("math", "add") => binary(args, |x: i64, y: i64| -> R<i64, _> { math::add(x, y) }),
-            ("math", "sub") => binary(args, |x: i64, y: i64| -> R<i64, _> { math::sub(x, y) }),
-            ("math", "mul") => binary(args, |x: i64, y: i64| -> R<i64, _> { math::mul(x, y) }),
-            ("math", "fmul") => binary(args, |x: f64, y: f64| -> R<i64, _> { math::fmul_floor(x, y) }),
-            ("math", "div") => binary(args, |x: i64, y: i64| -> R<i64, _> { math::div(x, y) }),
-            ("math", "rem") => binary(args, |x: i64, y: i64| -> R<i64, _> { math::rem(x, y) }),
-            ("math", "pow") => binary(args, |x: i64, y: u32| -> R<i64, _> { math::pow(x, y) }),
-            ("math", "log") => binary(args, |x: i64, y: i64| -> R<u32, _> { math::log(x, y) }),
-
-            ("cmp", "gt") => binary(args, |x: i64, y: i64| -> R<bool, _> { math::gt(x, y) }),
-            ("cmp", "gte") => binary(args, |x: i64, y: i64| -> R<bool, _> { math::gte(x, y) }),
-            ("cmp", "lt") => binary(args, |x: i64, y: i64| -> R<bool, _> { math::lt(x, y) }),
-            ("cmp", "lte") => binary(args, |x: i64, y: i64| -> R<bool, _> { math::lte(x, y) }),
-            ("cmp", "cmp") => binary(args, |x: i64, y: i64| -> R<i8, _> { math::cmp(x, y) }),
-
-            ("array", "sum") => unary(args, |xs: Vec<i64>| -> R<i64, _> { math::array_sum(xs) }),
-            ("array", "dedup") => unary(args, |xs: Vec<String>| -> R<Vec<String>, _> { math::dedup(xs) }),
-            ("array", "intersect") => binary(args, |xs: HashSet<String>, ys: HashSet<String>| -> R<Vec<String>, _> { math::intersect(xs, ys) }),
-            ("array", "diff") => binary(args, |xs: HashSet<String>, ys: HashSet<String>| -> R<Vec<String>, _> { math::diff(xs, ys) }),
-            ("array", "sdiff") => binary(args, |xs: HashSet<String>, ys: HashSet<String>| -> R<Vec<String>, _> { math::sdiff(xs, ys) }),
-            ("array", "slice") => wrap(self.array_slice(args.function_args)),
-            ("array", "length") => wrap(self.array_length(args.function_args)),
-
-            ("sig", "sign") => wrap(self.sign(args, particle)),
-            ("sig", "verify") => wrap(self.verify(args, particle)),
-            ("sig", "get_peer_id") => wrap(self.get_peer_id(particle)),
-
-            ("json", "obj") => wrap(json::obj(args)),
-            ("json", "put") => wrap(json::put(args)),
-            ("json", "puts") => wrap(json::puts(args)),
-            ("json", "parse") => unary(args, |s: String| -> R<JValue, _> { json::parse(&s) }),
-            ("json", "stringify") => unary(args, |v: JValue| -> R<String, _> { Ok(json::stringify(v)) }),
-            ("json", "obj_pairs") => unary(args, |vs: Vec<(String, JValue)>| -> R<JValue, _> { json::obj_from_pairs(vs) }),
-            ("json", "puts_pairs") => binary(args, |obj: JValue, vs: Vec<(String, JValue)>| -> R<JValue, _> { json::puts_from_pairs(obj, vs) }),
-
-            ("run-console", "print") => wrap_unit(Ok(log::debug!(target: "run-console", "{}", json!(args.function_args)))),
-=======
             ("stat", "service_memory")        => wrap(self.service_mem_stats(args, particle)),
             ("stat", "service_stat")          => wrap(self.service_stat(args, particle)),
 
@@ -304,9 +257,9 @@
             ("array", "slice")                => wrap(self.array_slice(args.function_args)),
             ("array", "length")               => wrap(self.array_length(args.function_args)),
 
-            ("sig", "sign")                   => wrap(self.sign(args)),
-            ("sig", "verify")                 => wrap(self.verify(args)),
-            ("sig", "get_peer_id")            => wrap(self.get_peer_id()),
+            ("sig", "sign")                   => wrap(self.sign(args, particle)),
+            ("sig", "verify")                 => wrap(self.verify(args,particle)),
+            ("sig", "get_peer_id")            => wrap(self.get_peer_id(particle)),
 
             ("insecure_sig", "sign")          => wrap(self.insecure_sign(args)),
             ("insecure_sig", "verify")        => wrap(self.insecure_verify(args)),
@@ -321,7 +274,6 @@
             ("json", "puts_pairs")            => binary(args, |obj: JValue, vs: Vec<(String, JValue)>| -> R<JValue, _> { json::puts_from_pairs(obj, vs) }),
 
             ("run-console", "print")          => wrap_unit(Ok(log::debug!(target: "run-console", "{}", json!(args.function_args)))),
->>>>>>> cb8fcacf
 
             _ => FunctionOutcome::NotDefined { args, params: particle },
         }
