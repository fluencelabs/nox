/*
 * Copyright (C) 2017  Fluence Labs Limited
 *
 * This program is free software: you can redistribute it and/or modify
 * it under the terms of the GNU Affero General Public License as
 * published by the Free Software Foundation, either version 3 of the
 * License, or (at your option) any later version.
 *
 * This program is distributed in the hope that it will be useful,
 * but WITHOUT ANY WARRANTY; without even the implied warranty of
 * MERCHANTABILITY or FITNESS FOR A PARTICULAR PURPOSE.  See the
 * GNU Affero General Public License for more details.
 *
 * You should have received a copy of the GNU Affero General Public License
 * along with this program.  If not, see <http://www.gnu.org/licenses/>.
 */

package fluence.kad.protocol

import cats.data.{EitherT, Reader}
import cats.{Monad, Show}
import fluence.codec
import fluence.codec.{CodecError, PureCodec}
import fluence.crypto.{CryptoError, KeyPair}
import fluence.crypto.signature.SignAlgo.CheckerFn
import fluence.crypto.signature.Signer
import io.circe._
import scodec.bits.{Bases, ByteVector}

import scala.language.higherKinds

/**
 * Node contact
 *
 * @param addr IP address
 * @param grpcPort Port for GRPC server
 * @param publicKey Public key of the node
 * @param protocolVersion Protocol version the node is known to follow
 * @param gitHash Git hash of current build running on node
 * @param b64seed Serialized JWT
 */
case class Contact(
  addr: String,
  grpcPort: Int, // httpPort, websocketPort and other transports //
  websocketPort: Option[Int],
  publicKey: KeyPair.Public,
  protocolVersion: Long,
  gitHash: String,
  b64seed: String
)

object Contact {
  implicit val publicKeyR: Reader[Contact, KeyPair.Public] = Reader(_.publicKey)
  implicit val addrR: Reader[Contact, String] = Reader(_.addr)

  implicit def contactBytesCodec(implicit checkerFn: CheckerFn): PureCodec[Contact, Array[Byte]] =
    PureCodec.Bijection(
      new codec.PureCodec.Func[Contact, Array[Byte]] {
        override def apply[F[_]: Monad](input: Contact): EitherT[F, CodecError, Array[Byte]] =
          EitherT.rightT(input.b64seed.getBytes())
      },
      new codec.PureCodec.Func[Array[Byte], Contact] {
        override def apply[F[_]: Monad](input: Array[Byte]): EitherT[F, CodecError, Contact] = {
          EitherT
            .rightT[F, Throwable](new String(input))
            .flatMap(readB64seed[F])
            .leftMap(t ⇒ CodecError("Cannot decode Contact", causedBy = Some(t)))
        }
      }
    )

  /**
   * Builder for Node's own contact: node don't have JWT seed for it, but can produce it with its Signer
   *
   * @param addr Node's ip
   * @param port Node's external port
   * @param protocolVersion Protocol version
   * @param gitHash Current build's git hash
   * @param signer Node's signer
   * @tparam F Monad
   * @return Either Contact if built, or error
   */
  def buildOwn[F[_]: Monad](
    addr: String,
    port: Int, // httpPort, websocketPort and other transports //
    websocketPort: Option[Int],
    protocolVersion: Long,
    gitHash: String,
    signer: Signer
  ): EitherT[F, CryptoError, Contact] = {
    val jwtHeader =
      Contact.JwtHeader(signer.publicKey, protocolVersion)

    val jwtData =
      Contact.JwtData(addr, port, websocketPort, gitHash)

    import Contact.JwtImplicits._
    Jwt.write[F].apply(jwtHeader, jwtData, signer).map { seed ⇒
      Contact(
        addr,
        port,
<<<<<<< HEAD
        websocketPort,
=======
        websocketPort: Option[Int],
>>>>>>> 675a89a9
        signer.publicKey,
        protocolVersion,
        gitHash,
        seed
      )
    }
  }

  case class JwtHeader(publicKey: KeyPair.Public, protocolVersion: Long)

  case class JwtData(addr: String, grpcPort: Int, websocketPort: Option[Int], gitHash: String)

  object JwtImplicits {
    implicit val encodeHeader: Encoder[JwtHeader] = header ⇒
      Json.obj(
        "pk" -> Json.fromString(header.publicKey.value.toBase64(Bases.Alphabets.Base64Url)),
        "pv" -> Json.fromLong(header.protocolVersion)
    )

    implicit val decodeHeader: Decoder[JwtHeader] = c ⇒
      for {
        pk ← c.downField("pk").as[String]
        pv ← c.downField("pv").as[Long]
        pubKey ← ByteVector
          .fromBase64(pk, Bases.Alphabets.Base64Url)
          .fold[Either[DecodingFailure, KeyPair.Public]](
            Left(DecodingFailure("Cannot parse public key", Nil))
          )(bc ⇒ Right(KeyPair.Public(bc)))
      } yield JwtHeader(pubKey, pv)

    implicit val encodeData: Encoder[JwtData] = data ⇒
      Json.obj(
        "a" -> Json.fromString(data.addr),
        "gp" -> Json.fromInt(data.grpcPort),
<<<<<<< HEAD
        "wp" -> data.websocketPort.map(Json.fromInt).getOrElse(Json.Null),
        "gh" -> Json.fromString(data.gitHash)
=======
        "gh" -> Json.fromString(data.gitHash),
        "wp" -> data.websocketPort.map(Json.fromInt).getOrElse(Json.Null)
>>>>>>> 675a89a9
    )

    implicit val decodeData: Decoder[JwtData] = c ⇒
      for {
        addr ← c.downField("a").as[String]
        p ← c.downField("gp").as[Int]
        gh ← c.downField("gh").as[String]
        wp ← c.downField("wp").as[Option[Int]]
      } yield JwtData(addr = addr, grpcPort = p, websocketPort = wp, gitHash = gh)
  }

  import JwtImplicits._

  implicit val show: Show[Contact] =
    (c: Contact) ⇒ s"$c"

  def readB64seed[F[_]: Monad](str: String)(implicit checkerFn: CheckerFn): EitherT[F, Throwable, Contact] =
    Jwt.read[F, JwtHeader, JwtData](str, (h, b) ⇒ Right(h.publicKey)).map {
      case (header, data) ⇒
        Contact(
          addr = data.addr,
          grpcPort = data.grpcPort,
          websocketPort = data.websocketPort,
          publicKey = header.publicKey,
          protocolVersion = header.protocolVersion,
          gitHash = data.gitHash,
          b64seed = str
        )
    }
}<|MERGE_RESOLUTION|>--- conflicted
+++ resolved
@@ -99,11 +99,7 @@
       Contact(
         addr,
         port,
-<<<<<<< HEAD
-        websocketPort,
-=======
         websocketPort: Option[Int],
->>>>>>> 675a89a9
         signer.publicKey,
         protocolVersion,
         gitHash,
@@ -138,13 +134,8 @@
       Json.obj(
         "a" -> Json.fromString(data.addr),
         "gp" -> Json.fromInt(data.grpcPort),
-<<<<<<< HEAD
-        "wp" -> data.websocketPort.map(Json.fromInt).getOrElse(Json.Null),
-        "gh" -> Json.fromString(data.gitHash)
-=======
         "gh" -> Json.fromString(data.gitHash),
         "wp" -> data.websocketPort.map(Json.fromInt).getOrElse(Json.Null)
->>>>>>> 675a89a9
     )
 
     implicit val decodeData: Decoder[JwtData] = c ⇒
