/*
 * Copyright (C) 2017  Fluence Labs Limited
 *
 * This program is free software: you can redistribute it and/or modify
 * it under the terms of the GNU Affero General Public License as
 * published by the Free Software Foundation, either version 3 of the
 * License, or (at your option) any later version.
 *
 * This program is distributed in the hope that it will be useful,
 * but WITHOUT ANY WARRANTY; without even the implied warranty of
 * MERCHANTABILITY or FITNESS FOR A PARTICULAR PURPOSE.  See the
 * GNU Affero General Public License for more details.
 *
 * You should have received a copy of the GNU Affero General Public License
 * along with this program.  If not, see <http://www.gnu.org/licenses/>.
 */

pragma solidity ^0.4.24;

// TODO: comply to security suggestions from: https://github.com/OpenZeppelin/openzeppelin-solidity

// TODO: add pausing, circuit-breaking logic

// TODO: should this contract accept money?
// if no, reject payments.
// if yes, is it possible to introduce balance limit to avoid becoming high-profile contract? and thus target for attacks

// TODO: what are the most critical invariants here?
// should we put a bug-bounty on them?

// TODO: what are the gas usage goals/targets? is there any limit?
// TODO: calculate current gas usage

// TODO: should it be hash of the `storageHash`? so no one could download it
// in other words, is code private?

// Code:
// TODO: should storageHash be of type hash?
// TODO: should there be more statuses to just "deployed or not"?
// e.g 'deploying', 'deployed'
// maybe how many times it gets deployed, if that's the case

// TODO: there should be timeout on deployment status, and it should be confirmed periodically
// cuz it is possible for Workers to ignore `CodeDeploying` while code is marked as deployed=true

/*
 * This contract allows to:
 *  - register a node in Fluence network by submitting IP address and port range
 *  - deploy a code to Fluence network by submitting Swarm hash of the code and desired cluster size
 *
 * This contract also stores information about registered nodes, codes and their respective states.
 * Work horse of this contract is the `matchWork()` function that's called on new node and/or code registration.
 * When a code is matched with available nodes of desired quantity, `ClusterFormed` event is emitted and
 * is expected to trigger real-time cluster creation when received by matched Fluence nodes
 *
 */
contract Deployer {
    // Represents a Fluence Node which already is running or ready to run Workers within the port range
    // Node's Workers share the same Tendermint ID (consensus key) and nodeAddress
    struct Node {
        // Unique node's ID, user provided; actually it's Tendermint's ValidatorKey
        bytes32 id;

        // Publicly reachable & verifiable node address; has `node` prefix as `address` is a reserved word
        bytes24 nodeAddress;

        // Next port that could be used for running worker
        uint16 nextPort;
        // The last port of Node's dedicated range
        uint16 lastPort;

        // ethereum address of the miner which runs this node
        address owner;

        // True if this node can be used only by `owner`
        bool isPrivate;

        // Apps hosted by this node
<<<<<<< HEAD
        bytes32[] apps;
=======
        bytes32[] appIDs;
>>>>>>> 04c122f4
    }

    // Represents deployed or enqueued (waiting to be deployed) code
    // code is stored in Swarm at storageHash, is deployed by developer
    // and requires to be hosted on cluster of clusterSize nodes
    struct App {
        bytes32 appID;

        // WASM code address in Swarm; also SwarmHash of the code
        bytes32 storageHash;

        // Swarm receipt insuring code availability
        bytes32 storageReceipt;

        // number of real-time nodes required to host this code
        uint8 clusterSize;

        // ethereum address of the developer submitted that code
        address owner;

        // list of owner's nodes where this code must be deployed; length <= clusterSize
        // can contain both private & non-private nodes
        bytes32[] pinToNodes;

        Cluster cluster;
    }

    struct Cluster {
        // Cluster created at
        uint genesisTime;

        // IDs of participating nodes
        bytes32[] nodeIDs;

        // Worker's ports for each node
        uint16[] ports;
    }

    // Emitted when there is enough Workers for some App
    // Nodes' workers should form a cluster in reaction to this event
    event AppDeployed(
        bytes32 appID,

        bytes32 storageHash,
        uint genesisTime,

        bytes32[] nodeIDs,
        bytes24[] nodeAddresses,
        uint16[] ports
    );

    // Emitted when App is enqueued, telling that there is not enough Workers yet
    event AppEnqueued(
        bytes32 appID,
        bytes32 storageHash,
        bytes32 storageReceipt,
        uint8 clusterSize,
        address owner,
        bytes32[] pinToNodes
    );

    // Emitted on every new Node
    event NewNode(bytes32 id);

    // Emitted when app is removed from enqueuedApps by owner
    event AppDequeued(bytes32 appID);

    // Emitted when running app was removed by app owner
    event AppDeleted(bytes32 appID);

    // Nodes ready to join new clusters
    bytes32[] public readyNodes;

    // All nodes
    mapping(bytes32 => Node) internal nodes;
    // Store nodes indices to traverse nodes mapping
    bytes32[] public nodesIds;

    // mapping of appID to App
    mapping(bytes32 => App) internal apps;
    // Store app ids to traverse clusters mapping
    bytes32[] public appIDs;

    // Apps waiting for nodes
<<<<<<< HEAD
    // TODO: should they have IDs? so that app owner could cancel deployment of enqueued app, before cluster gets formed
    bytes32[] internal enqueuedApps;
=======
    bytes32[] public enqueuedApps;
>>>>>>> 04c122f4

    // Number of all ever existed apps, used for appID generation
    uint256 internal appsCount = 1;

    /** @dev Adds node with specified port range to the work-waiting queue
      * @param nodeID Tendermint's ValidatorKey
      * @param nodeAddress currently Tendermint p2p key + IP address, subject to change
      * @param startPort starting port for node's port range
      * @param endPort ending port for node's port range
      * emits NewNode event about new node
      * emits ClusterFormed event when there is enough nodes for some Code
      */
    function addNode(bytes32 nodeID, bytes24 nodeAddress, uint16 startPort, uint16 endPort, bool isPrivate)
        external
    {
        require(nodes[nodeID].id == 0, "This node is already registered");

        // port range is inclusive
        // if startPort == endPort, then node can host just a single code
        require(startPort <= endPort, "Port range is empty or incorrect");

        // Save the node
        Node memory node = Node(nodeID, nodeAddress, startPort, endPort, msg.sender, isPrivate, new bytes32[](0));
        nodes[nodeID] = node;
        nodesIds.push(nodeID);

        // No need to add private nodes to readyNodes, as they could only used with by-id pinning
        if(!isPrivate) readyNodes.push(nodeID);

        emit NewNode(nodeID);

        // match apps to the node until no matches left, or until this node ports range is exhausted
        for(uint i = 0; i < enqueuedApps.length;) {
            bytes32 appID = enqueuedApps[i];
            App memory app = apps[appID];
            if(tryDeployApp(app)) {
                // Once an app is deployed, we already have a new app on i-th position, so no need to increment i
                removeEnqueuedApp(i);

                // We should stop if there's no more ports in this node -- its addition has no more effect
                node = nodes[nodeID];
                if(node.nextPort > node.lastPort) break;
            } else i++;
        }
    }

    /** @dev Adds new App to be deployed on Nodes when there are enough of them
      * @param storageHash Swarm storage hash; allows code distributed and downloaded through it
      * @param storageReceipt Swarm receipt, serves as a proof that code is stored
      * @param clusterSize specifies number of Workers that must serve the App
      * @param pinToNodes list of msg.sender's nodes where the App must reside
      * emits ClusterFormed event when there is enough nodes for the App and
      * emits AppEnqueued otherwise, subject to change
      */
    function addApp(bytes32 storageHash, bytes32 storageReceipt, uint8 clusterSize, bytes32[] pinToNodes)
        external
    {
        require(clusterSize > 0, "Cluster size must be a positive number");

        require(clusterSize >= pinToNodes.length,
            "number of pinTo nodes should be less or equal to the desired clusterSize");

        // Check that pinToNodes are distinct nodes owned by msg.sender
        for(uint8 i = 0; i < pinToNodes.length; i++) {
            bytes32 nodeID_i = pinToNodes[i];
            Node memory node = nodes[nodeID_i];
            require(node.owner != 0, "Can pin only to registered nodes");
            require(node.owner == msg.sender, "Can pin only to nodes you own");

            for(uint8 j = 0; j <= i; j++) {
                if(i != j) {
                    require(nodeID_i != pinToNodes[j], "Node ids to pin to must be unique, otherwise the deployment result could be unpredictable and unexpected");
                }
            }
        }

        App memory app = App(
            bytes32(appsCount++),
            storageHash,
            storageReceipt,
            clusterSize,
            msg.sender,
            pinToNodes,
            Cluster(0, new bytes32[](0), new uint16[](0)) // TODO: this is awful
        );
        apps[app.appID] = app;
        appIDs.push(app.appID);

        if(!tryDeployApp(app)) {
            // App hasn't been deployed -- enqueue it to have it deployed later
            enqueuedApps.push(app.appID);
            emit AppEnqueued(app.appID, app.storageHash, app.storageReceipt, app.clusterSize, app.owner, app.pinToNodes);
        }
    }

    /** @dev Deletes app with appID from enqueued apps
      * You must be app's owner to delete it. Currently, nodes' ports aren't freed.
      * @param appID app to be deleted
      * emits AppDequeued event on successful deletion
      * reverts if you're not app owner
      * reverts if app not found
      */
    function dequeueApp(bytes32 appID)
        external
    {
        bytes32 enqueuedAppID;
        uint8 i = 0;

        for (;i < enqueuedApps.length; i++) {
            enqueuedAppID = enqueuedApps[i];
            if (enqueuedAppID == appID) {
                break;
            }
        }

        require(i < enqueuedApps.length, "error deleting app: app not found");

        App memory app = apps[enqueuedAppID];
        require(app.owner == msg.sender, "error deleting app: you must own the app to delete it");

        removeEnqueuedApp(i);

        emit AppDequeued(appID);
    }

    /** @dev Deletes cluster that hosts app appID
      * You must be app's owner to delete it. Currently, nodes' ports aren't freed.
      * @param appID app to be deleted
      * emits AppRemoved event on successful deletion
      * reverts if you're not app owner
      * reverts if app or cluster aren't not found
      * TODO: free nodes' ports after app deletion
      */
    function deleteApp(bytes32 appID)
        external
    {
        App memory app = apps[appID];
        require(app.appID != 0, "error deleting app: cluster not found");
        require(app.appID == appID, "error deleting app: cluster hosts another app");
        require(app.owner == msg.sender, "error deleting app: you must own app to delete it");

        bool removed = removeApp(appID);
        require(removed, "error deleting app: app not found in appIDs array");

        emit AppDeleted(appID);
    }

    /** @dev Tries to deploy an app, using ready nodes and their ports
      * @param app Application to deploy
      * emits AppDeployed when App is deployed
      */
    function tryDeployApp(App memory app)
        internal
    returns(bool)
    {
        // Number of collected workers
        uint8 workersCount = 0;

        // Array of workers that will be used to form a cluster
        Node[] memory workers = new Node[](app.clusterSize);

        // There must be enough readyNodes to try to deploy the app
        if(readyNodes.length >= app.clusterSize - app.pinToNodes.length) {
            // Index used to iterate through pinToNodes and then workers
            uint8 i = 0;

            // Current node to check
            Node memory node;

            // Find all the nodes where code should be pinned
            // Nodes in pinToNodes are already checked to belong to app owner
            // pinToNodes is already deduplicated in addApp
            for(; i < app.pinToNodes.length; i++) {
                node = nodes[app.pinToNodes[i]];

                // Return false if there's not enough capacity on pin-to node to deploy the app
                if(node.nextPort > node.lastPort) {
                    return false;
                }

                workers[workersCount] = node;
                workersCount++;
            }

            // Find ready nodes to pin to
            for(uint j = 0; j < readyNodes.length && workersCount < app.clusterSize; j++) {
                node = nodes[readyNodes[j]];

                // True if node is already in workers array. That could happen if
                // app.owner pinned app to non-private node
                // skip is used to avoid including such nodes twice
                bool skip = false;

                // That algorithm should work better than a custom data structure
                // due to high storage costs & small workers size expectations
                for(i = 0; i < workers.length && !skip; i++) {
                    if(workers[i].id == node.id) skip = true;
                }

                if(skip) continue;

                workers[workersCount] = node;
                workersCount++;
            }
        }

        if(workersCount == app.clusterSize) {
            formCluster(app, workers);
            return true;
        }

        return false;
    }

    /**
     * @dev Forms a cluster, emits ClusterFormed event, marks workers' ports as used
     */
    function formCluster(App memory app, Node[] memory workers)
        internal
    {
        require(app.clusterSize == workers.length, "There should be enough nodes to form a cluster");

        // arrays containing nodes' data to be sent in a `ClusterFormed` event
        bytes32[] memory nodeIDs = new bytes32[](app.clusterSize);
        bytes24[] memory workerAddrs = new bytes24[](app.clusterSize);
        uint16[] memory workerPorts = new uint16[](app.clusterSize);

        // j holds the number of currently collected nodes and a position in event data arrays
        for (uint8 j = 0; j < app.clusterSize; j++) {
            Node memory node = workers[j];

            // copy node's data to arrays so it can be sent in event
            nodeIDs[j] = node.id;
            workerAddrs[j] = node.nodeAddress;
            workerPorts[j] = node.nextPort;

            useNodePort(node.id);
<<<<<<< HEAD
            nodes[node.id].apps.push(app.appID);
=======
            nodes[node.id].appIDs.push(app.appID);
>>>>>>> 04c122f4
        }

        uint genesisTime = now;

        // saving selected nodes as a cluster with assigned app
        app.cluster = Cluster(genesisTime, nodeIDs, workerPorts);
        apps[app.appID] = app;

        // notify Fluence node it's time to run real-time workers and
        // create a Tendermint cluster hosting selected App (defined by storageHash)
        emit AppDeployed(app.appID, app.storageHash, genesisTime, nodeIDs, workerAddrs, workerPorts);
    }

    /** @dev increments node's currentPort
     * and removes it from readyNodes if there are no more ports left
     * returns true if node was deleted from readyNodes
     */
    function useNodePort(bytes32 nodeID)
        internal
    returns (bool)
    {
        // increment port, it will be used for the next code
        nodes[nodeID].nextPort++;

        Node memory node = nodes[nodeID];

        // check if node will be able to host a code next time; if no, remove it
        if (node.nextPort > node.lastPort) {
            uint readyNodeIdx = 0;
            for(; readyNodeIdx < readyNodes.length; readyNodeIdx++) {
                if(readyNodes[readyNodeIdx] == node.id) {
                    removeReadyNode(readyNodeIdx);
                    break;
                }
            }

            return true;
        } else {
            return false;
        }
    }


    /** @dev Removes an element on specified position from 'readyNodes'
     *  @param index position in 'readyNodes' to remove
     */
    function removeReadyNode(uint index)
        internal
    {
        if (index != readyNodes.length - 1) {
            // remove index-th node from readyNodes replacing it by the last node in the array
            readyNodes[index] = readyNodes[readyNodes.length - 1];
        }
        // release the storage
        delete readyNodes[readyNodes.length - 1];

        readyNodes.length--;
    }


    /** @dev Removes an element on specified position from 'enqueuedApps'
     * @param index position in 'enqueuedApps' to remove
     */
    function removeEnqueuedApp(uint index)
        internal
    {
        if (index != enqueuedApps.length - 1) {
            // remove index-th app from enqueuedApps replacing it by the last app in the array
            enqueuedApps[index] = enqueuedApps[enqueuedApps.length - 1];
        }
        // release the storage
        delete enqueuedApps[enqueuedApps.length - 1];

        enqueuedApps.length--;
    }

    /** @dev Removes cluster from clustersIds array and clusters mapping
     *  @param appID ID of the app to be removed
     *  returns true if cluster was deleted, false otherwise
     */
    function removeApp(bytes32 appID)
        internal
    returns (bool)
    {
        // look for appID in appIDs array
        uint8 index = 0;
        uint len = appIDs.length;
        for (; index < len; index++) {
            if (appIDs[index] == appID) {
                break;
            }
        }

        // flag we didn't find such appID
        if (index >= len) return false;

        if (index != len - 1) {
            // remove index-th ID by replacing it with the last element in the array
            appIDs[index] = appIDs[len - 1];
        }
        delete appIDs[len - 1];
        appIDs.length--;

        // also remove cluster from mapping
        delete apps[appID];

        return true;
    }
}<|MERGE_RESOLUTION|>--- conflicted
+++ resolved
@@ -76,11 +76,7 @@
         bool isPrivate;
 
         // Apps hosted by this node
-<<<<<<< HEAD
-        bytes32[] apps;
-=======
         bytes32[] appIDs;
->>>>>>> 04c122f4
     }
 
     // Represents deployed or enqueued (waiting to be deployed) code
@@ -165,12 +161,7 @@
     bytes32[] public appIDs;
 
     // Apps waiting for nodes
-<<<<<<< HEAD
-    // TODO: should they have IDs? so that app owner could cancel deployment of enqueued app, before cluster gets formed
-    bytes32[] internal enqueuedApps;
-=======
     bytes32[] public enqueuedApps;
->>>>>>> 04c122f4
 
     // Number of all ever existed apps, used for appID generation
     uint256 internal appsCount = 1;
@@ -408,11 +399,7 @@
             workerPorts[j] = node.nextPort;
 
             useNodePort(node.id);
-<<<<<<< HEAD
-            nodes[node.id].apps.push(app.appID);
-=======
             nodes[node.id].appIDs.push(app.appID);
->>>>>>> 04c122f4
         }
 
         uint genesisTime = now;
