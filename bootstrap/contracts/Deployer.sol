/*
 * Copyright (C) 2017  Fluence Labs Limited
 *
 * This program is free software: you can redistribute it and/or modify
 * it under the terms of the GNU Affero General Public License as
 * published by the Free Software Foundation, either version 3 of the
 * License, or (at your option) any later version.
 *
 * This program is distributed in the hope that it will be useful,
 * but WITHOUT ANY WARRANTY; without even the implied warranty of
 * MERCHANTABILITY or FITNESS FOR A PARTICULAR PURPOSE.  See the
 * GNU Affero General Public License for more details.
 *
 * You should have received a copy of the GNU Affero General Public License
 * along with this program.  If not, see <http://www.gnu.org/licenses/>.
 */

pragma solidity ^0.4.24;

// TODO: comply to security suggestions from: https://github.com/OpenZeppelin/openzeppelin-solidity

// TODO: add pausing, circuit-breaking logic

// TODO: should this contract accept money?
// if no, reject payments.
// if yes, is it possible to introduce balance limit to avoid becoming high-profile contract? and thus target for attacks

// TODO: what are most critical invariants here?
// should we put a bug-bounty on them?

// TODO: what are gas usage goals/targets? is there any limit?
// TODO: calculate current gas usage

// TODO: should it be hash of the `storageHash`? so no one could download it
// in other words, is code private?

// Code:
// TODO: should storageHash be of type hash?
// TODO: should there be more statuses to just "deployed or not"?
// e.g 'deploying', 'deployed'
// maybe how many times it gets deployed, if that's the case

// TODO: there should be timeout on deployment status, and it should be confirmed periodically
// cuz it is possible for Solvers to ignore `CodeDeploying` while code is marked as deployed=true

// implementation is at https://github.com/OpenZeppelin/openzeppelin-solidity/blob/master/contracts/access/Whitelist.sol
// example tests are at https://github.com/OpenZeppelin/openzeppelin-solidity/blob/master/test/ownership/Whitelist.test.js
import "openzeppelin-solidity/contracts/access/Whitelist.sol";

/*
 * This contract allows to:
 *  - register a node in Fluence network by submitting IP address and port range
 *  - deploy a code to Fluence network by submitting Swarm hash of the code and desired cluster size
 *
 * This contract also stores information about registered nodes, codes and their respective states.
 * Work horse of this contract is the `matchWork()` function that's called on new node and/or code registration.
 * When a code is matched with available nodes of desired quantity, `ClusterFormed` event is emitted and
 * is expected to trigger real-time cluster creation when received by matched Fluence nodes
 *
 */
contract Deployer is Whitelist {
    // Represents a Fluence Node which already is running or ready to run Solvers within the port range
    // Node's Solvers share the same Tendermint ID (consensus key) and nodeAddress
    struct Node {
        bytes32 id;
        bytes24 nodeAddress;
        uint16 startPort;
        uint16 endPort;
        uint16 currentPort;
        address owner;
        bool isPrivate;
    }

    // Represents deployed or enqueued (waiting to be deployed) code
    // code is stored in Swarm at storageHash, is deployed by developer
    // and requires to be hosted on cluster of clusterSize nodes
    struct Code {
        // code address in Swarm; also SwarmHash of the code
        // TODO: rename to codeAddress
        bytes32 storageHash;

        // Swarm receipt insuring code availability
        bytes32 storageReceipt;

        // number of real-time nodes required to host this code
        uint8 clusterSize;

        // ethereum address of the developer submitted that code
        address developer;

        // true if this code should be deployed only to nodes where node.owner == code.developer
        bytes32[] pinnedNodes;
    }

    struct BusyCluster {
        bytes32 clusterID;
        Code code;
        uint genesisTime;
        bytes32[] nodeIDs;
        bytes24[] nodeAddresses;
        uint16[] ports;
        address[] owners;
    }

    // Emitted when there is enough ready Nodes for some Code
    // Nodes' solvers should form a cluster in reaction to this event
    event ClusterFormed(
        bytes32 clusterID,
        bytes32 storageHash,
        uint genesisTime,
        bytes32[] solverIDs,
        bytes24[] solverAddrs,
        uint16[] solverPorts);

    // Emitted when Code is enqueued, telling that there is not enough Solvers yet
    event CodeEnqueued(bytes32 storageHash);

    // Emitted on every new Node
    event NewNode(bytes32 id);

    // Nodes ready to join new clusters
    bytes32[] internal readyNodes;
    uint32 readyNodesCount;

    // All nodes
    mapping(bytes32 => Node) internal nodes;
    bytes32[] internal nodesIndices;

    // Cluster with assigned Code
    mapping(bytes32 => BusyCluster) internal busyClusters;

    // Number of existing clusters, used for clusterID generation
    // starting with 1, so we could check existence of cluster in the mapping, e.g:
    // if (busyCluster[someId].clusterID > 0)
    uint256 clusterCount = 1;

    // Codes waiting for nodes
    Code[] internal enqueuedCodes;

    // stores number of ready nodes per developer address
    mapping(address => uint32) privateNodesCounter;

    /** @dev Adds node with specified port range to the work-waiting queue
      * @param nodeID some kind of unique ID
      * @param nodeAddress currently Tendermint p2p key + IP address, subject to change
      * @param startPort starting port for node's port range
      * @param endPort ending port for node's port range
      * emits NewNode event about new node
      * emits ClusterFormed event when there is enough nodes for some Code
      */
    function addNode(bytes32 nodeID, bytes24 nodeAddress, uint16 startPort, uint16 endPort, bool isPrivate)
        external
    {
        require(whitelist(msg.sender), "The sender is not in whitelist");
        require(nodes[nodeID].id == 0, "This node is already registered");
<<<<<<< HEAD
=======

        // port range is inclusive
        // if startPort == endPort, then node can host just a single code
        require(startPort <= endPort, "Port range is empty or incorrect");
>>>>>>> e8f410f9

        // port range is inclusive
        // if startPort == endPort, then node can host just a single code
        require(startPort <= endPort, "Port range is empty or incorrect");

        nodes[nodeID] = Node(nodeID, nodeAddress, startPort, endPort, startPort, msg.sender, isPrivate);
        readyNodes.push(nodeID);
        nodesIndices.push(nodeID);

        if (isPrivate) {
            privateNodesCounter[msg.sender]++;
        } else {
            readyNodesCount++;
        }

        // match code to clusters until no matches left
        while (matchWork(isPrivate)) {}

        emit NewNode(nodeID);
    }

    /** @dev Adds new Code to be deployed on Solvers when there are enough of them
      * @param storageHash Swarm storage hash; allows code distributed and downloaded through it
      * @param storageReceipt Swarm receipt, serves as a proof that code is stored
      * @param clusterSize specifies number of Solvers that must serve Code
      * emits ClusterFormed event when there is enough nodes for the Code and emits CodeEnqueued otherwise, subject to change
      */
    function addCode(bytes32 storageHash, bytes32 storageReceipt, uint8 clusterSize, bytes32[] pinnedNodes)
        external
    {
        require(whitelist(msg.sender), "The sender is not in whitelist");
<<<<<<< HEAD
        require(pinnedNodes.length == 0 || clusterSize == pinnedNodes.length,
            "number of pinned nodes should be the same as desired clusterSize");

        enqueuedCodes.push(Code(storageHash, storageReceipt, clusterSize, msg.sender, pinnedNodes));

        if (!matchWork(pinnedNodes.length > 0)) {
=======

        enqueuedCodes.push(Code(storageHash, storageReceipt, clusterSize, msg.sender));

        if (!matchWork()) {
>>>>>>> e8f410f9
            emit CodeEnqueued(storageHash);
        }
    }

    /** @dev Checks if there is enough free Nodes for not yet deployed Codes
     * @param pinned true if match private code to private nodes where node.owner == code.developer
     * emits ClusterFormed event if so
     */
    function matchWork(bool pinned)
        internal
        returns (bool)
    {
<<<<<<< HEAD
        int idx;
        if (pinned) {
            idx = findPinnedCode();
        } else {
            idx = findCode();
        }

        Code memory code;
        if (idx >= 0) {
            code = enqueuedCodes[uint(idx)];
            removeCode(uint(idx));
        } else {
            return false;
        }

=======
        uint idx = 0;
        Code memory code;

        // TODO: better control enqueuedCodes.length so we don't exceed gasLimit

        // looking for a code that can be deployed given current number of readyNodes
        for (; idx < enqueuedCodes.length; idx++) {
            code = enqueuedCodes[idx];
            if (readyNodes.length >= code.clusterSize) {
                // suitable code found, stop on current idx
                break;
            }
        }

        // check if we hit the condition `readyNodes.length >= code.clusterSize` above
        // idx >= enqueuedCodes.length means that we skipped through enqueuedCodes array without hitting condition
        if (idx >= enqueuedCodes.length) {
            return false;
        }

        // as code is found, remove it from enqueuedCodes
        removeCode(idx);

>>>>>>> e8f410f9
        // arrays containing nodes' data to be sent in a `ClusterFormed` event
        bytes32[] memory nodeIDs = new bytes32[](code.clusterSize);
        bytes24[] memory solverAddrs = new bytes24[](code.clusterSize);
        uint16[] memory solverPorts = new uint16[](code.clusterSize);
        address[] memory solverOwners = new address[](code.clusterSize);

        // i holds a position in readyNodes array
        uint i = 0;

        // j holds the number of currently collected nodes and a position in event data arrays
        for (uint8 j = 0; j < code.clusterSize; j++) {
            bytes32 nodeID = readyNodes[i];
            Node memory node = nodes[nodeID];

<<<<<<< HEAD
            // skip node if it doesn't fit the code
            if (!nodeFitsCode(node, code)) {
                i++;
                continue;
            }

=======
>>>>>>> e8f410f9
            // copy node's data to arrays so it can be sent in event
            nodeIDs[j] = nodeID;
            solverAddrs[j] = node.nodeAddress;
            solverPorts[j] = node.currentPort;
            solverOwners[j] = node.owner;

<<<<<<< HEAD
            bool deleted = useNodePort(nodeID, i);
            // if deleted, useNodePort put last node in the array to i-th position
            // so if deleted, readyNodes[i] already contains 'new' node, so no need to increment i
            if (!deleted) i++;
=======
            // increment port, it will be used for the next code
            // using nodes[nodeID] instead of local variable is intended
            nodes[nodeID].currentPort++;

            // check if node will be able to host a code next time; if no, remove it
            if (nodes[nodeID].currentPort > node.endPort) {
                // removeReadyNode puts last node in the array to i-th position
                // so after removal, readyNodes[i] contains 'new' node, so no need to increment i
                removeReadyNode(i);
            } else {
                // go to next position in readyNodes array
                i++;
            }
>>>>>>> e8f410f9
        }

        // clusterID generation could be arbitrary, it doesn't depend on actual cluster count
        bytes32 clusterID = bytes32(clusterCount++);
        uint genesisTime = now;
<<<<<<< HEAD

        // saving selected nodes as a cluster with assigned code
        busyClusters[clusterID] = BusyCluster(clusterID, code, genesisTime, nodeIDs, solverAddrs, solverPorts, solverOwners);

=======

        // saving selected nodes as a cluster with assigned code
        busyClusters[clusterID] = BusyCluster(clusterID, code, genesisTime, nodeIDs, solverAddrs, solverPorts, solverOwners);

>>>>>>> e8f410f9
        // notify Fluence node it's time to run real-time nodes and
        // create a Tendermint cluster hosting selected code
        emit ClusterFormed(clusterID, code.storageHash, genesisTime, nodeIDs, solverAddrs, solverPorts);
        return true;
    }

    /** @dev Removes an element on specified position from 'enqueuedCodes'
     * @param index position in 'enqueuedCodes' to remove
     */
    function removeCode(uint index)
        internal
    {
        if (index != enqueuedCodes.length - 1) {
            // remove index-th code from enqueuedCodes replacing it by the last code in the array
            enqueuedCodes[index] = enqueuedCodes[enqueuedCodes.length - 1];
        }
        enqueuedCodes.length--;
    }

    /** @dev Removes an element on specified position from 'readyNodes'
     * @param index position in 'readyNodes' to remove
     */
    function removeReadyNode(uint index)
        internal
    {
        if (index != readyNodes.length - 1) {
            // remove index-th node from readyNodes replacing it by the last node in the array
            readyNodes[index] = readyNodes[readyNodes.length - 1];
        }
        readyNodes.length--;
    }
<<<<<<< HEAD

    function nodeFitsCode(Node node, Code code)
    internal
    pure
    returns (bool) {
        bool pinned = code.pinnedNodes.length > 0;
        if (pinned) {
            return node.isPrivate && node.owner == code.developer;
        }

        return !node.isPrivate;
    }

    /** @dev returns index of the first matched code
     * code should be from current msg.sender, i.e. code.developer == msg.sender
     * and there should be enough private nodes to host it
     */
    function findPinnedCode()
    internal
    view
    returns (int) {
        address developer = msg.sender;

        uint idx = 0;
        Code memory code;

        for (; idx < enqueuedCodes.length; idx++) {
            code = enqueuedCodes[idx];
            bool pinned = code.pinnedNodes.length > 0;

            // looking for pinned code from this developer
            // and enough private nodes to host the code
            if (
                pinned &&
                code.developer == developer &&
                code.clusterSize >= privateNodesCounter[developer] &&
                enoughPinnedNodes(code)
            ) { break; }
        }

        // check if we hit the condition above
        // idx >= enqueuedCodes.length means that we skipped through enqueuedCodes array without hitting condition
        if (idx >= enqueuedCodes.length) {
            return -1;
        }

        return int(idx);
    }

    /// @dev returns true if all pinned nodes are registered and have at least one open port
    function enoughPinnedNodes(Code code)
    internal
    view
    returns (bool)
    {
        require(code.pinnedNodes.length > 0, "code should have some pinned nodes");

        bool found = true;

        for (uint i = 0; i < code.pinnedNodes.length; i++) {
            bytes32 nodeID = code.pinnedNodes[i];
            Node memory node = nodes[nodeID];

            // node exists and has open ports
            bool free = node.nodeAddress > 0 && node.currentPort <= node.endPort;
            found = found && free;
        }

        return found;
    }

    /** @dev returns index of the first matched code
     * code shouldn't be pinned and there should be enough nodes to host it
     */
    function findCode()
    internal
    view
    returns (int) {
        uint idx = 0;
        Code memory code;

        // TODO: better control enqueuedCodes.length so we don't exceed gasLimit
        // looking for a code that can be deployed given current number of readyNodes
        for (; idx < enqueuedCodes.length; idx++) {
            code = enqueuedCodes[idx];
            bool pinned = code.pinnedNodes.length > 0;
            // ignoring pinned codes
            if (!pinned && readyNodesCount >= code.clusterSize) {
                // suitable code found, stop on current idx
                break;
            }
        }

        // check if we hit the condition `readyNodes.length >= code.clusterSize` above
        // idx >= enqueuedCodes.length means that we skipped through enqueuedCodes array without hitting condition
        if (idx >= enqueuedCodes.length) {
            return -1;
        }

        return int(idx);
    }

    /** @dev increments node's currentPort
     * and removes it from readyNodes if there are no more ports left
     * returns true if node was deleted from readyNodes
     */
    function useNodePort(bytes32 nodeID, uint readyNodeIdx)
    internal
    returns (bool)
    {
        // increment port, it will be used for the next code
        nodes[nodeID].currentPort++;

        Node memory node = nodes[nodeID];

        // check if node will be able to host a code next time; if no, remove it
        if (node.currentPort > node.endPort) {
            removeReadyNode(readyNodeIdx);

            if (node.isPrivate) {
                privateNodesCounter[node.owner]--;
            } else {
                readyNodesCount--;
            }

            return true;
        } else {
            return false;
        }
    }
=======
>>>>>>> e8f410f9
}<|MERGE_RESOLUTION|>--- conflicted
+++ resolved
@@ -153,13 +153,10 @@
     {
         require(whitelist(msg.sender), "The sender is not in whitelist");
         require(nodes[nodeID].id == 0, "This node is already registered");
-<<<<<<< HEAD
-=======
 
         // port range is inclusive
         // if startPort == endPort, then node can host just a single code
         require(startPort <= endPort, "Port range is empty or incorrect");
->>>>>>> e8f410f9
 
         // port range is inclusive
         // if startPort == endPort, then node can host just a single code
@@ -191,19 +188,12 @@
         external
     {
         require(whitelist(msg.sender), "The sender is not in whitelist");
-<<<<<<< HEAD
         require(pinnedNodes.length == 0 || clusterSize == pinnedNodes.length,
             "number of pinned nodes should be the same as desired clusterSize");
 
         enqueuedCodes.push(Code(storageHash, storageReceipt, clusterSize, msg.sender, pinnedNodes));
 
         if (!matchWork(pinnedNodes.length > 0)) {
-=======
-
-        enqueuedCodes.push(Code(storageHash, storageReceipt, clusterSize, msg.sender));
-
-        if (!matchWork()) {
->>>>>>> e8f410f9
             emit CodeEnqueued(storageHash);
         }
     }
@@ -216,7 +206,6 @@
         internal
         returns (bool)
     {
-<<<<<<< HEAD
         int idx;
         if (pinned) {
             idx = findPinnedCode();
@@ -232,31 +221,6 @@
             return false;
         }
 
-=======
-        uint idx = 0;
-        Code memory code;
-
-        // TODO: better control enqueuedCodes.length so we don't exceed gasLimit
-
-        // looking for a code that can be deployed given current number of readyNodes
-        for (; idx < enqueuedCodes.length; idx++) {
-            code = enqueuedCodes[idx];
-            if (readyNodes.length >= code.clusterSize) {
-                // suitable code found, stop on current idx
-                break;
-            }
-        }
-
-        // check if we hit the condition `readyNodes.length >= code.clusterSize` above
-        // idx >= enqueuedCodes.length means that we skipped through enqueuedCodes array without hitting condition
-        if (idx >= enqueuedCodes.length) {
-            return false;
-        }
-
-        // as code is found, remove it from enqueuedCodes
-        removeCode(idx);
-
->>>>>>> e8f410f9
         // arrays containing nodes' data to be sent in a `ClusterFormed` event
         bytes32[] memory nodeIDs = new bytes32[](code.clusterSize);
         bytes24[] memory solverAddrs = new bytes24[](code.clusterSize);
@@ -271,57 +235,31 @@
             bytes32 nodeID = readyNodes[i];
             Node memory node = nodes[nodeID];
 
-<<<<<<< HEAD
             // skip node if it doesn't fit the code
             if (!nodeFitsCode(node, code)) {
                 i++;
                 continue;
             }
 
-=======
->>>>>>> e8f410f9
             // copy node's data to arrays so it can be sent in event
             nodeIDs[j] = nodeID;
             solverAddrs[j] = node.nodeAddress;
             solverPorts[j] = node.currentPort;
             solverOwners[j] = node.owner;
 
-<<<<<<< HEAD
             bool deleted = useNodePort(nodeID, i);
             // if deleted, useNodePort put last node in the array to i-th position
             // so if deleted, readyNodes[i] already contains 'new' node, so no need to increment i
             if (!deleted) i++;
-=======
-            // increment port, it will be used for the next code
-            // using nodes[nodeID] instead of local variable is intended
-            nodes[nodeID].currentPort++;
-
-            // check if node will be able to host a code next time; if no, remove it
-            if (nodes[nodeID].currentPort > node.endPort) {
-                // removeReadyNode puts last node in the array to i-th position
-                // so after removal, readyNodes[i] contains 'new' node, so no need to increment i
-                removeReadyNode(i);
-            } else {
-                // go to next position in readyNodes array
-                i++;
-            }
->>>>>>> e8f410f9
         }
 
         // clusterID generation could be arbitrary, it doesn't depend on actual cluster count
         bytes32 clusterID = bytes32(clusterCount++);
         uint genesisTime = now;
-<<<<<<< HEAD
 
         // saving selected nodes as a cluster with assigned code
         busyClusters[clusterID] = BusyCluster(clusterID, code, genesisTime, nodeIDs, solverAddrs, solverPorts, solverOwners);
 
-=======
-
-        // saving selected nodes as a cluster with assigned code
-        busyClusters[clusterID] = BusyCluster(clusterID, code, genesisTime, nodeIDs, solverAddrs, solverPorts, solverOwners);
-
->>>>>>> e8f410f9
         // notify Fluence node it's time to run real-time nodes and
         // create a Tendermint cluster hosting selected code
         emit ClusterFormed(clusterID, code.storageHash, genesisTime, nodeIDs, solverAddrs, solverPorts);
@@ -353,7 +291,6 @@
         }
         readyNodes.length--;
     }
-<<<<<<< HEAD
 
     function nodeFitsCode(Node node, Code code)
     internal
@@ -484,6 +421,4 @@
             return false;
         }
     }
-=======
->>>>>>> e8f410f9
 }