--- conflicted
+++ resolved
@@ -197,15 +197,10 @@
     function addApp(bytes32 storageHash, bytes32 storageReceipt, uint8 clusterSize, bytes32[] pinToNodes)
         external
     {
-<<<<<<< HEAD
-        require(whitelist(msg.sender), "The sender is not in whitelist");
         require(clusterSize >= pinToNodes.length,
             "number of pinned nodes should be less or equal to the desired clusterSize");
 
         App memory app = App(storageHash, storageReceipt, clusterSize, msg.sender, pinToNodes);
-=======
-        enqueuedCodes.push(Code(storageHash, storageReceipt, clusterSize, msg.sender));
->>>>>>> 05c5f0af
 
         tryToDeployApp(app);
     }
