/*
 * Copyright (C) 2017  Fluence Labs Limited
 *
 * This program is free software: you can redistribute it and/or modify
 * it under the terms of the GNU Affero General Public License as
 * published by the Free Software Foundation, either version 3 of the
 * License, or (at your option) any later version.
 *
 * This program is distributed in the hope that it will be useful,
 * but WITHOUT ANY WARRANTY; without even the implied warranty of
 * MERCHANTABILITY or FITNESS FOR A PARTICULAR PURPOSE.  See the
 * GNU Affero General Public License for more details.
 *
 * You should have received a copy of the GNU Affero General Public License
 * along with this program.  If not, see <http://www.gnu.org/licenses/>.
 */

pragma solidity ^0.4.24;

import "./Deployer.sol";

/*
 * This contract provides different getter methods for inspection of the Fluence network state.
 *
 * All information is stored in the Deployer and this contract just transforms it into tool-readable form.
 * Main consumers of this contract are Fluence command line utilities and web interfaces. So while it can be used by
 * humans directly, it's not designed for that purpose.
 *
 */
contract Network is Deployer {
    /** @dev Retrieves node's info
     * @param nodeID ID of node (Tendermint consensus key)
     * returns tuple representation of Node structure
     */
    function getNode(bytes32 nodeID)
        external
        view
    returns (bytes24, uint16, uint16, address, bool, bytes32[])
    {
        Node memory node = nodes[nodeID];
        return (
            node.nodeAddress,
            node.nextPort,
            node.lastPort,
            node.owner,
            node.isPrivate,
<<<<<<< HEAD
            node.apps
=======
            node.appIDs
>>>>>>> 04c122f4
        );
    }


    /** @dev Retrieves currently running apps for specified node's workers
     *  @param nodeID ID of node (Tendermint consensus key)
     *  returns IDs apps hosted by this node
     */
    function getNodeApps(bytes32 nodeID)
        external
        view
    returns (bytes32[])
    {
<<<<<<< HEAD
        return nodes[nodeID].apps;
=======
        return nodes[nodeID].appIDs;
>>>>>>> 04c122f4
    }

    /** @dev Retrieves assigned App and other cluster info by clusterID
     * @param appID unique id of cluster
     * returns tuple representation of a Cluster
     */
    function getApp(bytes32 appID)
        external
        view
    returns (bytes32, bytes32, uint8, address, bytes32[], uint, bytes32[], uint16[])
    {
        App memory app = apps[appID];
        require(app.appID > 0, "there is no such cluster");

        return (
            app.storageHash,
            app.storageReceipt,
            app.clusterSize,
            app.owner,
            app.pinToNodes,

            app.cluster.genesisTime,
            app.cluster.nodeIDs,
            app.cluster.ports
        );
    }

    /** @dev Retrieves addresses and ports of cluster's workers
     * @param appID unique id of app
     */
    function getAppWorkers(bytes32 appID)
        external
        view
    returns (bytes24[], uint16[])
    {
        App memory app = apps[appID];
        require(app.appID > 0, "there is no such cluster");

        bytes24[] memory addresses = new bytes24[](app.cluster.nodeIDs.length);
        for(uint8 i = 0; i < app.cluster.nodeIDs.length; i++) {
            addresses[i] = nodes[app.cluster.nodeIDs[i]].nodeAddress;
        }

        return (
            addresses,
            app.cluster.ports
        );
    }

    /** @dev Gets nodes and clusters IDs
     * return (node IDs, cluster IDs)
     */
    function getNodesIds()
        external
        view
    returns(bytes32[])
    {
        return nodesIds;
    }

    function getAppIDs()
    external
    view
    returns(bytes32[])
    {
        return appIDs;
    }
}<|MERGE_RESOLUTION|>--- conflicted
+++ resolved
@@ -44,11 +44,7 @@
             node.lastPort,
             node.owner,
             node.isPrivate,
-<<<<<<< HEAD
-            node.apps
-=======
             node.appIDs
->>>>>>> 04c122f4
         );
     }
 
@@ -62,11 +58,7 @@
         view
     returns (bytes32[])
     {
-<<<<<<< HEAD
-        return nodes[nodeID].apps;
-=======
         return nodes[nodeID].appIDs;
->>>>>>> 04c122f4
     }
 
     /** @dev Retrieves assigned App and other cluster info by clusterID
