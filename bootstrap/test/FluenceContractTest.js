--- conflicted
+++ resolved
@@ -53,17 +53,13 @@
 
     it("Should deploy an app when there are enough nodes", async function() {
         let count = 5;
-<<<<<<< HEAD
-        let addApp = await utils.addApp(this.contract, count, whitelisted);
+        let addApp = await utils.addApp(this.contract, count, anyone);
         var appID;
         truffleAssert.eventEmitted(addApp.receipt, utils.appEnqueuedEvent, ev => {
             appID = ev.appID;
             return true;
         })
         assert.notEqual(appID, undefined);
-=======
-        let addApp = await utils.addApp(this.contract, count, anyone);
->>>>>>> 8ab18d1c
 
         let addNodes = await utils.addNodesFull(this.contract, count, "127.0.0.1", anyone);
         let nodeIDs = addNodes.map(r => r.nodeID);
@@ -127,8 +123,7 @@
             });
         }
 
-<<<<<<< HEAD
-        let addApp = await utils.addApp(this.contract, count, whitelisted);
+        let addApp = await utils.addApp(this.contract, count, anyone);
         var appID;
         truffleAssert.eventEmitted(addApp.receipt, utils.appEnqueuedEvent, (ev) => {
             appID = ev.appID;
@@ -140,11 +135,6 @@
         let appIDs = enqueuedApps[2];
         let enqueuedApp = appIDs.find(app => app == appID);
         assert.notEqual(enqueuedApp, undefined);
-
-=======
-        let addApp = await utils.addApp(this.contract, count, anyone);
-        truffleAssert.eventEmitted(addApp.receipt, utils.appEnqueuedEvent);
->>>>>>> 8ab18d1c
         truffleAssert.eventNotEmitted(addApp.receipt, utils.clusterFormedEvent);
     });
 
@@ -161,7 +151,6 @@
         let enqueuedApps = await this.contract.getEnqueuedApps();
 
         // number of returned fields
-<<<<<<< HEAD
         assert.equal(enqueuedApps.length, 5); // storageHashes, storageReceipts, sizes, developerAddresses, pinned, pinnedNodes, appIDs
 
         let storageHashes = enqueuedApps[0];
@@ -169,20 +158,10 @@
         let appIDs = enqueuedApps[2];
         let sizes = enqueuedApps[3];
         let developerAddresses = enqueuedApps[4];
+let pinnedSize = enqueuedApps[4];
+        let pinnedNodes = enqueuedApps[5];
 
         // two apps were deployed, two left enqueued
-=======
-        assert.equal(enqueuedApps.length, 6); // storageHashes, storageReceipts, sizes, developerAddresses, pinned, pinnedNodes
-
-        let storageHashes = enqueuedApps[0];
-        let storageReceipts = enqueuedApps[1];
-        let sizes = enqueuedApps[2];
-        let developerAddresses = enqueuedApps[3];
-        let pinnedSize = enqueuedApps[4];
-        let pinnedNodes = enqueuedApps[5];
-
-        // only two apps were depoyed
->>>>>>> 8ab18d1c
         assert.equal(storageHashes.length, 2);
         assert.equal(storageReceipts.length, 2);
         assert.equal(sizes.length, 2);
