/*
 * Copyright (C) 2017  Fluence Labs Limited
 *
 * This program is free software: you can redistribute it and/or modify
 * it under the terms of the GNU Affero General Public License as
 * published by the Free Software Foundation, either version 3 of the
 * License, or (at your option) any later version.
 *
 * This program is distributed in the hope that it will be useful,
 * but WITHOUT ANY WARRANTY; without even the implied warranty of
 * MERCHANTABILITY or FITNESS FOR A PARTICULAR PURPOSE.  See the
 * GNU Affero General Public License for more details.
 *
 * You should have received a copy of the GNU Affero General Public License
 * along with this program.  If not, see <http://www.gnu.org/licenses/>.
 */

var FluenceContract = artifacts.require("./Network.sol");
const truffleAssert = require('truffle-assertions');
const assert = require("chai").assert;
const crypto = require("crypto");
const should = require('chai').should();
const { expectThrow } = require('openzeppelin-solidity/test/helpers/expectThrow');

const newNodeEvent = 'NewNode';
const codeEnqueuedEvent = 'CodeEnqueued';
const clusterFormedEvent = 'ClusterFormed';

function string2Bytes32(str) {
    // 64 is for 32 bytes, 2 chars each
    // + 2 is for '0x' prefix
    return web3.padRight(web3.toHex(str), 64 + 2)
}

// Adds new node
// count - number of nodes to add
// nodeIP - node IP address
// ownerAddress - node owner Ethereum account
// portCount - number of open ports, starting from 1000. i.e. [1000, 1000 + portCount - 1]
async function addNodes(contract, count, nodeIP, ownerAddress, portCount = 2) {
    assert(portCount > 0, "node should have at least single open port")
    return Promise.all(Array(count).fill(0).map(
        (_, index) => {
            return contract.addNode(
                crypto.randomBytes(16).hexSlice(),
                nodeIP,
                1000,
                1000 + portCount - 1,
                false,
                { from: ownerAddress }
            )
        }
    ))
}

contract('Fluence', function ([_, owner, whitelisted, anyone]) {
    beforeEach(async function() {
      this.contract = await FluenceContract.new({ from: owner });
      await this.contract.addAddressToWhitelist(whitelisted, { from: owner })
    });

    it("Should send event about new Node", async function() {
        let id = string2Bytes32("1");
        let receipt = await this.contract.addNode(id, "127.0.0.1", 1000, 1001, false, {from: whitelisted});
        truffleAssert.eventEmitted(receipt, newNodeEvent, (ev) => {
            assert.equal(ev.id, id);
            return true
        })
    });

    it("Should send event about enqueued Code", async function() {
        let storageHash = string2Bytes32("abc");
        let receipt = await this.contract.addCode(storageHash, "bca", 5, [], {from: whitelisted});

        truffleAssert.eventEmitted(receipt, codeEnqueuedEvent, (ev) => {
            assert.equal(ev.storageHash, storageHash);
            return true
        })
    });

    it("Should throw an error if asking about non-existent cluster", async function() {
        await expectThrow(
            this.contract.getCluster("abc")
        )
    });

    it("Should deploy code when there are enough nodes", async function() {
        let count = 5;
        let storageHash = string2Bytes32("abc");
        let storageReceipt = string2Bytes32("bca");
        await this.contract.addCode(storageHash, storageReceipt, count, [], {from: whitelisted});

        let receipts = await addNodes(this.contract, count, "127.0.0.1", whitelisted);

        truffleAssert.eventEmitted(receipts.pop(), clusterFormedEvent, (ev) => {
            assert.equal(ev.solverAddrs.length, count);
            clusterID = ev.clusterID;
            return true;
        });

        let cluster = await this.contract.getCluster(clusterID);
        assert.equal(cluster[0], storageHash);
        assert.equal(cluster[1], storageReceipt);

        let owners = cluster[6]; // eth addresses of node's owners
        assert.equal(owners.length, 5);
        owners.forEach(o => assert.equal(o, whitelisted)) // all nodes were registered from the same address
    });

    it("Should not form cluster from solvers of same node", async function() {
        await this.contract.addNode(crypto.randomBytes(16).hexSlice(), "127.0.0.1", 1000, 1002, false, {from: whitelisted});

        let count = 2;
        let storageHash = string2Bytes32("abc");
        let storageReceipt = string2Bytes32("bca");
        let receipt = await this.contract.addCode(storageHash, storageReceipt, count, [], {from: whitelisted});

        truffleAssert.eventEmitted(receipt, codeEnqueuedEvent);
        truffleAssert.eventNotEmitted(receipt, clusterFormedEvent)
    });

    it("Should reuse node until port range exhausted", async function() {
        let count = 1;
        let storageHash = string2Bytes32("abc");
        let storageReceipt = string2Bytes32("bca");

        let nodeID = crypto.randomBytes(16).hexSlice();

<<<<<<< HEAD
        await this.contract.addNode(nodeID, "127.0.0.1", 1000, 1001, false, {from: whitelisted});

        let receipt1 = await this.contract.addCode(storageHash, storageReceipt, count, [], {from: whitelisted});

=======
        await this.contract.addNode(nodeID, "127.0.0.1", 1000, 1001, {from: whitelisted});

        let receipt1 = await this.contract.addCode(storageHash, storageReceipt, count, {from: whitelisted});

>>>>>>> e8f410f9
        truffleAssert.eventNotEmitted(receipt1, codeEnqueuedEvent);
        truffleAssert.eventEmitted(receipt1, clusterFormedEvent, (ev) => {
            assert.equal(ev.solverAddrs.length, count);
            assert.equal(ev.solverPorts[0], 1000);
            clusterID1 = ev.clusterID;
            return true;
        });

        let receipt2 = await this.contract.addCode(storageHash, storageReceipt, count, [], {from: whitelisted});
        truffleAssert.eventNotEmitted(receipt2, codeEnqueuedEvent);
        truffleAssert.eventEmitted(receipt2, clusterFormedEvent, (ev) => {
            assert.equal(ev.solverAddrs.length, count);
            assert.equal(ev.solverPorts[0], 1001);
            clusterID2 = ev.clusterID;
            return true;
        });

        let receipt3 = await this.contract.addCode(storageHash, storageReceipt, count, [], {from: whitelisted});
        truffleAssert.eventEmitted(receipt3, codeEnqueuedEvent);
        truffleAssert.eventNotEmitted(receipt3, clusterFormedEvent);

        let nodeClusters = await this.contract.getNodeClusters(nodeID);

        assert.equal(nodeClusters[0], clusterID1);
        assert.equal(nodeClusters[1], clusterID2)
    });

    it("Should get correct list of clusters and enqueued codes", async function() {
        let [count1, count2, count3, count4] = [1, 2, 3, 4];

        let [storageHash1, storageHash2, storageHash3, storageHash4] =
            ["abc","abcd","abcde","abcdef"].map(s => string2Bytes32(s));

        let [storageReceipt1, storageReceipt2, storageReceipt3, storageReceipt4] =
            ["xyz","xyzd","xyzde","xyzdef"].map(s => string2Bytes32(s));

        await this.contract.addCode(storageHash1, storageReceipt1, count1, [], {from: whitelisted});
        await this.contract.addCode(storageHash2, storageReceipt2, count2, [], {from: whitelisted});
        await this.contract.addCode(storageHash3, storageReceipt3, count3, [], {from: whitelisted});
        await this.contract.addCode(storageHash4, storageReceipt4, count4, [], {from: whitelisted});

        await addNodes(this.contract, 3, "127.0.0.1", whitelisted, portCount = 2);

        let enqueuedCodes = await this.contract.getEnqueuedCodes();

        // storageHashes, storageReceipts, clusterSizes, developerAddresses, pinned, pinnedNodes
        assert.equal(enqueuedCodes.length, 6);

        let storageHashes = enqueuedCodes[0];
        let storageReceipts = enqueuedCodes[1];
        let clusterSizes = enqueuedCodes[2];
        let developerAddresses = enqueuedCodes[3];

        assert.equal(storageHashes.length, 2);
        assert.equal(storageHashes[0], storageHash4);
        assert.equal(storageHashes[1], storageHash3);

        assert.equal(storageReceipts.length, 2);
        assert.equal(storageReceipts[0], storageReceipt4);
        assert.equal(storageReceipts[1], storageReceipt3);

        assert.equal(clusterSizes.length, 2);
        assert.equal(clusterSizes[0], count4);
        assert.equal(clusterSizes[1], count3);

        assert.equal(developerAddresses.length, 2);
        assert.equal(developerAddresses[0], whitelisted);
        assert.equal(developerAddresses[1], whitelisted);

        let clustersInfos = await this.contract.getClustersInfo();
        let clustersNodes = await this.contract.getClustersNodes();

        assert.equal(clustersInfos[0].length, 2);
        assert.equal(clustersNodes[0].length, 3);

        let nodes = await this.contract.getReadyNodes();
        assert.equal(nodes[0].length, 3)
    });

    it("Should deploy same code twice", async function() {
        let count = 5;
        let storageReceipt = string2Bytes32("bca");
        await this.contract.addCode(string2Bytes32("cccccccc"), string2Bytes32("aaaaaaa"), count, [], {from: whitelisted});
        await this.contract.addCode(string2Bytes32("dddddddd"), string2Bytes32("bbbbbbb"), count, [], {from: whitelisted});

        let firstCluster = (await addNodes(this.contract, count, "127.0.0.1", whitelisted, portCount = 1)).pop();
        let secondCluster = (await addNodes(this.contract, count, "127.0.0.1", whitelisted, portCount = 1)).pop();

        truffleAssert.eventEmitted(firstCluster, clusterFormedEvent, _ => true);
        truffleAssert.eventEmitted(secondCluster, clusterFormedEvent, _ => true)
    });

    it("Should revert if anyone tries to add code", async function() {
        await expectThrow(
            this.contract.addCode("storageHash", "storageReceipt", 100, [])
        );

        await expectThrow(
            this.contract.addCode("storageHash", "storageReceipt", 100, [], { from: anyone })
        )
    });

    it("Should revert if anyone tries to add node", async function() {
        await expectThrow(
            this.contract.addNode("id", "address", 1000, 1001, false)
        );

        await expectThrow(
            this.contract.addNode("id", "address", 1000, 1001, false, { from: anyone })
        )
    })
});<|MERGE_RESOLUTION|>--- conflicted
+++ resolved
@@ -126,17 +126,9 @@
 
         let nodeID = crypto.randomBytes(16).hexSlice();
 
-<<<<<<< HEAD
         await this.contract.addNode(nodeID, "127.0.0.1", 1000, 1001, false, {from: whitelisted});
 
         let receipt1 = await this.contract.addCode(storageHash, storageReceipt, count, [], {from: whitelisted});
-
-=======
-        await this.contract.addNode(nodeID, "127.0.0.1", 1000, 1001, {from: whitelisted});
-
-        let receipt1 = await this.contract.addCode(storageHash, storageReceipt, count, {from: whitelisted});
-
->>>>>>> e8f410f9
         truffleAssert.eventNotEmitted(receipt1, codeEnqueuedEvent);
         truffleAssert.eventEmitted(receipt1, clusterFormedEvent, (ev) => {
             assert.equal(ev.solverAddrs.length, count);
