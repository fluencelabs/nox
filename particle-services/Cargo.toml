--- conflicted
+++ resolved
@@ -19,15 +19,6 @@
 
 fluence-app-service = { workspace = true }
 
-<<<<<<< HEAD
-parking_lot = "0.11.2"
-serde_json = "1.0.64"
-serde = "1.0.130"
-log = "0.4.11"
-uuid = "1.1.2"
-toml = "0.5.6"
-thiserror = "1.0.23"
-=======
 parking_lot = { workspace = true }
 serde_json = "1.0.86"
 serde = "1.0.145"
@@ -35,7 +26,6 @@
 uuid = { version = "1.2.1", features = ["v4"] }
 toml = "0.5.9"
 thiserror = "1.0.37"
->>>>>>> 58d722e5
 derivative = "2.2.0"
 eyre = { workspace = true }
 humantime-serde = "1.1.1"
