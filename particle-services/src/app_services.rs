/*
 * Copyright 2020 Fluence Labs Limited
 *
 * Licensed under the Apache License, Version 2.0 (the "License");
 * you may not use this file except in compliance with the License.
 * You may obtain a copy of the License at
 *
 *     http://www.apache.org/licenses/LICENSE-2.0
 *
 * Unless required by applicable law or agreed to in writing, software
 * distributed under the License is distributed on an "AS IS" BASIS,
 * WITHOUT WARRANTIES OR CONDITIONS OF ANY KIND, either express or implied.
 * See the License for the specific language governing permissions and
 * limitations under the License.
 */

use crate::app_service::create_app_service;
use crate::error::ServiceError;
use crate::persistence::{load_persisted_services, persist_service, PersistedService};

use fluence_app_service::{AppService, CallParameters, ServiceInterface};
<<<<<<< HEAD
use host_closure::{
    closure, closure_args, closure_params, closure_params_opt, Args, Closure, ParticleClosure,
};
=======
use host_closure::{closure, closure_params, Args, Closure, ParticleClosure};
>>>>>>> 834430b5
use server_config::ServicesConfig;

use crate::error::ServiceError::{AliasAsServiceId, Forbidden};
use parking_lot::{Mutex, RwLock};
use particle_modules::ModuleRepository;
use serde::Serialize;
use serde_json::{json, Value as JValue};
use std::ops::Deref;
use std::{collections::HashMap, sync::Arc};

type Services = Arc<RwLock<HashMap<String, Service>>>;
type Aliases = Arc<RwLock<HashMap<String, String>>>;

pub struct Service {
    pub service: Mutex<AppService>,
    pub blueprint_id: String,
    pub owner_id: String,
    pub aliases: Vec<String>,
}

impl Service {
    pub fn remove_alias(&mut self, alias: &str) {
        self.aliases.retain(|a| a.ne(alias));
    }

    pub fn add_alias(&mut self, alias: String) {
        self.aliases.push(alias);
    }
}

impl Deref for Service {
    type Target = Mutex<AppService>;

    fn deref(&self) -> &Self::Target {
        &self.service
    }
}

#[derive(Serialize)]
pub struct VmDescriptor<'a> {
    interface: ServiceInterface,
    blueprint_id: &'a str,
    #[serde(skip_serializing_if = "Option::is_none")]
    service_id: Option<&'a str>,
    owner_id: &'a str,
}

pub struct ParticleAppServices {
    config: ServicesConfig,
    services: Services,
    modules: ModuleRepository,
    aliases: Aliases,
    management_peer_id: String,
}

impl ParticleAppServices {
    pub fn new(config: ServicesConfig, modules: ModuleRepository) -> Self {
        let management_peer_id = config.management_peer_id.to_base58();
        let this = Self {
            config,
            services: <_>::default(),
            modules,
            aliases: <_>::default(),
            management_peer_id,
        };

        this.create_persisted_services();

        this
    }

    pub fn create_service(&self) -> ParticleClosure {
        let services = self.services.clone();
        let config = self.config.clone();
        let modules = self.modules.clone();

        closure_params(move |particle, args| {
            let service_id = uuid::Uuid::new_v4().to_string();
            let blueprint_id: String =
                Args::next("blueprint_id", &mut args.function_args.into_iter())?;

            let service = create_app_service(
                config.clone(),
                &modules,
                blueprint_id.clone(),
                service_id.clone(),
                vec![],
                particle.init_user_id.clone(),
            )?;
            let service = Service {
                service: Mutex::new(service),
                blueprint_id,
                owner_id: particle.init_user_id,
                aliases: vec![],
            };

            services.write().insert(service_id.clone(), service);

            Ok(json!(service_id))
        })
    }

    pub fn call_service(&self) -> ParticleClosure {
        let services = self.services.clone();
        let aliases = self.aliases.clone();
        let host_id = self.config.local_peer_id.to_string();

<<<<<<< HEAD
        closure_params(move |particle_params, args| {
            let services = services.read();
            let aliases = aliases.read();
            let (service, id) = services
                .get(&args.service_id)
                .map(|s| (s, args.service_id.clone()))
                .or_else(|| {
                    aliases
                        .get(&args.service_id)
                        .and_then(|id| (services.get(id)).map(|s| (s, id.clone())))
                })
                .ok_or_else(|| ServiceError::NoSuchInstance(args.service_id.clone()))?;

            let params = CallParameters {
                host_id: host_id.clone(),
                init_peer_id: particle_params.init_user_id,
                particle_id: particle_params.particle_id,
                tetraplets: args.tetraplets,
                service_id: id,
                service_creator_peer_id: service.owner_id.clone(),
            };

            let result = service
                .lock()
                .call(
                    args.function_name,
                    JValue::Array(args.function_args),
                    params,
                )
                .map_err(ServiceError::Engine)?;

            Ok(result)
        })
    }

    pub fn add_alias(&self) -> ParticleClosure {
        let services = self.services.clone();
        let aliases = self.aliases.clone();
        let config = self.config.clone();
        let management_peer_id = self.management_peer_id.clone();

        closure_params_opt(move |particle, args| {
            if particle.init_user_id != management_peer_id {
                return Err(Forbidden(particle.init_user_id, "add_alias".to_string()).into());
            };

            let mut args = args.function_args.into_iter();
            let alias: String = Args::next("alias", &mut args)?;
            let service_id: String = Args::next("service_id", &mut args)?;

            // if a client trying to add an alias that equals some created service id
            // return an error
            if services.read().get(&alias).is_some() {
                return Err(AliasAsServiceId(alias.clone()).into());
            }

            let mut services = services.write();

            let service = services
                .get_mut(&service_id)
                .ok_or_else(|| ServiceError::NoSuchInstance(service_id.clone()))?;
            service.add_alias(alias.clone());
            let persisted_new = PersistedService::from_service(service_id.clone(), service);

            let old_id = {
                let lock = aliases.read();
                lock.get(&alias).cloned()
            };

            let old = old_id.and_then(|s_id| services.get_mut(&s_id));
            let old = old.map(|old| {
                old.remove_alias(&alias);
                PersistedService::from_service(service_id.clone(), old)
            });

            drop(services);
            if let Some(old) = old {
                persist_service(&config.services_dir, old)?;
=======
        Arc::new(move |particle_params, args| {
            let call: eyre::Result<_> = try {
                let services = services.read();
                let vm = services
                    .get(&args.service_id)
                    .ok_or_else(|| ServiceError::NoSuchService(args.service_id.clone()))?;

                let params = CallParameters {
                    host_id: host_id.clone(),
                    init_peer_id: particle_params.init_user_id,
                    particle_id: particle_params.particle_id,
                    tetraplets: args.tetraplets,
                    service_id: args.service_id,
                    service_creator_peer_id: vm.owner_id.clone(),
                };

                let mut vm = vm.lock();
                vm.call(
                    args.function_name,
                    JValue::Array(args.function_args),
                    params,
                )
                .map_err(ServiceError::Engine)?
            };

            match call {
                Ok(result) => ivalue_utils::ok(result),
                Err(err) => {
                    log::warn!("call_service error: {:?}", err);
                    ivalue_utils::error(json!(err.to_string()))
                }
>>>>>>> 834430b5
            }
            persist_service(&config.services_dir, persisted_new)?;

            aliases.write().insert(alias, service_id.clone());
            Ok(None)
        })
    }

    pub fn get_interface(&self) -> Closure {
        let services = self.services.clone();

        closure(move |mut args| {
            let services = services.read();
<<<<<<< HEAD
            let service = services
                .get(&args.service_id)
                .ok_or(ServiceError::NoSuchInstance(args.service_id))?;
=======
            let service_id: String = Args::next("service_id", &mut args)?;
            let vm = services
                .get(&service_id)
                .ok_or(ServiceError::NoSuchService(service_id))?;
>>>>>>> 834430b5

            Ok(get_service_interface(service, None)?)
        })
    }

    pub fn list_services(&self) -> Closure {
        let services = self.services.clone();

        closure(move |_| {
            let services = services.read();
            let services = services
                .iter()
<<<<<<< HEAD
                .map(
                    |(id, service)| match get_service_interface(service, id.as_str().into()) {
                        Ok(iface) => iface,
                        Err(err) => json!({ "service_id": id, "error": JValue::from(err)}),
                    },
                )
=======
                .map(|(id, srv)| {
                    json!({
                        "id": id,
                        "blueprint_id": srv.blueprint_id,
                        "owner_id": srv.owner_id,
                    })
                })
>>>>>>> 834430b5
                .collect();

            Ok(services)
        })
    }

    fn create_persisted_services(&self) {
        let services = load_persisted_services(&self.config.services_dir).into_iter();
        let services = services.filter_map(|r| match r {
            Ok(service) => service.into(),
            Err(err) => {
                log::warn!("Error loading one of persisted services: {:?}", err);
                None
            }
        });

        for s in services {
            let service = create_app_service(
                self.config.clone(),
                &self.modules,
                s.blueprint_id.clone(),
                s.service_id.clone(),
                s.aliases.clone(),
                s.owner_id.clone(),
            );
            let service = match service {
                Ok(service) => service,
                Err(err) => {
                    #[rustfmt::skip]
                    log::warn!("Error creating service for persisted service {}: {:#?}", s.service_id, err);
                    continue;
                }
            };

            let service = Service {
                service: Mutex::new(service),
                blueprint_id: s.blueprint_id,
                owner_id: s.owner_id,
                aliases: s.aliases,
            };
            let replaced = self.services.write().insert(s.service_id.clone(), service);

            debug_assert!(
                replaced.is_none(),
                "shouldn't replace any existing services"
            );

            log::info!("Persisted service {} created", s.service_id);
        }
    }
}

fn get_service_interface(
    service: &Service,
    service_id: Option<&str>,
) -> Result<JValue, ServiceError> {
    let lock = service.lock();
    let interface = lock.get_interface();

    let descriptor = VmDescriptor {
        interface,
        blueprint_id: &service.blueprint_id,
        service_id,
        owner_id: &service.owner_id,
    };
    let descriptor =
        serde_json::to_value(descriptor).map_err(ServiceError::CorruptedFaaSInterface)?;

    Ok(descriptor)
}<|MERGE_RESOLUTION|>--- conflicted
+++ resolved
@@ -19,13 +19,7 @@
 use crate::persistence::{load_persisted_services, persist_service, PersistedService};
 
 use fluence_app_service::{AppService, CallParameters, ServiceInterface};
-<<<<<<< HEAD
-use host_closure::{
-    closure, closure_args, closure_params, closure_params_opt, Args, Closure, ParticleClosure,
-};
-=======
-use host_closure::{closure, closure_params, Args, Closure, ParticleClosure};
->>>>>>> 834430b5
+use host_closure::{closure, closure_params, closure_params_opt, Args, Closure, ParticleClosure};
 use server_config::ServicesConfig;
 
 use crate::error::ServiceError::{AliasAsServiceId, Forbidden};
@@ -133,109 +127,38 @@
         let aliases = self.aliases.clone();
         let host_id = self.config.local_peer_id.to_string();
 
-<<<<<<< HEAD
         closure_params(move |particle_params, args| {
-            let services = services.read();
-            let aliases = aliases.read();
-            let (service, id) = services
-                .get(&args.service_id)
-                .map(|s| (s, args.service_id.clone()))
-                .or_else(|| {
-                    aliases
-                        .get(&args.service_id)
-                        .and_then(|id| (services.get(id)).map(|s| (s, id.clone())))
-                })
-                .ok_or_else(|| ServiceError::NoSuchInstance(args.service_id.clone()))?;
-
-            let params = CallParameters {
-                host_id: host_id.clone(),
-                init_peer_id: particle_params.init_user_id,
-                particle_id: particle_params.particle_id,
-                tetraplets: args.tetraplets,
-                service_id: id,
-                service_creator_peer_id: service.owner_id.clone(),
-            };
-
-            let result = service
-                .lock()
-                .call(
-                    args.function_name,
-                    JValue::Array(args.function_args),
-                    params,
-                )
-                .map_err(ServiceError::Engine)?;
-
-            Ok(result)
-        })
-    }
-
-    pub fn add_alias(&self) -> ParticleClosure {
-        let services = self.services.clone();
-        let aliases = self.aliases.clone();
-        let config = self.config.clone();
-        let management_peer_id = self.management_peer_id.clone();
-
-        closure_params_opt(move |particle, args| {
-            if particle.init_user_id != management_peer_id {
-                return Err(Forbidden(particle.init_user_id, "add_alias".to_string()).into());
-            };
-
-            let mut args = args.function_args.into_iter();
-            let alias: String = Args::next("alias", &mut args)?;
-            let service_id: String = Args::next("service_id", &mut args)?;
-
-            // if a client trying to add an alias that equals some created service id
-            // return an error
-            if services.read().get(&alias).is_some() {
-                return Err(AliasAsServiceId(alias.clone()).into());
-            }
-
-            let mut services = services.write();
-
-            let service = services
-                .get_mut(&service_id)
-                .ok_or_else(|| ServiceError::NoSuchInstance(service_id.clone()))?;
-            service.add_alias(alias.clone());
-            let persisted_new = PersistedService::from_service(service_id.clone(), service);
-
-            let old_id = {
-                let lock = aliases.read();
-                lock.get(&alias).cloned()
-            };
-
-            let old = old_id.and_then(|s_id| services.get_mut(&s_id));
-            let old = old.map(|old| {
-                old.remove_alias(&alias);
-                PersistedService::from_service(service_id.clone(), old)
-            });
-
-            drop(services);
-            if let Some(old) = old {
-                persist_service(&config.services_dir, old)?;
-=======
-        Arc::new(move |particle_params, args| {
             let call: eyre::Result<_> = try {
                 let services = services.read();
-                let vm = services
+                let aliases = aliases.read();
+
+                let (service, id) = services
                     .get(&args.service_id)
-                    .ok_or_else(|| ServiceError::NoSuchService(args.service_id.clone()))?;
+                    .map(|s| (s, args.service_id.clone()))
+                    .or_else(|| {
+                        aliases
+                            .get(&args.service_id)
+                            .and_then(|id| (services.get(id)).map(|s| (s, id.clone())))
+                    })
+                    .ok_or_else(|| ServiceError::NoSuchInstance(args.service_id.clone()))?;
 
                 let params = CallParameters {
                     host_id: host_id.clone(),
                     init_peer_id: particle_params.init_user_id,
                     particle_id: particle_params.particle_id,
                     tetraplets: args.tetraplets,
-                    service_id: args.service_id,
-                    service_creator_peer_id: vm.owner_id.clone(),
+                    service_id: id,
+                    service_creator_peer_id: service.owner_id.clone(),
                 };
 
-                let mut vm = vm.lock();
-                vm.call(
-                    args.function_name,
-                    JValue::Array(args.function_args),
-                    params,
-                )
-                .map_err(ServiceError::Engine)?
+                let mut service = service.lock();
+                service
+                    .call(
+                        args.function_name,
+                        JValue::Array(args.function_args),
+                        params,
+                    )
+                    .map_err(ServiceError::Engine)?
             };
 
             match call {
@@ -244,7 +167,53 @@
                     log::warn!("call_service error: {:?}", err);
                     ivalue_utils::error(json!(err.to_string()))
                 }
->>>>>>> 834430b5
+            }
+        })
+    }
+
+    pub fn add_alias(&self) -> ParticleClosure {
+        let services = self.services.clone();
+        let aliases = self.aliases.clone();
+        let config = self.config.clone();
+        let management_peer_id = self.management_peer_id.clone();
+
+        closure_params_opt(move |particle, args| {
+            if particle.init_user_id != management_peer_id {
+                return Err(Forbidden(particle.init_user_id, "add_alias".to_string()).into());
+            };
+
+            let mut args = args.function_args.into_iter();
+            let alias: String = Args::next("alias", &mut args)?;
+            let service_id: String = Args::next("service_id", &mut args)?;
+
+            // if a client trying to add an alias that equals some created service id
+            // return an error
+            if services.read().get(&alias).is_some() {
+                return Err(AliasAsServiceId(alias.clone()).into());
+            }
+
+            let mut services = services.write();
+
+            let service = services
+                .get_mut(&service_id)
+                .ok_or_else(|| ServiceError::NoSuchInstance(service_id.clone()))?;
+            service.add_alias(alias.clone());
+            let persisted_new = PersistedService::from_service(service_id.clone(), service);
+
+            let old_id = {
+                let lock = aliases.read();
+                lock.get(&alias).cloned()
+            };
+
+            let old = old_id.and_then(|s_id| services.get_mut(&s_id));
+            let old = old.map(|old| {
+                old.remove_alias(&alias);
+                PersistedService::from_service(service_id.clone(), old)
+            });
+
+            drop(services);
+            if let Some(old) = old {
+                persist_service(&config.services_dir, old)?;
             }
             persist_service(&config.services_dir, persisted_new)?;
 
@@ -258,16 +227,10 @@
 
         closure(move |mut args| {
             let services = services.read();
-<<<<<<< HEAD
+            let service_id: String = Args::next("service_id", &mut args)?;
             let service = services
-                .get(&args.service_id)
-                .ok_or(ServiceError::NoSuchInstance(args.service_id))?;
-=======
-            let service_id: String = Args::next("service_id", &mut args)?;
-            let vm = services
                 .get(&service_id)
                 .ok_or(ServiceError::NoSuchService(service_id))?;
->>>>>>> 834430b5
 
             Ok(get_service_interface(service, None)?)
         })
@@ -280,14 +243,6 @@
             let services = services.read();
             let services = services
                 .iter()
-<<<<<<< HEAD
-                .map(
-                    |(id, service)| match get_service_interface(service, id.as_str().into()) {
-                        Ok(iface) => iface,
-                        Err(err) => json!({ "service_id": id, "error": JValue::from(err)}),
-                    },
-                )
-=======
                 .map(|(id, srv)| {
                     json!({
                         "id": id,
@@ -295,7 +250,6 @@
                         "owner_id": srv.owner_id,
                     })
                 })
->>>>>>> 834430b5
                 .collect();
 
             Ok(services)
