--- conflicted
+++ resolved
@@ -26,17 +26,12 @@
 
 #[derive(Debug, Error)]
 pub enum ServiceError {
-<<<<<<< HEAD
-    #[error("App service {0} not found")]
-    NoSuchInstance(String),
+    #[error("Service with id '{0}' not found")]
+    NoSuchService(String),
     #[error("Forbidden. User id '{0}' cannot call function '{1}'")]
     Forbidden(String, String),
     #[error("Cannot add alias '{0}' because there is a service with that id")]
     AliasAsServiceId(String),
-=======
-    #[error("Service with id '{0}' not found")]
-    NoSuchService(String),
->>>>>>> 834430b5
     #[error(transparent)]
     Engine(AppServiceError),
     #[error(transparent)]
