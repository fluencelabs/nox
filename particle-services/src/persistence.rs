--- conflicted
+++ resolved
@@ -30,11 +30,8 @@
 pub struct PersistedService {
     pub service_id: String,
     pub blueprint_id: String,
-<<<<<<< HEAD
-=======
     // Old versions of PersistedService may omit `owner` field, tolerate that
     #[serde(default)]
->>>>>>> 66a962d5
     pub owner_id: String,
 }
 
