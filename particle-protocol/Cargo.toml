[package]
name = "particle-protocol"
version = "0.3.0"
authors = ["Fluence Labs"]
edition = "2018"

[dependencies]
libp2p = "0.42"
<<<<<<< HEAD

=======
>>>>>>> 96b7d653
fluence-libp2p = { path = "../crates/libp2p" }
json-utils = { path = "../crates/json-utils" }
now-millis = { path = "../crates/now-millis" }

serde_json = "1.0.64"
futures = "0.3.13"
eyre = "0.6.5"
serde = "1.0.130"
serde_derive = "1.0.118"
humantime-serde = "1.0.1"
log = "0.4.11"
derivative = "2.1.3"
bs58 = "0.4.0"
itertools = "0.10.0"
base64 = "0.13.0"

[dev-dependencies]
rand = "0.7.3"
async-std = "1.9.0"<|MERGE_RESOLUTION|>--- conflicted
+++ resolved
@@ -6,10 +6,6 @@
 
 [dependencies]
 libp2p = "0.42"
-<<<<<<< HEAD
-
-=======
->>>>>>> 96b7d653
 fluence-libp2p = { path = "../crates/libp2p" }
 json-utils = { path = "../crates/json-utils" }
 now-millis = { path = "../crates/now-millis" }
