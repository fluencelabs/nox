/*
 * Nox Fluence Peer
 *
 * Copyright (C) 2024 Fluence DAO
 *
 * This program is free software: you can redistribute it and/or modify
 * it under the terms of the GNU Affero General Public License as
 * published by the Free Software Foundation version 3 of the
 * License.
 *
 * This program is distributed in the hope that it will be useful,
 * but WITHOUT ANY WARRANTY; without even the implied warranty of
 * MERCHANTABILITY or FITNESS FOR A PARTICULAR PURPOSE.  See the
 * GNU Affero General Public License for more details.
 *
 * You should have received a copy of the GNU Affero General Public License
 * along with this program.  If not, see <https://www.gnu.org/licenses/>.
 */

use alloy_primitives::{FixedBytes, Uint, U256};
use alloy_sol_types::sol_data::Array;
use alloy_sol_types::{SolCall, SolType};
use std::collections::{BTreeMap, HashMap};
use std::str::FromStr;
use std::sync::Arc;

use ccp_shared::types::{Difficulty, GlobalNonce, LocalNonce, ResultHash, CUID};
use clarity::{Transaction, Uint256};
use eyre::eyre;
use futures::FutureExt;
use jsonrpsee::core::async_trait;
use jsonrpsee::core::client::{BatchResponse, ClientT};
use jsonrpsee::core::params::{ArrayParams, BatchRequestBuilder};
use jsonrpsee::http_client::HttpClientBuilder;
use jsonrpsee::rpc_params;
use serde_json::Value as JValue;
use serde_json::{json, Value};
use tokio::sync::Mutex;

use crate::ConnectorError::{InvalidU256, ResponseParseError};
use crate::Deal::CIDV1;
use crate::{CCStatus, Capacity, CommitmentId, Core, Deal, Offer};
use chain_data::{peer_id_to_bytes, BlockHeader};
use fluence_libp2p::PeerId;
use hex_utils::{decode_hex, encode_hex_0x};
use particle_args::{Args, JError};
use particle_builtins::{wrap, CustomService};
use particle_execution::{ParticleParams, ServiceFunction};
use server_config::ChainConfig;
use types::peer_scope::WorkerId;
use types::DealId;

use crate::error::process_response;
use crate::eth_call::EthCall;
use crate::types::*;
use crate::Offer::{ComputePeer, ComputeUnit};

#[async_trait]
pub trait ChainConnector: Send + Sync {
    async fn get_current_commitment_id(&self) -> Result<Option<CommitmentId>>;

    async fn get_cc_init_params(&self) -> eyre::Result<CCInitParams>; //TODO: make error type

    async fn get_compute_units(&self) -> Result<Vec<ComputeUnit>>;

    async fn get_commitment_status(&self, commitment_id: CommitmentId) -> Result<CCStatus>;

    async fn get_global_nonce(&self) -> Result<GlobalNonce>;

    async fn submit_proofs(
        &self,
        unit_ids: Vec<CUID>,
        local_nonces: Vec<LocalNonce>,
        result_hashes: Vec<ResultHash>,
    ) -> Result<String>;

    async fn get_deal_statuses(&self, deal_ids: Vec<DealId>) -> Result<Vec<Result<Deal::Status>>>;

    async fn exit_deal(&self, cu_id: &CUID) -> Result<String>;

    async fn get_tx_statuses(&self, tx_hashes: Vec<String>) -> Result<Vec<Result<Option<bool>>>>;

    async fn get_tx_receipts(&self, tx_hashes: Vec<String>) -> Result<Vec<Result<TxStatus>>>;
}

pub struct HttpChainConnector {
    client: Arc<jsonrpsee::http_client::HttpClient>,
    config: ChainConfig,
    tx_nonce_mutex: Arc<Mutex<Option<U256>>>,
    host_id: PeerId,
}

pub struct CCInitParams {
    pub difficulty: Difficulty,
    pub init_timestamp: U256,
    pub current_timestamp: U256,
    pub global_nonce: GlobalNonce,
    pub current_epoch: U256,
    pub epoch_duration: U256,
    pub min_proofs_per_epoch: U256,
    pub max_proofs_per_epoch: U256,
}

impl HttpChainConnector {
    pub fn new(
        config: ChainConfig,
        host_id: PeerId,
    ) -> eyre::Result<(Arc<Self>, HashMap<String, CustomService>)> {
        tracing::info!(target: "chain-connector","Connecting to chain via {}", config.http_endpoint);

        let connector = Arc::new(Self {
            client: Arc::new(HttpClientBuilder::default().build(&config.http_endpoint)?),
            config,
            tx_nonce_mutex: Arc::new(Mutex::new(None)),
            host_id,
        });

        let builtins = Self::make_connector_builtins(connector.clone());
        Ok((connector, builtins))
    }

    fn make_connector_builtins(connector: Arc<Self>) -> HashMap<String, CustomService> {
        let mut builtins = HashMap::new();
        builtins.insert(
            "connector".to_string(),
            CustomService::new(
                vec![
                    ("send_tx", Self::make_send_tx_closure(connector.clone())),
                    ("get_deals", Self::make_get_deals_closure(connector.clone())),
                    (
                        "register_worker",
                        Self::make_register_worker_closure(connector.clone()),
                    ),
                    (
                        "get_tx_receipts",
                        Self::make_get_tx_receipts_closure(connector.clone()),
                    ),
                ],
                None,
            ),
        );
        builtins
    }

    fn make_send_tx_closure(connector: Arc<Self>) -> ServiceFunction {
        ServiceFunction::Immut(Box::new(move |args, params| {
            let connector = connector.clone();
            async move { wrap(connector.send_tx_builtin(args, params).await) }.boxed()
        }))
    }

    fn make_get_deals_closure(connector: Arc<Self>) -> ServiceFunction {
        ServiceFunction::Immut(Box::new(move |_, params| {
            let connector = connector.clone();
            async move { wrap(connector.get_deals_builtin(params).await) }.boxed()
        }))
    }

    fn make_register_worker_closure(connector: Arc<Self>) -> ServiceFunction {
        ServiceFunction::Immut(Box::new(move |args, params| {
            let connector = connector.clone();
            async move { wrap(connector.register_worker_builtin(args, params).await) }.boxed()
        }))
    }

    fn make_get_tx_receipts_closure(connector: Arc<Self>) -> ServiceFunction {
        ServiceFunction::Immut(Box::new(move |args, params| {
            let connector = connector.clone();
            async move { wrap(connector.get_tx_receipts_builtin(args, params).await) }.boxed()
        }))
    }

    // TODO: do we still need this builtin?
    async fn send_tx_builtin(
        &self,
        args: Args,
        params: ParticleParams,
    ) -> std::result::Result<JValue, JError> {
        if params.init_peer_id != self.host_id {
            return Err(JError::new("Only the root worker can send transactions"));
        }

        let mut args = args.function_args.into_iter();
        let data: Vec<u8> = Args::next("data", &mut args)?;
        let to: String = Args::next("to", &mut args)?;
        let tx_hash = self
            .send_tx(data, &to)
            .await
            .map_err(|err| JError::new(format!("Failed to send tx: {err}")))?;
        Ok(json!(tx_hash))
    }

    async fn get_deals_builtin(
        &self,
        params: ParticleParams,
    ) -> std::result::Result<JValue, JError> {
        if params.init_peer_id != self.host_id {
            return Err(JError::new("Only the root worker can call connector"));
        }

        let deals = self
            .get_deals()
            .await
            .map_err(|err| JError::new(format!("Failed to get deals: {err}")))?;
        Ok(json!(deals))
    }

    async fn register_worker_builtin(
        &self,
        args: Args,
        params: ParticleParams,
    ) -> std::result::Result<JValue, JError> {
        if params.init_peer_id != self.host_id {
            return Err(JError::new("Only the root worker can call connector"));
        }

        let mut args = args.function_args.into_iter();
        let deal_id: DealId = Args::next("deal_id", &mut args)?;
        let worker_id: WorkerId = Args::next("worker_id", &mut args)?;
        let cu_ids: Vec<CUID> = Args::next("cu_id", &mut args)?;

        if cu_ids.len() != 1 {
            return Err(JError::new("Only one cu_id is allowed"));
        }

        let tx_hash = self
            .register_worker(&deal_id, worker_id, cu_ids[0])
            .await
            .map_err(|err| JError::new(format!("Failed to register worker: {err}")))?;
        Ok(json!(tx_hash))
    }

    async fn get_tx_receipts_builtin(
        &self,
        args: Args,
        params: ParticleParams,
    ) -> std::result::Result<JValue, JError> {
        if params.init_peer_id != self.host_id {
            return Err(JError::new("Only the root worker can call connector"));
        }

        let mut args = args.function_args.into_iter();

        let tx_hashes: Vec<String> = Args::next("tx_hashes", &mut args)?;

        let receipts = self
            .get_tx_receipts(tx_hashes)
            .await
            .map_err(|err| JError::new(format!("Failed to get tx receipts: {err}")))?
            .into_iter()
            .map(|tx_receipt| match tx_receipt {
                Ok(receipt) => match receipt {
                    TxStatus::Pending => TxReceiptResult::pending(),
                    TxStatus::Processed(receipt) => TxReceiptResult::processed(receipt),
                },
                Err(err) => TxReceiptResult::error(err.to_string()),
            })
            .collect::<Vec<_>>();

        Ok(json!(receipts))
    }

    async fn get_base_fee_per_gas(&self) -> Result<U256> {
        if let Some(fee) = self.config.default_base_fee {
            return Ok(Uint::from(fee));
        }

        let block: Value = process_response(
            self.client
                .request("eth_getBlockByNumber", rpc_params!["pending", false])
                .await,
        )?;

        let fee = block
            .as_object()
            .and_then(|o| o.get("baseFeePerGas"))
            .and_then(Value::as_str)
            .ok_or(ResponseParseError(block.to_string()))?
            .to_string();

        let base_fee_per_gas =
            U256::from_str(&fee).map_err(|err| InvalidU256(fee, err.to_string()))?;

        Ok(base_fee_per_gas)
    }

    pub async fn get_app_cid(&self, deals: impl Iterator<Item = &DealId>) -> Result<Vec<String>> {
        let data = Deal::appCIDCall {}.abi_encode();
        let mut batch = BatchRequestBuilder::new();
        for deal in deals {
            batch.insert(
                "eth_call",
                rpc_params![EthCall::to(&data, &deal.to_address()), "latest"],
            )?;
        }
        let resp: BatchResponse<String> = self.client.batch_request(batch).await?;
        let mut cids = vec![];
        for result in resp.into_iter() {
            let cid = CIDV1::from_hex(&result?)?;
            let app_cid = cid.to_ipld()?;
            cids.push(app_cid.to_string());
        }

        Ok(cids)
    }

    pub(crate) async fn get_deals(&self) -> eyre::Result<Vec<DealResult>> {
        let units = self.get_compute_units().await?;
        tracing::debug!(target: "chain-connector", "get_deals: Got {} compute units", units.len());
        let mut deals: BTreeMap<DealId, Vec<Vec<u8>>> = BTreeMap::new();

        units
            .iter()
            .filter(|unit| !unit.deal.is_zero())
            .for_each(|unit| {
                deals
                    .entry(unit.deal.to_string().into())
                    .or_insert_with(Vec::new)
                    .push(unit.id.to_vec());
            });

        if deals.is_empty() {
            return Ok(Vec::new());
        }
        tracing::debug!(target: "chain-connector", "get_deals: Got {} deals: {:?}", deals.len(), deals);
        let infos = self.get_deal_infos(deals.keys()).await?;
        tracing::debug!(target: "chain-connector", "get_deals: Got {} deals infos: {:?}", infos.len(), infos);
        let deals = infos
            .into_iter()
            .zip(deals)
            .map(|(details, (deal_id, unit_ids))| match details {
                Ok((status, app_cid)) => DealResult::new(
                    deal_id,
                    DealInfo {
                        unit_ids,
                        status,
                        app_cid,
                    },
                ),
                Err(err) => DealResult::with_error(deal_id, err.to_string()),
            })
            .collect::<_>();
        tracing::debug!(target: "chain-connector", "get_deals: Return deals: {:?}", deals);
        Ok(deals)
    }

    async fn get_deal_infos<'a, I>(
        &self,
        deal_ids: I,
    ) -> Result<Vec<Result<(Deal::Status, String)>>>
    where
        I: IntoIterator<Item = &'a DealId> + ExactSizeIterator,
    {
        let mut batch = BatchRequestBuilder::new();
        let deal_count = deal_ids.len();
        for deal_id in deal_ids {
            let status_data = Deal::getStatusCall {}.abi_encode();
            batch.insert(
                "eth_call",
                rpc_params![EthCall::to(&status_data, &deal_id.to_address()), "latest"],
            )?;
            let app_cid_data = Deal::appCIDCall {}.abi_encode();
            batch.insert(
                "eth_call",
                rpc_params![EthCall::to(&app_cid_data, &deal_id.to_address()), "latest"],
            )?;
        }
        tracing::debug!(target: "chain-connector", "Batched get_deal_info request: {batch:?}");
        let resp: BatchResponse<String> = self.client.batch_request(batch).await?;
        tracing::debug!(target: "chain-connector", "Batched get_deal_info response: {resp:?}");

        debug_assert_eq!(
            resp.len(),
            deal_count * 2,
            "JSON RPC Response contains not enough replies for the request, reposne = {resp:?}"
        );

        // Here we unite two responses with status and app cid for one deal.
        //
        // Since we put in the batch request requests in order [deal status, deal app_cid, ..]
        // we must get a reply in the same order.
        //
        // Note that JSON RPC specification says that it's a SHOULD not a MUST that the reply for
        // an ID will come at all, so this code can break if RPC malfunctions.
        let deal_info = resp
            .into_iter()
            .array_chunks::<2>()
            .map(|[status_resp, app_cid_resp]| try {
                let status = Deal::Status::from_hex(&status_resp?)?;
                let app_cid = CIDV1::from_hex(&app_cid_resp?)?.to_ipld()?;
                (status, app_cid)
            })
            .collect::<_>();
        Ok(deal_info)
    }

    async fn get_tx_nonce(&self) -> Result<U256> {
        let address = self.config.wallet_key.to_address().to_string();
        let resp: String = process_response(
            self.client
                .request("eth_getTransactionCount", rpc_params![address, "pending"])
                .await,
        )?;

        let nonce = U256::from_str(&resp).map_err(|err| InvalidU256(resp, err.to_string()))?;
        Ok(nonce)
    }

    async fn max_priority_fee_per_gas(&self) -> Result<U256> {
        if let Some(fee) = self.config.default_priority_fee {
            return Ok(Uint::from(fee));
        }

        let resp: String = process_response(
            self.client
                .request("eth_maxPriorityFeePerGas", rpc_params![])
                .await,
        )?;
        let max_priority_fee_per_gas =
            U256::from_str(&resp).map_err(|err| InvalidU256(resp, err.to_string()))?;
        Ok(max_priority_fee_per_gas)
    }

    async fn estimate_gas_limit(&self, data: &[u8], to: &str) -> Result<U256> {
        let resp: String = process_response(
            self.client
                .request(
                    "eth_estimateGas",
                    rpc_params![json!({
                        "from": self.config.wallet_key.to_address().to_string(),
                        "to": to,
                        "data": encode_hex_0x(data),
                    })],
                )
                .await,
        )?;
        let limit = U256::from_str(&resp).map_err(|err| InvalidU256(resp, err.to_string()))?;
        Ok(limit)
    }

    pub async fn send_tx(&self, data: Vec<u8>, to: &str) -> Result<String> {
        let base_fee = self.get_base_fee_per_gas().await?;
        tracing::info!(target: "chain-connector", "Estimating gas for tx from {} to {} data {}", self.config.wallet_key.to_address(), to, encode_hex_0x(&data));
        let gas_limit = self.estimate_gas_limit(&data, to).await?;
        let max_priority_fee_per_gas = self.max_priority_fee_per_gas().await?;
        // (base fee + priority fee).
        let max_fee_per_gas = base_fee + max_priority_fee_per_gas;

        // We use this lock no ensure that we don't send two transactions with the same nonce
        let mut nonce_guard = self.tx_nonce_mutex.lock().await;
        let nonce = match *nonce_guard {
            None => self.get_tx_nonce().await?,
            Some(n) => n,
        };

        // Create a new transaction
        let tx = Transaction::Eip1559 {
            chain_id: self.config.network_id.into(),
            nonce: Uint256::from_le_bytes(&nonce.to_le_bytes_vec()),
            max_priority_fee_per_gas: Uint256::from_le_bytes(
                &max_priority_fee_per_gas.to_le_bytes_vec(),
            ),
            gas_limit: Uint256::from_le_bytes(&gas_limit.to_le_bytes_vec()),
            to: to.parse()?,
            value: 0u32.into(),
            data: data.clone(),
            signature: None, // Not signed. Yet.
            max_fee_per_gas: Uint256::from_le_bytes(&max_fee_per_gas.to_le_bytes_vec()),
            access_list: vec![],
        };

        let signed_tx = tx
            .sign(&self.config.wallet_key, Some(self.config.network_id))
            .to_bytes();
<<<<<<< HEAD
        let signed_tx = hex::encode(signed_tx);
=======
        let tx = encode_hex_0x(tx);
>>>>>>> 744d72aa

        tracing::info!(target: "chain-connector",
            "Sending tx to {to} from {} data {}",
            self.config.wallet_key.to_address(), hex::encode(&data)
        );

        let result: Result<String> = process_response(
            self.client
<<<<<<< HEAD
                .request(
                    "eth_sendRawTransaction",
                    rpc_params![format!("0x{}", signed_tx)],
                )
=======
                .request("eth_sendRawTransaction", rpc_params![tx])
>>>>>>> 744d72aa
                .await,
        );

        match result {
            Ok(resp) => {
                let new_nonce = nonce + Uint::from(1);
                *nonce_guard = Some(new_nonce);
                tracing::debug!(target: "chain-connector", "Incrementing nonce. New nonce {new_nonce}");
                Ok(resp)
            }
            Err(err) => {
                tracing::warn!(target: "chain-connector", "Failed to send tx: {err}, resetting nonce");
                *nonce_guard = None;
                Err(err)
            }
        }
    }

    pub async fn register_worker(
        &self,
        deal_id: &DealId,
        worker_id: WorkerId,
        cu_id: CUID,
    ) -> Result<String> {
        let data = Deal::setWorkerCall {
            computeUnitId: cu_id.as_ref().into(),
            workerId: peer_id_to_bytes(worker_id.into()).into(),
        }
        .abi_encode();
        tracing::debug!(target: "chain-connector", "Registering worker {worker_id} for deal {deal_id} with cu_id {cu_id}");
        self.send_tx(data, &deal_id.as_str()).await
    }

    fn difficulty_params(&self) -> ArrayParams {
        let data = Core::difficultyCall {}.abi_encode();

        rpc_params![
            EthCall::to(&data, &self.config.core_contract_address),
            "latest"
        ]
    }

    fn init_timestamp_params(&self) -> ArrayParams {
        let data = Core::initTimestampCall {}.abi_encode();
        rpc_params![
            EthCall::to(&data, &self.config.core_contract_address),
            "latest"
        ]
    }
    fn global_nonce_params(&self) -> ArrayParams {
        let data = Capacity::getGlobalNonceCall {}.abi_encode();
        rpc_params![
            EthCall::to(&data, &self.config.cc_contract_address),
            "latest"
        ]
    }
    fn current_epoch_params(&self) -> ArrayParams {
        let data = Core::currentEpochCall {}.abi_encode();
        rpc_params![
            EthCall::to(&data, &self.config.core_contract_address),
            "latest"
        ]
    }
    fn epoch_duration_params(&self) -> ArrayParams {
        let data = Core::epochDurationCall {}.abi_encode();
        rpc_params![
            EthCall::to(&data, &self.config.core_contract_address),
            "latest"
        ]
    }

    fn min_proofs_per_epoch_params(&self) -> ArrayParams {
        let data = Core::minProofsPerEpochCall {}.abi_encode();
        rpc_params![
            EthCall::to(&data, &self.config.core_contract_address),
            "latest"
        ]
    }

    fn max_proofs_per_epoch_params(&self) -> ArrayParams {
        let data = Core::maxProofsPerEpochCall {}.abi_encode();
        rpc_params![
            EthCall::to(&data, &self.config.core_contract_address),
            "latest"
        ]
    }
}

#[async_trait]
impl ChainConnector for HttpChainConnector {
    async fn get_current_commitment_id(&self) -> Result<Option<CommitmentId>> {
        let peer_id = peer_id_to_bytes(self.host_id);
        let data = Offer::getComputePeerCall {
            peerId: peer_id.into(),
        }
        .abi_encode();
        let resp: String = process_response(
            self.client
                .request(
                    "eth_call",
                    rpc_params![
                        EthCall::to(&data, &self.config.market_contract_address),
                        "latest"
                    ],
                )
                .await,
        )?;
        let compute_peer = <ComputePeer as SolType>::abi_decode(&decode_hex(&resp)?, true)?;
        Ok(CommitmentId::new(compute_peer.commitmentId.0))
    }

    async fn get_cc_init_params(&self) -> eyre::Result<CCInitParams> {
        let mut batch = BatchRequestBuilder::new();

        batch.insert("eth_call", self.difficulty_params())?;
        batch.insert("eth_call", self.init_timestamp_params())?;
        batch.insert("eth_call", self.global_nonce_params())?;
        batch.insert("eth_call", self.current_epoch_params())?;
        batch.insert("eth_call", self.epoch_duration_params())?;
        batch.insert("eth_call", self.min_proofs_per_epoch_params())?;
        batch.insert("eth_call", self.max_proofs_per_epoch_params())?;
        batch.insert("eth_getBlockByNumber", rpc_params!["latest", false])?;

        let resp: BatchResponse<Value> = self.client.batch_request(batch).await?;
        tracing::debug!(target: "chain-connector", "Got cc init params response: {resp:?}");

        let mut results = resp
            .into_ok()
            .map_err(|err| eyre!("Some request failed in a batch {err:?}"))?;

        // TODO: check with 0x and write test
        let difficulty: FixedBytes<32> =
            FixedBytes::from_str(&parse_str_field(results.next(), "difficulty")?)?;

        let init_timestamp = U256::from_str(&parse_str_field(results.next(), "init_timestamp")?)?;

        let global_nonce = FixedBytes::from_str(&parse_str_field(results.next(), "global_nonce")?)?;

        let current_epoch = U256::from_str(&parse_str_field(results.next(), "current_epoch")?)?;

        let epoch_duration = U256::from_str(&parse_str_field(results.next(), "epoch_duration")?)?;

        let min_proofs_per_epoch =
            U256::from_str(&parse_str_field(results.next(), "min_proofs_per_epoch")?)?;

        let max_proofs_per_epoch =
            U256::from_str(&parse_str_field(results.next(), "max_proofs_per_epoch")?)?;

        let header = BlockHeader::from_json(
            results
                .next()
                .ok_or_else(|| eyre!("Block header not found in response"))?,
        )?;

        Ok(CCInitParams {
            difficulty: Difficulty::new(difficulty.0),
            init_timestamp,
            current_timestamp: header.timestamp,
            global_nonce: GlobalNonce::new(global_nonce.0),
            current_epoch,
            epoch_duration,
            min_proofs_per_epoch,
            max_proofs_per_epoch,
        })
    }

    async fn get_compute_units(&self) -> Result<Vec<ComputeUnit>> {
        let data = Offer::getComputeUnitsCall {
            peerId: peer_id_to_bytes(self.host_id).into(),
        }
        .abi_encode();

        let resp: String = process_response(
            self.client
                .request(
                    "eth_call",
                    rpc_params![
                        EthCall::to(&data, &self.config.market_contract_address),
                        "latest"
                    ],
                )
                .await,
        )?;
        let bytes = decode_hex(&resp)?;
        let compute_units = <Array<ComputeUnit> as SolType>::abi_decode(&bytes, true)?;

        Ok(compute_units)
    }

    async fn get_commitment_status(&self, commitment_id: CommitmentId) -> Result<CCStatus> {
        let data = Capacity::getStatusCall {
            commitmentId: commitment_id.0.into(),
        }
        .abi_encode();

        let resp: String = process_response(
            self.client
                .request(
                    "eth_call",
                    rpc_params![
                        EthCall::to(&data, &self.config.cc_contract_address),
                        "latest"
                    ],
                )
                .await,
        )?;
        Ok(<CCStatus as SolType>::abi_decode(
            &decode_hex(&resp)?,
            true,
        )?)
    }

    async fn get_global_nonce(&self) -> Result<GlobalNonce> {
        let resp: String = process_response(
            self.client
                .request("eth_call", self.global_nonce_params())
                .await,
        )?;

        let bytes: FixedBytes<32> = FixedBytes::from_str(&resp)?;
        Ok(GlobalNonce::new(bytes.0))
    }

    async fn submit_proofs(
        &self,
        unit_ids: Vec<CUID>,
        local_nonces: Vec<LocalNonce>,
        result_hashes: Vec<ResultHash>,
    ) -> Result<String> {
        let data = Capacity::submitProofsCall {
            unitIds: unit_ids.into_iter().map(|id| id.as_ref().into()).collect(),
            localUnitNonces: local_nonces
                .into_iter()
                .map(|n| n.as_ref().into())
                .collect(),

            resultHashes: result_hashes
                .into_iter()
                .map(|hash| hash.as_ref().into())
                .collect(),
        }
        .abi_encode();

        self.send_tx(data, &self.config.cc_contract_address).await
    }

    async fn get_deal_statuses(&self, deal_ids: Vec<DealId>) -> Result<Vec<Result<Deal::Status>>> {
        let mut batch = BatchRequestBuilder::new();
        for deal_id in deal_ids {
            let data = Deal::getStatusCall {}.abi_encode();
            batch.insert(
                "eth_call",
                rpc_params![EthCall::to(&data, &deal_id.to_address()), "latest"],
            )?;
        }

        let resp: BatchResponse<String> = self.client.batch_request(batch).await?;
        let statuses = resp
            .into_iter()
            .map(|status_resp| {
                status_resp
                    .map(|status| Deal::Status::from_hex(&status))
                    .map_err(Into::into)
                    .flatten()
            })
            .collect::<_>();

        Ok(statuses)
    }
    async fn exit_deal(&self, cu_id: &CUID) -> Result<String> {
        let data = Offer::returnComputeUnitFromDealCall {
            unitId: cu_id.as_ref().into(),
        }
        .abi_encode();

        self.send_tx(data, &self.config.market_contract_address)
            .await
    }

    async fn get_tx_statuses(&self, tx_hashes: Vec<String>) -> Result<Vec<Result<Option<bool>>>> {
        let receipts = self.get_tx_receipts(tx_hashes).await?;

        let statuses = receipts
            .into_iter()
            .map(|receipt| match receipt {
                Ok(TxStatus::Pending) => Ok(None),
                Ok(TxStatus::Processed(receipt)) => Ok(Some(receipt.is_ok)),
                Err(err) => Err(err),
            })
            .collect();

        Ok(statuses)
    }

    async fn get_tx_receipts(&self, tx_hashes: Vec<String>) -> Result<Vec<Result<TxStatus>>> {
        let mut batch = BatchRequestBuilder::new();
        for tx_hash in tx_hashes {
            batch.insert("eth_getTransactionReceipt", rpc_params![tx_hash])?;
        }
        let resp: BatchResponse<Value> = self.client.batch_request(batch).await?;

        let receipts = resp
            .into_iter()
            .map(|receipt| try {
                match serde_json::from_value::<Option<RawTxReceipt>>(receipt?)? {
                    // When there's no receipt yet, the transaction is considered pending
                    None => TxStatus::Pending,
                    Some(raw_receipt) => TxStatus::Processed(raw_receipt.to_tx_receipt()),
                }
            })
            .collect();

        Ok(receipts)
    }
}

fn parse_str_field(value: Option<Value>, field: &str) -> eyre::Result<String> {
    value
        .ok_or(eyre!("Field {} not found in response", field))?
        .as_str()
        .ok_or(eyre!("Field {} is not a string", field))
        .map(|s| s.to_string())
}

#[cfg(test)]
mod tests {

    use alloy_primitives::uint;
    use alloy_primitives::U256;
    use std::assert_matches::assert_matches;
    use std::str::FromStr;
    use std::sync::Arc;

    use ccp_shared::types::{Difficulty, GlobalNonce, LocalNonce, ResultHash, CUID};
    use clarity::PrivateKey;
    use hex::FromHex;
    use mockito::Matcher;
    use serde::Deserialize;
    use serde_json::json;

    use chain_data::peer_id_from_hex;
    use fluence_libp2p::RandomPeerId;
    use hex_utils::decode_hex;
    use log_utils::{enable_logs_for, LogSpec};

    use crate::connector::TxStatus;
    use crate::Deal::Status::ACTIVE;
    use crate::{
        is_commitment_not_active, CCStatus, ChainConnector, CommitmentId, ConnectorError,
        HttpChainConnector,
    };

    fn get_connector(url: &str) -> Arc<HttpChainConnector> {
        let (connector, _) = HttpChainConnector::new(
            server_config::ChainConfig {
                http_endpoint: url.to_string(),
                cc_contract_address: "0x0E62f5cfA5189CA34E79CCB03829C064405790aD".to_string(),
                core_contract_address: "0x2f5224b7Cb8bd98d9Ef61c247F4741758E8E873d".to_string(),
                market_contract_address: "0x1dC1eB8fc8dBc35be6fE75ceba05C7D410a2e721".to_string(),
                network_id: 3525067388221321,
                wallet_key: PrivateKey::from_str(
                    "0x97a2456e78c4894c62eef6031972d1ca296ed40bf311ab54c231f13db59fc428",
                )
                .unwrap(),
                default_base_fee: None,
                default_priority_fee: None,
            },
            peer_id_from_hex("0x6497db93b32e4cdd979ada46a23249f444da1efb186cd74b9666bd03f710028b")
                .unwrap(),
        )
        .unwrap();

        connector
    }

    #[tokio::test]
    async fn test_get_compute_units() {
        let expected_data = "0x000000000000000000000000000000000000000000000000000000000000002000000000000000000000000000000000000000000000000000000000000000025d204dcc21f59c2a2098a277e48879207f614583e066654ad6736d36815ebb9e00000000000000000000000000000000000000000000000000000000000000000000000000000000000000000000000000000000000000000000000000000000450e2f2a5bdb528895e9005f67e70fe213b9b822122e96fd85d2238cae55b6f900000000000000000000000000000000000000000000000000000000000000000000000000000000000000000000000000000000000000000000000000000000";
        let expected_response =
            format!("{{\"jsonrpc\":\"2.0\",\"result\":\"{expected_data}\",\"id\":0}}");

        let mut server = mockito::Server::new_async().await;
        let url = server.url();
        let mock = server
            .mock("POST", "/")
            // expect exactly 1 POST request
            .expect(1)
            .with_status(200)
            .with_header("content-type", "application/json")
            .with_body(expected_response)
            .create();

        let units = get_connector(&url).get_compute_units().await.unwrap();

        mock.assert();
        assert_eq!(units.len(), 2);
        assert_eq!(units[0].startEpoch, U256::from(0));
        assert!(units[0].deal.is_zero());
        assert_eq!(units[1].startEpoch, U256::from(0));
        assert!(units[1].deal.is_zero());
    }

    #[tokio::test]
    async fn test_get_current_commitment_id_none() {
        let expected_data = "0xaa3046a12a1aac6e840625e6329d70b427328fec36dc8d273e5e6454b85633d5000000000000000000000000000000000000000000000000000000000000000000000000000000000000000000000000000000000000000000000000000000020000000000000000000000005b73c5498c1e3b4dba84de0f1833c4a029d90519";
        let expected_response =
            format!("{{\"jsonrpc\":\"2.0\",\"result\":\"{expected_data}\",\"id\":0}}");

        let mut server = mockito::Server::new_async().await;
        let url = server.url();
        let mock = server
            .mock("POST", "/")
            // expect exactly 1 POST request
            .expect(1)
            .with_status(200)
            .with_header("content-type", "application/json")
            .with_body(expected_response)
            .create();
        let commitment_id = get_connector(&url)
            .get_current_commitment_id()
            .await
            .unwrap();

        mock.assert();
        assert!(commitment_id.is_none());
    }

    #[tokio::test]
    async fn test_get_current_commitment_id_some() {
        let expected_data = "0xaa3046a12a1aac6e840625e6329d70b427328fec36dc8d273e5e6454b85633d5aa3046a12a1aac6e840625e6329d70b427328feceedc8d273e5e6454b85633b5000000000000000000000000000000000000000000000000000000000000000a0000000000000000000000005b73c5498c1e3b4dba84de0f1833c4a029d90519";
        let expected_response =
            format!("{{\"jsonrpc\":\"2.0\",\"result\":\"{expected_data}\",\"id\":0}}");

        let mut server = mockito::Server::new_async().await;
        let url = server.url();
        let mock = server
            .mock("POST", "/")
            // expect exactly 1 POST request
            .expect(1)
            .with_status(200)
            .with_header("content-type", "application/json")
            .with_body(expected_response)
            .create();
        let commitment_id = get_connector(&url)
            .get_current_commitment_id()
            .await
            .unwrap();

        mock.assert();
        assert!(commitment_id.is_some());
        assert_eq!(
            hex::encode(commitment_id.unwrap().0),
            "aa3046a12a1aac6e840625e6329d70b427328feceedc8d273e5e6454b85633b5"
        );
    }

    #[tokio::test]
    async fn get_commitment_status() {
        let commitment_id = "0xa98dc43600773b162bcdb8175eadc037412cd7ad83555fafa507702011a53992";

        let expected_data = "0x0000000000000000000000000000000000000000000000000000000000000001";
        let expected_response =
            format!("{{\"jsonrpc\":\"2.0\",\"result\":\"{expected_data}\",\"id\":0}}");
        let mut server = mockito::Server::new_async().await;
        let url = server.url();
        let mock = server
            .mock("POST", "/")
            // expect exactly 1 POST request
            .expect(1)
            .with_status(200)
            .with_header("content-type", "application/json")
            .match_body(Matcher::PartialJson(json!({
                "method": "eth_call",
            })))
            .with_body(expected_response)
            .create();
        let commitment_id = CommitmentId(decode_hex(commitment_id).unwrap().try_into().unwrap());
        let status = get_connector(&url)
            .get_commitment_status(commitment_id)
            .await
            .unwrap();

        mock.assert();
        assert_eq!(status, CCStatus::Active);
    }

    #[tokio::test]
    async fn test_batch_init_request() {
        use hex::FromHex;
        let expected_response = r#"[
          {
            "jsonrpc": "2.0",
            "result": "0x76889c92f61b9c5df216e048df56eb8f4eb02f172ab0d5b04edb9190ab9c9eec",
            "id": 0
          },
          {
            "jsonrpc": "2.0",
            "result": "0x0000000000000000000000000000000000000000000000000000000065ca5a01",
            "id": 1
          },
          {
            "jsonrpc": "2.0",
            "result": "0x0000000000000000000000000000000000000000000000000000000000000005",
            "id": 2
          },
          {
            "jsonrpc": "2.0",
            "result": "0x00000000000000000000000000000000000000000000000000000000000016be",
            "id": 3
          },
          {
            "jsonrpc": "2.0",
            "result": "0x000000000000000000000000000000000000000000000000000000000000000f",
            "id": 4
          },
          {
            "jsonrpc": "2.0",
            "result": "0x5",
            "id": 5
          },
          {
            "jsonrpc": "2.0",
            "result": "0x8",
            "id": 6
          },
          {
              "jsonrpc": "2.0",
              "result": {
                "hash": "0x402c63844e7797c56468e5c9ca241d7f99b102c6e683fd371c1558fc87ff0963",
                "parentHash": "0x4904bfa81f0c577da1caa89826c3cf05a952e51dd39226709ed643c0f3847992",
                "sha3Uncles": "0x1dcc4de8dec75d7aab85b567b6ccd41ad312451b948a7413f0a142fd40d49347",
                "miner": "0x5d159e79d541c35d68d1c8a5da02637fff779da0",
                "stateRoot": "0x5f928ec52b4c7d259e0cc744f2be0e17952a94e721b732d03b91142ab23bd497",
                "transactionsRoot": "0xc6d90adaa66f9e4e53d27c59c946f8f1b6aa9d1092a414c2290c05a4e081a8e5",
                "receiptsRoot": "0x56e81f171bcc55a6ff8345e692c0f86e5b48e01b996cadc001622fb5e363b421",
                "number": "0x8b287",
                "gasUsed": "0x8af3a5a",
                "gasLimit": "0xadb3bb8",
                "extraData": "0x",
                "logsBloom": "0x00000000000000000000000000000000000000000000000000000000000000000000000000000000000000000000000000000000000000000000000000000000000000000000000000000000000000000000000000000000000000000000000000000000000000000000000000000000000000000000000000000000000000000000000000000000000000000000000000000000000000000000000000000000000000000000000000000000000000000000000000000000000000000000000000000000000000000000000000000000000000000000000000000000000000000000000000000000000000000000000000000000000000000000000000000000",
                "timestamp": "0x666c79b1",
                "difficulty": "0x0",
                "totalDifficulty": "0x0",
                "sealFields": [],
                "uncles": [],
                "transactions": [
                  {
                    "accessList": [],
                    "blockHash": "0x402c63844e7797c56468e5c9ca241d7f99b102c6e683fd371c1558fc87ff0963",
                    "blockNumber": "0x8b287",
                    "chainId": "0x8613d62c79827",
                    "from": "0xb3b172cc702e3ae32ce0c73a050037a7750e41a6",
                    "gas": "0xadb3bb8",
                    "gasPrice": "0x64",
                    "hash": "0xdd5a4b397f222a9432b3d592ecca96171860953c5d2630f5f1f9f3614fdd8cd5",
                    "input": "0x4ece5685649cea1e34fec8ae2f5f8195124ec9c9e268b333f51d38dd12c9c89b026dd66ea6f4997b286ae1873a26c2f8cac3980af7ac51b185c9754d3a116d8a3c3a02fc0001286ad1ddc35083d1773e4f451e27047b3cdb5a1ebc592fd521de7780eb4c",
                    "maxFeePerGas": "0x64",
                    "maxPriorityFeePerGas": "0x0",
                    "nonce": "0x34d6",
                    "r": "0xfceb7aaceb1dc56f1e0b33584361c17ba1d8d79a5ec378c81d789c83e5eb7016",
                    "s": "0x13ba30819306a8cb71c60261824a77e29a0571514ffbb3f08f8503303caec56d",
                    "to": "0x066d0e888b62b7c2571cf867d2b26d6afefac720",
                    "transactionIndex": "0x0",
                    "type": "0x2",
                    "v": "0x1",
                    "value": "0x0"
                  }
                ],
                "size": "0xf7",
                "mixHash": "0x0000000000000000000000000000000000000000000000000000000000000000",
                "nonce": "0x0000000000000000",
                "baseFeePerGas": "0x64"
              },
              "id": 7
            }
        ]"#;

        let mut server = mockito::Server::new_async().await;
        let url = server.url();
        let mock = server
            .mock("POST", "/")
            // expect exactly 1 POST request
            .expect(1)
            .with_status(200)
            .with_header("content-type", "application/json")
            .with_body(expected_response)
            .create();

        let init_params = get_connector(&url).get_cc_init_params().await.unwrap();

        mock.assert();
        assert_eq!(
            init_params.difficulty,
            <Difficulty>::from_hex(
                "76889c92f61b9c5df216e048df56eb8f4eb02f172ab0d5b04edb9190ab9c9eec"
            )
            .unwrap()
        );
        assert_eq!(init_params.init_timestamp, uint!(1707760129_U256));
        assert_eq!(
            init_params.global_nonce,
            <GlobalNonce>::from_hex(
                "0000000000000000000000000000000000000000000000000000000000000005"
            )
            .unwrap()
        );
        assert_eq!(
            init_params.current_epoch,
            U256::from(0x00000000000000000000000000000000000000000000000000000000000016be)
        );
        assert_eq!(
            init_params.epoch_duration,
            U256::from(0x000000000000000000000000000000000000000000000000000000000000000f)
        );
        assert_eq!(init_params.min_proofs_per_epoch, U256::from(5));
        assert_eq!(init_params.max_proofs_per_epoch, U256::from(8));
    }

    #[tokio::test]
    async fn submit_proof_not_active() {
        let get_block_by_number = r#"{"jsonrpc":"2.0","id":0,"result":{"hash":"0xcbe8d90665392babc8098738ec78009193c99d3cc872a6657e306cfe8824bef9","parentHash":"0x15e767118a3e2d7545fee290b545faccd4a9eff849ac1057ce82cab7100c0c52","sha3Uncles":"0x1dcc4de8dec75d7aab85b567b6ccd41ad312451b948a7413f0a142fd40d49347","miner":"0x0000000000000000000000000000000000000000","stateRoot":"0x0000000000000000000000000000000000000000000000000000000000000000","transactionsRoot":"0x56e81f171bcc55a6ff8345e692c0f86e5b48e01b996cadc001622fb5e363b421","receiptsRoot":"0x56e81f171bcc55a6ff8345e692c0f86e5b48e01b996cadc001622fb5e363b421","logsBloom":"0x00000000000000000000000000000000000000000000000000000000000000000000000000000000000000000000000000000000000000000000000000000000000000000000000000000000000000000000000000000000000000000000000000000000000000000000000000000000000000000000000000000000000000000000000000000000000000000000000000000000000000000000000000000000000000000000000000000000000000000000000000000000000000000000000000000000000000000000000000000000000000000000000000000000000000000000000000000000000000000000000000000000000000000000000000000000","difficulty":"0x0","number":"0xa2","gasLimit":"0x1c9c380","gasUsed":"0x0","timestamp":"0x65d88f76","extraData":"0x","mixHash":"0x0000000000000000000000000000000000000000000000000000000000000000","nonce":"0x0000000000000000","baseFeePerGas":"0x7","totalDifficulty":"0x0","uncles":[],"transactions":[],"size":"0x220"}}"#;
        let estimate_gas = r#"
        {
            "jsonrpc": "2.0",
            "id": 1,
            "error": {
                "code": 3,
                "message": "execution reverted: ",
                "data": "0x0852c7200000000000000000000000000000000000000000000000000000000000000000"
            }
        }
        "#;

        let mut server = mockito::Server::new_async().await;
        let url = server.url();
        server
            .mock("POST", "/")
            // expect exactly 4 POST request
            .expect(1)
            .with_status(200)
            .with_header("content-type", "application/json")
            .with_body_from_request(move |req| {
                let body = req.body().expect("mock: get request body");
                let body: serde_json::Value =
                    serde_json::from_slice(body).expect("mock: parse request body");
                let method = body.get("method").expect("get method");
                let method = method.as_str().expect("as str").trim_matches(|c| c == '\"');

                match method {
                    "eth_getBlockByNumber" => get_block_by_number.into(),
                    "eth_estimateGas" => estimate_gas.into(),
                    method => format!("'{}' not supported", method).into(),
                }
            })
            .create();

        let cu_ids = vec![CUID::new([0u8; 32])];
        let local_nonces = vec![LocalNonce::new([0u8; 32])];
        let result_hashes = vec![ResultHash::from_slice([0u8; 32])];

        let result = get_connector(&url)
            .submit_proofs(cu_ids, local_nonces, result_hashes)
            .await;

        assert!(result.is_err());

        assert_matches!(
            result.unwrap_err(),
            ConnectorError::RpcCallError {
                code: _,
                message: _,
                data,
            } if is_commitment_not_active(&data)
        );
    }

    #[tokio::test]
    async fn submit_proof() {
        let get_block_by_number = r#"{"jsonrpc":"2.0","id":0,"result":{"hash":"0xcbe8d90665392babc8098738ec78009193c99d3cc872a6657e306cfe8824bef9","parentHash":"0x15e767118a3e2d7545fee290b545faccd4a9eff849ac1057ce82cab7100c0c52","sha3Uncles":"0x1dcc4de8dec75d7aab85b567b6ccd41ad312451b948a7413f0a142fd40d49347","miner":"0x0000000000000000000000000000000000000000","stateRoot":"0x0000000000000000000000000000000000000000000000000000000000000000","transactionsRoot":"0x56e81f171bcc55a6ff8345e692c0f86e5b48e01b996cadc001622fb5e363b421","receiptsRoot":"0x56e81f171bcc55a6ff8345e692c0f86e5b48e01b996cadc001622fb5e363b421","logsBloom":"0x00000000000000000000000000000000000000000000000000000000000000000000000000000000000000000000000000000000000000000000000000000000000000000000000000000000000000000000000000000000000000000000000000000000000000000000000000000000000000000000000000000000000000000000000000000000000000000000000000000000000000000000000000000000000000000000000000000000000000000000000000000000000000000000000000000000000000000000000000000000000000000000000000000000000000000000000000000000000000000000000000000000000000000000000000000000","difficulty":"0x0","number":"0xa2","gasLimit":"0x1c9c380","gasUsed":"0x0","timestamp":"0x65d88f76","extraData":"0x","mixHash":"0x0000000000000000000000000000000000000000000000000000000000000000","nonce":"0x0000000000000000","baseFeePerGas":"0x7","totalDifficulty":"0x0","uncles":[],"transactions":[],"size":"0x220"}}"#;
        let estimate_gas = r#"{"jsonrpc":"2.0","id": 1,"result": "0x5208"}"#;
        let max_priority_fee = r#"{"jsonrpc":"2.0","id": 2,"result": "0x5208"}"#;
        let nonce = r#"{"jsonrpc":"2.0","id":3,"result":"0x20"}"#;
        let send_tx_response = r#"
            {
                "jsonrpc": "2.0",
                "id": 4,
                "result": "0x55bfec4a4400ca0b09e075e2b517041cd78b10021c51726cb73bcba52213fa05"
            }
            "#;
        let mut server = mockito::Server::new_async().await;
        let url = server.url();
        server
            .mock("POST", "/")
            // expect exactly 4 POST request
            .expect(1)
            .with_status(200)
            .with_header("content-type", "application/json")
            .with_body_from_request(move |req| {
                let body = req.body().expect("mock: get request body");
                let body: serde_json::Value =
                    serde_json::from_slice(body).expect("mock: parse request body");
                let method = body.get("method").expect("get method");
                let method = method.as_str().expect("as str").trim_matches(|c| c == '\"');

                match method {
                    "eth_getBlockByNumber" => get_block_by_number.into(),
                    "eth_estimateGas" => estimate_gas.into(),
                    "eth_maxPriorityFeePerGas" => max_priority_fee.into(),
                    "eth_getTransactionCount" => nonce.into(),
                    "eth_sendRawTransaction" => send_tx_response.into(),
                    method => format!("'{}' not supported", method).into(),
                }
            })
            .create();

        let cu_ids = vec![CUID::new([0u8; 32])];
        let local_nonces = vec![LocalNonce::new([0u8; 32])];
        let result_hashes = vec![ResultHash::from_slice([0u8; 32])];

        let result = get_connector(&url)
            .submit_proofs(cu_ids, local_nonces, result_hashes)
            .await
            .unwrap();

        assert_eq!(
            result,
            "0x55bfec4a4400ca0b09e075e2b517041cd78b10021c51726cb73bcba52213fa05"
        );
    }

    #[derive(Debug, Deserialize)]
    // for parsing
    #[allow(dead_code)]
    struct RpcRequest<P> {
        jsonrpc: String,
        id: u64,
        method: String,
        params: P,
    }

    #[derive(Debug, Deserialize)]
    // for parsing
    #[allow(dead_code)]
    struct EthCall {
        data: String,
        to: String,
    }

    #[tokio::test]
    async fn test_get_app_cid_empty() {
        // This response causes the `buffer overrun while deserializing` error
        let app_cid_response = r#"[{"jsonrpc":"2.0", "id":0, "result": "0x"}]"#;

        let mut server = mockito::Server::new_async().await;
        let url = server.url();
        let mock = server
            .mock("POST", "/")
            .expect(1)
            .with_status(200)
            .with_header("content-type", "application/json")
            .with_body(app_cid_response)
            .create();

        let deals = vec![types::DealId::from(
            "0x0000000000000000000000000000000000000000",
        )];
        let result = get_connector(&url).get_app_cid(deals.iter()).await;
        assert_matches!(result, Err(ConnectorError::EmptyData(_)));

        mock.assert();
    }

    #[tokio::test]
    async fn test_get_deals() {
        enable_logs_for(LogSpec::new(vec!["chain-connector=debug".parse().unwrap()]));
        let expected_deal_id_1 = "5e3d0fde6f793b3115a9e7f5ebc195bbeed35d6c";
        let expected_cuid_1 = "aa3046a12a1aac6e840625e6329d70b427328fec36dc8d273e5e6454b85633d5";

        let expected_deal_id_2 = "0x6e3d0fde6f793b3115a9e7f5ebc195bbeed35d6d";
        let expected_cuid_2 = "ba3046a12a1aac6e840625e6329d70b427328fec36dc8d273e5e6454b85633d1";

        let compute_units_response = "00000000000000000000000000000000000000000000000000000000000000200000000000000000000000000000000000000000000000000000000000000002aa3046a12a1aac6e840625e6329d70b427328fec36dc8d273e5e6454b85633d50000000000000000000000005e3d0fde6f793b3115a9e7f5ebc195bbeed35d6c00000000000000000000000000000000000000000000000000000000000fffbcba3046a12a1aac6e840625e6329d70b427328fec36dc8d273e5e6454b85633d10000000000000000000000006e3d0fde6f793b3115a9e7f5ebc195bbeed35d6d00000000000000000000000000000000000000000000000000000000000fffba";
        let compute_units_response = json!({
            "jsonrpc": "2.0",
            "id": 0,
            "result": compute_units_response,
        });

        let expected_app_cid = "bafkreiekvwp2w7t7vw4jzjq4s4n4wc323c6dnexmy4axh6c7tiza5wxzm4";
        let deal_status_response =
            "0x0000000000000000000000000000000000000000000000000000000000000001";
        let app_cid_response = "0x01551220000000000000000000000000000000000000000000000000000000008aad9fab7e7fadb89ca61c971bcb0b7ad8bc3692ecc70173f85f9a320edaf967";
        let deal_info_response = json!([
            {
                "jsonrpc": "2.0",
                "id": 1,
                "result": deal_status_response,
            },
            {
                "jsonrpc": "2.0",
                "id": 2,
                "result": app_cid_response
            },
            {
                "jsonrpc": "2.0",
                "id": 3,
                "result": deal_status_response,
            },
            {
                "jsonrpc": "2.0",
                "id": 4,
                "result": app_cid_response
            }

        ]);

        let mut server = mockito::Server::new_async().await;
        let url = server.url();
        let mock = server
            .mock("POST", "/")
            .expect(2)
            .with_status(200)
            .with_header("content-type", "application/json")
            .with_body_from_request(move |req| {
                let body = req.body().expect("mock: get request body");
                let body: serde_json::Value =
                    serde_json::from_slice(body).expect("mock: parse request body");
                match body {
                    serde_json::Value::Object(_) => {
                        compute_units_response.clone().to_string().into()
                    }
                    serde_json::Value::Array(_) => deal_info_response.to_string().into(),
                    x => {
                        panic!("unexpected body: {x:?}");
                    }
                }
            })
            .create();

        let deals = get_connector(&url).get_deals().await.unwrap();

        assert_eq!(deals.len(), 2, "there should be only two deals: {deals:?}");
        assert!(deals[0].success, "failed to get a deal: {deals:?}");
        assert_eq!(deals[0].deal_id, expected_deal_id_1);

        let deal_info = &deals[0].deal_info[0];
        assert_eq!(deal_info.status, ACTIVE);
        assert_eq!(
            deal_info.unit_ids.len(),
            1,
            "there should be only one unit id: {deals:?}"
        );
        assert_eq!(hex::encode(&deal_info.unit_ids[0]), expected_cuid_1);
        assert_eq!(deal_info.app_cid, expected_app_cid);

        // Second deal
        assert!(deals[1].success, "failed to get a deal: {deals:?}");
        assert_eq!(deals[1].deal_id, expected_deal_id_2);

        let deal_info = &deals[1].deal_info[0];
        assert_eq!(deal_info.status, ACTIVE);
        assert_eq!(
            deal_info.unit_ids.len(),
            1,
            "there should be only one unit id: {deals:?}"
        );
        assert_eq!(hex::encode(&deal_info.unit_ids[0]), expected_cuid_2);
        assert_eq!(deal_info.app_cid, expected_app_cid);

        mock.assert();
    }

    #[tokio::test]
    async fn test_get_deals_no_deals() {
        let compute_units_response = "0x0000000000000000000000000000000000000000000000000000000000000020000000000000000000000000000000000000000000000000000000000000002097ab88db9d8e48a1d55cd0205bd74721eb2ba70897d255f350062dec8fec7bb4000000000000000000000000000000000000000000000000000000000000000000000000000000000000000000000000000000000000000000000000000000002988e97756c550265b7a570b41bb4d8dbf056a1ca0435265ad175c5ecced2ef600000000000000000000000000000000000000000000000000000000000000000000000000000000000000000000000000000000000000000000000000000000d4af56c3a07423c4b976f6d1a43a96f4843bdc5479b01bf3bd73f69c1062738e00000000000000000000000000000000000000000000000000000000000000000000000000000000000000000000000000000000000000000000000000000000e9ab8214c37d615708ef89559407e1a015a0f7fbdaf3cd23a1f4c5ed2ae1c8cd00000000000000000000000000000000000000000000000000000000000000000000000000000000000000000000000000000000000000000000000000000000a717255e798920c9a9bbaae45492ff9020cdc8db3d8a44099015fbe950927368000000000000000000000000000000000000000000000000000000000000000000000000000000000000000000000000000000000000000000000000000000000df891a54a5479aa7ee3c019615ac55a18534aa81dcf3b2fbf7577d54cadf0c300000000000000000000000000000000000000000000000000000000000000000000000000000000000000000000000000000000000000000000000000000000fbbd2b72d216685d97c09c56ca6ba16e7d2e35ff72bb69c72584ad8d9365610200000000000000000000000000000000000000000000000000000000000000000000000000000000000000000000000000000000000000000000000000000000ccff78d7a0c365cd3ba8842707a2f96f26ac7ea4dbd7aac04ae2f0958ef2252400000000000000000000000000000000000000000000000000000000000000000000000000000000000000000000000000000000000000000000000000000000db5fba69f5d2b2d04a5bf63b7abe1a2781470e77101e3afe6ec66794aec80c0a000000000000000000000000000000000000000000000000000000000000000000000000000000000000000000000000000000000000000000000000000000005b96d1d71cf1b77421645ae4031558195d9df60abd73ea716c3df67d3e7832da00000000000000000000000000000000000000000000000000000000000000000000000000000000000000000000000000000000000000000000000000000000e5cf187d01e552b0bd38ea89b9013e7b98915891cafb44fc7cf6937223290bcf00000000000000000000000000000000000000000000000000000000000000000000000000000000000000000000000000000000000000000000000000000000fe00f5915737e75aa5c7799dcf326020ab499a65c9d10e1e4951be8371aee6f2000000000000000000000000000000000000000000000000000000000000000000000000000000000000000000000000000000000000000000000000000000000c073f4fe89ebe1a354f052de5e371dc39e8d2b8f9ccbf0fc9e26e107217fe40000000000000000000000000000000000000000000000000000000000000000000000000000000000000000000000000000000000000000000000000000000008510f943f7080e58846bc5044afa0c91480dbeca0ff5dcbef7c522a43531cffc000000000000000000000000000000000000000000000000000000000000000000000000000000000000000000000000000000000000000000000000000000007d3ea3803085980a5b4e3bd93c32d8dae3b8060db9aab800e0922b7b18d865fc000000000000000000000000000000000000000000000000000000000000000000000000000000000000000000000000000000000000000000000000000000002be7bd75150701c7ef8521d322fbcbb228cf907224d80e433550a3034bbcbb8b000000000000000000000000000000000000000000000000000000000000000000000000000000000000000000000000000000000000000000000000000000000e1469c97990a40da4465cb4e749faa2905adfc4b1109f7dc8b66ef8b1ed0a0c000000000000000000000000000000000000000000000000000000000000000000000000000000000000000000000000000000000000000000000000000000008d20e7f50737ea4236c6d92b150e569aa2fc482699cc0165722210b4bcffdc4c00000000000000000000000000000000000000000000000000000000000000000000000000000000000000000000000000000000000000000000000000000000eae742035300aed3774579cab0c75416002438809f3cb3f62fb3c34dd0ab16790000000000000000000000000000000000000000000000000000000000000000000000000000000000000000000000000000000000000000000000000000000029e9cc0f707e8e02578285b8e1d50c207fab5ec11b0b1e6f97834e1154abbe4b000000000000000000000000000000000000000000000000000000000000000000000000000000000000000000000000000000000000000000000000000000005be58fc7ae8eb4e577b1be2a911a11fd17b90c8b6754aa71859ad6285bcc3b00000000000000000000000000000000000000000000000000000000000000000000000000000000000000000000000000000000000000000000000000000000008f7ba4e1f4bccd2aaf1f8791df5b73a6727b0720aba8fcf0afb6e1f07303c1cc0000000000000000000000000000000000000000000000000000000000000000000000000000000000000000000000000000000000000000000000000000000053f668a26f5978f4f252145d68d2f0a627116c197a342a2e42aa269f46dcccf000000000000000000000000000000000000000000000000000000000000000000000000000000000000000000000000000000000000000000000000000000000db7ddcd38d772f1b043572bab7d890ea65723cf4805ee963f46b7a9f81a454f20000000000000000000000000000000000000000000000000000000000000000000000000000000000000000000000000000000000000000000000000000000018fa36dd54f48c4c4ae40ceefca274460d4c83026f48fdcc4e201a1a0423561400000000000000000000000000000000000000000000000000000000000000000000000000000000000000000000000000000000000000000000000000000000a0b6e3c818a1ecb540a289c81d0835dc41755f091ba70f02e5134203c195b80900000000000000000000000000000000000000000000000000000000000000000000000000000000000000000000000000000000000000000000000000000000e77ef1585872eabfa78c01915cf0d43c3bd3bd63ae40565c62254a95bba901530000000000000000000000000000000000000000000000000000000000000000000000000000000000000000000000000000000000000000000000000000000059810dcb510b17ca28693caa6d6164b6db28925290f345d8ef0ac8ef5751014f0000000000000000000000000000000000000000000000000000000000000000000000000000000000000000000000000000000000000000000000000000000000d6b992345e2ed6287ff2df0943d10f972ae7f63789d11df22f3fd9a4199f5c000000000000000000000000000000000000000000000000000000000000000000000000000000000000000000000000000000000000000000000000000000005e58c2b5ba2b1a7d861de440a962fe0ffdcef1e240e3e50690f6f1f527bf7d66000000000000000000000000000000000000000000000000000000000000000000000000000000000000000000000000000000000000000000000000000000000ca0be7865c187df9331bce42cd6ea3498d858a3d8b37fec18e9654ef320daa7000000000000000000000000000000000000000000000000000000000000000000000000000000000000000000000000000000000000000000000000000000003938f3a12b19ed989431771df29f64ef011eec4da79e2ec30d86f28dae35f10a00000000000000000000000000000000000000000000000000000000000000000000000000000000000000000000000000000000000000000000000000000000";
        let compute_units_response =
            format!("{{\"jsonrpc\":\"2.0\",\"result\":\"{compute_units_response}\",\"id\":0}}");
        let mut server = mockito::Server::new_async().await;
        let url = server.url();
        let mock = server
            .mock("POST", "/")
            .expect(1)
            .with_status(200)
            .with_header("content-type", "application/json")
            .with_body(compute_units_response)
            .create();

        let deals = get_connector(&url).get_deals().await;
        assert!(
            deals.is_ok(),
            "must not fail when no deals in compute units"
        );
        assert!(
            deals.unwrap().is_empty(),
            "no deals must be found in the compute units"
        );

        mock.assert();
    }

    #[tokio::test]
    async fn test_register_worker() {
        let get_block_by_number_response = r#"{"jsonrpc":"2.0","id":0,"result":{"hash":"0xcbe8d90665392babc8098738ec78009193c99d3cc872a6657e306cfe8824bef9","parentHash":"0x15e767118a3e2d7545fee290b545faccd4a9eff849ac1057ce82cab7100c0c52","sha3Uncles":"0x1dcc4de8dec75d7aab85b567b6ccd41ad312451b948a7413f0a142fd40d49347","miner":"0x0000000000000000000000000000000000000000","stateRoot":"0x0000000000000000000000000000000000000000000000000000000000000000","transactionsRoot":"0x56e81f171bcc55a6ff8345e692c0f86e5b48e01b996cadc001622fb5e363b421","receiptsRoot":"0x56e81f171bcc55a6ff8345e692c0f86e5b48e01b996cadc001622fb5e363b421","logsBloom":"0x00000000000000000000000000000000000000000000000000000000000000000000000000000000000000000000000000000000000000000000000000000000000000000000000000000000000000000000000000000000000000000000000000000000000000000000000000000000000000000000000000000000000000000000000000000000000000000000000000000000000000000000000000000000000000000000000000000000000000000000000000000000000000000000000000000000000000000000000000000000000000000000000000000000000000000000000000000000000000000000000000000000000000000000000000000000","difficulty":"0x0","number":"0xa2","gasLimit":"0x1c9c380","gasUsed":"0x0","timestamp":"0x65d88f76","extraData":"0x","mixHash":"0x0000000000000000000000000000000000000000000000000000000000000000","nonce":"0x0000000000000000","baseFeePerGas":"0x7","totalDifficulty":"0x0","uncles":[],"transactions":[],"size":"0x220"}}"#;
        let estimate_gas_response = r#"{"jsonrpc":"2.0","id": 1,"result": "0x5208"}"#;
        let max_priority_fee_response = r#"{"jsonrpc":"2.0","id": 2,"result": "0x5208"}"#;
        let nonce_response = r#"{"jsonrpc":"2.0","id":3,"result":"0x20"}"#;
        let expected_tx_hash = "0x55bfec4a4400ca0b09e075e2b517041cd78b10021c51726cb73bcba52213fa05";
        let send_tx_response = r#"
            {
                "jsonrpc": "2.0",
                "id": 4,
                "result": "0x55bfec4a4400ca0b09e075e2b517041cd78b10021c51726cb73bcba52213fa05"
            }
            "#;

        let deal_id = "5e3d0fde6f793b3115a9e7f5ebc195bbeed35d6c";
        let deal_id = types::DealId::from(deal_id);
        let worker_id = types::peer_scope::WorkerId::from(RandomPeerId::random());
        let cuid =
            CUID::from_hex("aa3046a12a1aac6e840625e6329d70b427328fec36dc8d273e5e6454b85633d5")
                .unwrap();

        let mut server = mockito::Server::new_async().await;
        let url = server.url();
        let mock = server
            .mock("POST", "/")
            .expect(5)
            .with_status(200)
            .with_header("content-type", "application/json")
            .with_body_from_request(move |req| {
                let body = req.body().expect("mock: get request body");
                let body: RpcRequest<Option<serde_json::Value>> =
                    serde_json::from_slice(body).expect("mock: parse request body");
                match body.method.as_ref() {
                    "eth_getBlockByNumber" => get_block_by_number_response.into(),
                    "eth_estimateGas" => estimate_gas_response.into(),
                    "eth_maxPriorityFeePerGas" => max_priority_fee_response.into(),
                    "eth_getTransactionCount" => nonce_response.into(),
                    "eth_sendRawTransaction" => send_tx_response.into(),
                    x => {
                        panic!("unknown method: {x}. Request {body:?}");
                    }
                }
            })
            .create();

        let result = get_connector(&url)
            .register_worker(&deal_id, worker_id, cuid)
            .await
            .unwrap();
        assert_eq!(result, expected_tx_hash);

        mock.assert();
    }

    #[tokio::test]
    async fn test_get_receipts_several() {
        let tx_hash =
            "0x55bfec4a4400ca0b09e075e2b517041cd78b10021c51726cb73bcba52213fa05".to_string();
        let receipt_response = r#"
            [{
                "id": 0,
                "jsonrpc": "2.0",
                "result": null
            },
            {
                "id": 1,
                "jsonrpc": "2.0",
                "result": {
                    "blockNumber": "0x123",
                    "status": "0x1",
                    "transactionHash": "0x55bfec4a4400ca0b09e075e2b517041cd78b10021c51726cb73bcba52213fa05"
                }
            },
            {
                "id": 2,
                "jsonrpc": "2.0",
                "error": {
                    "code": -32000,
                    "message": "some error"
                }
            }]
        "#;
        let mut server = mockito::Server::new_async().await;
        let url = server.url();
        let mock = server
            .mock("POST", "/")
            // expect exactly 1 POST request
            .expect(1)
            .with_status(200)
            .with_header("content-type", "application/json")
            .with_body_from_request(move |req| {
                let body = req.body().expect("mock: get request body");
                let body: Vec<RpcRequest<serde_json::Value>> =
                    serde_json::from_slice(body).expect("mock: parse request body");
                match body[0].method.as_ref() {
                    "eth_getTransactionReceipt" => receipt_response.into(),
                    x => {
                        panic!("unknown method: {x}. Request {body:?}");
                    }
                }
            })
            .create();

        let mut result = get_connector(&url)
            .get_tx_receipts(vec![tx_hash.clone()])
            .await
            .unwrap();
        assert_eq!(result.len(), 3);

        let pending = result.remove(0);
        assert!(pending.is_ok(), "should get pending status: {:?}", pending);
        assert_matches!(pending.unwrap(), TxStatus::Pending);

        let ok = result.remove(0);
        assert!(ok.is_ok(), "should get a receipt: {:?}", ok);
        assert_matches!(ok.unwrap(), TxStatus::Processed(_));

        assert!(result[0].is_err(), "should be error: {:?}", result[0]);

        mock.assert();
    }

    #[tokio::test]
    async fn test_get_receipts() {
        let tx_hash =
            "0x55bfec4a4400ca0b09e075e2b517041cd78b10021c51726cb73bcba52213fa05".to_string();
        let receipt_response = r#"
            [{
                "id": 0,
                "jsonrpc": "2.0",
                "result": {
                    "blockNumber": "0x123",
                    "status": "0x1",
                    "transactionHash": "0x55bfec4a4400ca0b09e075e2b517041cd78b10021c51726cb73bcba52213fa05"
                }
            }]
        "#;
        let mut server = mockito::Server::new_async().await;
        let url = server.url();
        let mock = server
            .mock("POST", "/")
            // expect exactly 1 POST request
            .expect(1)
            .with_status(200)
            .with_header("content-type", "application/json")
            .with_body_from_request(move |req| {
                let body = req.body().expect("mock: get request body");
                let body: Vec<RpcRequest<serde_json::Value>> =
                    serde_json::from_slice(body).expect("mock: parse request body");
                match body[0].method.as_ref() {
                    "eth_getTransactionReceipt" => receipt_response.into(),
                    x => {
                        panic!("unknown method: {x}. Request {body:?}");
                    }
                }
            })
            .create();

        let mut result = get_connector(&url)
            .get_tx_receipts(vec![tx_hash.clone()])
            .await
            .unwrap();
        assert_eq!(result.len(), 1);
        assert!(result[0].is_ok(), "can't get receipt: {:?}", result[0]);

        let result = result.remove(0).unwrap();
        assert_matches!(result, TxStatus::Processed(_));
        if let TxStatus::Processed(receipt) = result {
            assert_eq!(receipt.transaction_hash, tx_hash);
        }

        mock.assert();
    }
}<|MERGE_RESOLUTION|>--- conflicted
+++ resolved
@@ -453,6 +453,11 @@
             Some(n) => n,
         };
 
+        tracing::info!(target: "chain-connector",
+            "Sending tx to {to} from {} data {}",
+            self.config.wallet_key.to_address(), encode_hex_0x(&data)
+        );
+
         // Create a new transaction
         let tx = Transaction::Eip1559 {
             chain_id: self.config.network_id.into(),
@@ -463,7 +468,7 @@
             gas_limit: Uint256::from_le_bytes(&gas_limit.to_le_bytes_vec()),
             to: to.parse()?,
             value: 0u32.into(),
-            data: data.clone(),
+            data,
             signature: None, // Not signed. Yet.
             max_fee_per_gas: Uint256::from_le_bytes(&max_fee_per_gas.to_le_bytes_vec()),
             access_list: vec![],
@@ -472,27 +477,11 @@
         let signed_tx = tx
             .sign(&self.config.wallet_key, Some(self.config.network_id))
             .to_bytes();
-<<<<<<< HEAD
-        let signed_tx = hex::encode(signed_tx);
-=======
-        let tx = encode_hex_0x(tx);
->>>>>>> 744d72aa
-
-        tracing::info!(target: "chain-connector",
-            "Sending tx to {to} from {} data {}",
-            self.config.wallet_key.to_address(), hex::encode(&data)
-        );
+        let signed_tx = encode_hex_0x(signed_tx);
 
         let result: Result<String> = process_response(
             self.client
-<<<<<<< HEAD
-                .request(
-                    "eth_sendRawTransaction",
-                    rpc_params![format!("0x{}", signed_tx)],
-                )
-=======
-                .request("eth_sendRawTransaction", rpc_params![tx])
->>>>>>> 744d72aa
+                .request("eth_sendRawTransaction", rpc_params![signed_tx])
                 .await,
         );
 
