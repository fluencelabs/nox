/*
 * Nox Fluence Peer
 *
 * Copyright (C) 2024 Fluence DAO
 *
 * This program is free software: you can redistribute it and/or modify
 * it under the terms of the GNU Affero General Public License as
 * published by the Free Software Foundation version 3 of the
 * License.
 *
 * This program is distributed in the hope that it will be useful,
 * but WITHOUT ANY WARRANTY; without even the implied warranty of
 * MERCHANTABILITY or FITNESS FOR A PARTICULAR PURPOSE.  See the
 * GNU Affero General Public License for more details.
 *
 * You should have received a copy of the GNU Affero General Public License
 * along with this program.  If not, see <https://www.gnu.org/licenses/>.
 */

use alloy_primitives::{FixedBytes, Uint, U256};
use alloy_sol_types::sol_data::Array;
use alloy_sol_types::{SolCall, SolType};
use std::collections::{BTreeMap, HashMap};
use std::str::FromStr;
use std::sync::Arc;

use ccp_shared::types::{Difficulty, GlobalNonce, LocalNonce, ResultHash, CUID};
use clarity::{Transaction, Uint256};
use eyre::eyre;
use jsonrpsee::core::async_trait;
use jsonrpsee::core::client::{BatchResponse, ClientT};
use jsonrpsee::core::params::{ArrayParams, BatchRequestBuilder};
use jsonrpsee::http_client::HttpClientBuilder;
use jsonrpsee::rpc_params;
use serde_json::{json, Value};
use tokio::sync::Mutex;

use crate::builtins::make_connector_builtins;
use crate::error::process_response;
use crate::eth_call::EthCall;
use crate::types::*;
use crate::ConnectorError::{FieldNotFound, InvalidU256, ResponseParseError};
use crate::Deal::CIDV1;
use crate::Offer::{ComputePeer, ComputeUnit};
use crate::{CCStatus, Capacity, CommitmentId, Core, Deal, Offer, OnChainWorkerID};
use chain_data::{peer_id_to_bytes, BlockHeader};
use fluence_libp2p::PeerId;
use hex_utils::{decode_hex, encode_hex_0x};
use particle_builtins::CustomService;
use server_config::ChainConfig;
use types::peer_scope::WorkerId;
use types::DealId;

#[async_trait]
pub trait ChainConnector: Send + Sync {
    async fn get_current_commitment_id(&self) -> Result<Option<CommitmentId>>;

    async fn get_cc_init_params(&self) -> eyre::Result<CCInitParams>; //TODO: make error type

    async fn get_compute_units(&self) -> Result<Vec<ComputeUnit>>;

    async fn get_commitment_status(&self, commitment_id: CommitmentId) -> Result<CCStatus>;

    async fn get_global_nonce(&self) -> Result<GlobalNonce>;

    async fn submit_proofs(
        &self,
        unit_ids: Vec<CUID>,
        local_nonces: Vec<LocalNonce>,
        result_hashes: Vec<ResultHash>,
    ) -> Result<String>;

    async fn get_deal_statuses(&self, deal_ids: Vec<DealId>) -> Result<Vec<Result<Deal::Status>>>;

    async fn exit_deal(
        &self,
        deal_id: &DealId,
        on_chain_worker_id: OnChainWorkerID,
    ) -> Result<String>;

    async fn get_tx_statuses(&self, tx_hashes: Vec<String>) -> Result<Vec<Result<Option<bool>>>>;

    async fn get_tx_receipts(&self, tx_hashes: Vec<String>) -> Result<Vec<Result<TxStatus>>>;
}

pub struct HttpChainConnector {
    client: Arc<jsonrpsee::http_client::HttpClient>,
    config: ChainConfig,
    tx_nonce_mutex: Arc<Mutex<Option<U256>>>,
    pub(crate) host_id: PeerId,
}

impl HttpChainConnector {
    pub fn new(
        config: ChainConfig,
        host_id: PeerId,
    ) -> eyre::Result<(Arc<Self>, HashMap<String, CustomService>)> {
        tracing::info!(target: "chain-connector","Connecting to chain via {}", config.http_endpoint);

        let connector = Arc::new(Self {
            client: Arc::new(HttpClientBuilder::default().build(&config.http_endpoint)?),
            config,
            tx_nonce_mutex: Arc::new(Mutex::new(None)),
            host_id,
        });

        let builtins = make_connector_builtins(connector.clone());
        Ok((connector, builtins))
    }

    async fn get_base_fee_per_gas(&self) -> Result<U256> {
        if let Some(fee) = self.config.default_base_fee {
            return Ok(Uint::from(fee));
        }

        let block: Value = process_response(
            self.client
                .request("eth_getBlockByNumber", rpc_params!["pending", false])
                .await,
        )?;

        let fee = block
            .as_object()
            .and_then(|o| o.get("baseFeePerGas"))
            .and_then(Value::as_str)
            .ok_or(ResponseParseError(block.to_string()))?
            .to_string();

        let base_fee_per_gas =
            U256::from_str(&fee).map_err(|err| InvalidU256(fee, err.to_string()))?;

        Ok(base_fee_per_gas)
    }

    pub async fn get_app_cid(&self, deals: impl Iterator<Item = &DealId>) -> Result<Vec<String>> {
        let data = Deal::appCIDCall {}.abi_encode();
        let mut batch = BatchRequestBuilder::new();
        for deal in deals {
            batch.insert(
                "eth_call",
                rpc_params![EthCall::to(&data, &deal.to_address()), "latest"],
            )?;
        }
        let resp: BatchResponse<String> = self.client.batch_request(batch).await?;
        let mut cids = vec![];
        for result in resp.into_iter() {
            let cid = CIDV1::from_hex(&result?)?;
            let app_cid = cid.to_ipld()?;
            cids.push(app_cid.to_string());
        }

        Ok(cids)
    }

    pub(crate) async fn get_deals(&self) -> eyre::Result<Vec<DealResult>> {
        let units = self.get_compute_units().await?;
        tracing::debug!(target: "chain-connector", "get_deals: Got {} compute units", units.len());
        let mut deals: BTreeMap<DealId, BTreeMap<OnChainWorkerId, Vec<CUID>>> = BTreeMap::new();

        units
            .iter()
            .filter(|unit| !unit.deal.is_zero())
            .for_each(|unit| {
                deals
                    .entry(unit.deal.to_string().into())
                    .or_default()
<<<<<<< HEAD
                    .entry(unit.onchainWorkerId.as_slice().into())
                    .or_default()
=======
>>>>>>> 3af4541d
                    .push(CUID::new(unit.id.into()));
            });

        println!("Deals: {deals:?}");
        // For now, we forbid multiple workers for one deal on the peer!
        deals.retain(|deal_id, worker| {
            if worker.keys().len() > 1 {
                tracing::warn!(target: "chain-connector", "Deal {deal_id} has more then one worker for the peer which is forbiden at the moment");
               false
            } else {
               true
            }
        });

        if deals.is_empty() {
            return Ok(Vec::new());
        }

        tracing::debug!(target: "chain-connector", "get_deals: Got {} deals: {:?}", deals.len(), deals);
        let infos = self.get_deal_infos(deals.keys()).await?;
        tracing::debug!(target: "chain-connector", "get_deals: Got {} deals infos: {:?}", infos.len(), infos);
        let deals = infos
            .into_iter()
            .zip(deals)
            .map(|(details, (deal_id, mut workers))| match details {
                Ok((status, app_cid)) => {
                    if let Some((onchain_worker_id, cu_ids)) = workers.pop_first() {
                        DealResult::new(
                            deal_id,
                            DealInfo {
                                cu_ids,
                                status,
                                app_cid,
                                onchain_worker_id,
                            },
                        )
                    } else {
                        DealResult::with_error(deal_id, "No CUs are found for the deal".into())
                    }
                }
                Err(err) => DealResult::with_error(deal_id, err.to_string()),
            })
            .collect::<_>();
        tracing::debug!(target: "chain-connector", "get_deals: Return deals: {:?}", deals);
        Ok(deals)
    }

    async fn get_deal_infos<'a, I>(
        &self,
        deal_ids: I,
    ) -> Result<Vec<Result<(Deal::Status, String)>>>
    where
        I: IntoIterator<Item = &'a DealId> + ExactSizeIterator,
    {
        let mut batch = BatchRequestBuilder::new();
        let deal_count = deal_ids.len();
        for deal_id in deal_ids {
            let status_data = Deal::getStatusCall {}.abi_encode();
            batch.insert(
                "eth_call",
                rpc_params![EthCall::to(&status_data, &deal_id.to_address()), "latest"],
            )?;
            let app_cid_data = Deal::appCIDCall {}.abi_encode();
            batch.insert(
                "eth_call",
                rpc_params![EthCall::to(&app_cid_data, &deal_id.to_address()), "latest"],
            )?;
        }
        tracing::debug!(target: "chain-connector", "Batched get_deal_info request: {batch:?}");
        let resp: BatchResponse<String> = self.client.batch_request(batch).await?;
        tracing::debug!(target: "chain-connector", "Batched get_deal_info response: {resp:?}");

        debug_assert_eq!(
            resp.len(),
            deal_count * 2,
            "JSON RPC Response contains not enough replies for the request, reposne = {resp:?}"
        );

        // Here we unite two responses with status and app cid for one deal.
        //
        // Since we put in the batch request requests in order [deal status, deal app_cid, ..]
        // we must get a reply in the same order.
        //
        // Note that JSON RPC specification says that it's a SHOULD not a MUST that the reply for
        // an ID will come at all, so this code can break if RPC malfunctions.
        let deal_info = resp
            .into_iter()
            .array_chunks::<2>()
            .map(|[status_resp, app_cid_resp]| try {
                let status = Deal::Status::from_hex(&status_resp?)?;
                let app_cid = CIDV1::from_hex(&app_cid_resp?)?.to_ipld()?;
                (status, app_cid)
            })
            .collect::<_>();
        Ok(deal_info)
    }

    async fn get_tx_nonce(&self) -> Result<U256> {
        let address = self.config.wallet_key.to_address().to_string();
        let resp: String = process_response(
            self.client
                .request("eth_getTransactionCount", rpc_params![address, "pending"])
                .await,
        )?;

        let nonce = U256::from_str(&resp).map_err(|err| InvalidU256(resp, err.to_string()))?;
        Ok(nonce)
    }

    async fn max_priority_fee_per_gas(&self) -> Result<U256> {
        if let Some(fee) = self.config.default_priority_fee {
            return Ok(Uint::from(fee));
        }

        let resp: String = process_response(
            self.client
                .request("eth_maxPriorityFeePerGas", rpc_params![])
                .await,
        )?;
        let max_priority_fee_per_gas =
            U256::from_str(&resp).map_err(|err| InvalidU256(resp, err.to_string()))?;
        Ok(max_priority_fee_per_gas)
    }

    async fn estimate_gas_limit(&self, data: &[u8], to: &str) -> Result<U256> {
        let resp: String = process_response(
            self.client
                .request(
                    "eth_estimateGas",
                    rpc_params![json!({
                        "from": self.config.wallet_key.to_address().to_string(),
                        "to": to,
                        "data": encode_hex_0x(data),
                    })],
                )
                .await,
        )?;
        let limit = U256::from_str(&resp).map_err(|err| InvalidU256(resp, err.to_string()))?;
        Ok(limit)
    }

    pub async fn send_tx(&self, data: Vec<u8>, to: &str) -> Result<String> {
        let base_fee = self.get_base_fee_per_gas().await?;
        tracing::info!(target: "chain-connector", "Estimating gas for tx from {} to {} data {}", self.config.wallet_key.to_address(), to, encode_hex_0x(&data));
        let gas_limit = self.estimate_gas_limit(&data, to).await?;
        let max_priority_fee_per_gas = self.max_priority_fee_per_gas().await?;
        // (base fee + priority fee).
        let max_fee_per_gas = base_fee + max_priority_fee_per_gas;

        // We use this lock no ensure that we don't send two transactions with the same nonce
        let mut nonce_guard = self.tx_nonce_mutex.lock().await;
        let nonce = match *nonce_guard {
            None => self.get_tx_nonce().await?,
            Some(n) => n,
        };

        tracing::info!(target: "chain-connector",
            "Sending tx to {to} from {} data {}",
            self.config.wallet_key.to_address(), encode_hex_0x(&data)
        );

        // Create a new transaction
        let tx = Transaction::Eip1559 {
            chain_id: self.config.network_id.into(),
            nonce: Uint256::from_le_bytes(&nonce.to_le_bytes_vec()),
            max_priority_fee_per_gas: Uint256::from_le_bytes(
                &max_priority_fee_per_gas.to_le_bytes_vec(),
            ),
            gas_limit: Uint256::from_le_bytes(&gas_limit.to_le_bytes_vec()),
            to: to.parse()?,
            value: 0u32.into(),
            data,
            signature: None, // Not signed. Yet.
            max_fee_per_gas: Uint256::from_le_bytes(&max_fee_per_gas.to_le_bytes_vec()),
            access_list: vec![],
        };

        let signed_tx = tx
            .sign(&self.config.wallet_key, Some(self.config.network_id))
            .to_bytes();
        let signed_tx = encode_hex_0x(signed_tx);

        let result: Result<String> = process_response(
            self.client
                .request("eth_sendRawTransaction", rpc_params![signed_tx])
                .await,
        );

        match result {
            Ok(resp) => {
                let new_nonce = nonce + Uint::from(1);
                *nonce_guard = Some(new_nonce);
                tracing::debug!(target: "chain-connector", "Incrementing nonce. New nonce {new_nonce}");
                Ok(resp)
            }
            Err(err) => {
                tracing::warn!(target: "chain-connector", "Failed to send tx: {err}, resetting nonce");
                *nonce_guard = None;
                Err(err)
            }
        }
    }

    pub async fn register_worker(
        &self,
        deal_id: &DealId,
        worker_id: WorkerId,
        onchain_worker_id: OnChainWorkerId,
    ) -> Result<String> {
        let data = Deal::activateWorkerCall {
            onchainId: FixedBytes::from_slice(&onchain_worker_id),
            offchainId: peer_id_to_bytes(worker_id.into()).into(),
        }
        .abi_encode();
        tracing::debug!(target: "chain-connector", "Registering worker {worker_id} for deal {deal_id} with onchain_id {}", encode_hex_0x(onchain_worker_id));
        self.send_tx(data, deal_id.as_str()).await
    }

    fn difficulty_params(&self) -> ArrayParams {
        let data = Core::difficultyCall {}.abi_encode();

        self.make_latest_diamond_rpc_params(data)
    }

    pub async fn get_deal_workers(&self, deal_id: &DealId) -> Result<Vec<Deal::Worker>> {
        let data = Deal::getWorkersCall {}.abi_encode();
        let resp: String = process_response(
            self.client
                .request(
                    "eth_call",
                    rpc_params![EthCall::to(&data, &deal_id.to_address()), "latest"],
                )
                .await,
        )?;
        let bytes = decode_hex(&resp)?;
        let workers = <Array<Deal::Worker> as SolType>::abi_decode(&bytes, true)?;

        Ok(workers)
    }

    fn init_timestamp_params(&self) -> ArrayParams {
        let data = Core::initTimestampCall {}.abi_encode();
        self.make_latest_diamond_rpc_params(data)
    }
    fn global_nonce_params(&self) -> ArrayParams {
        let data = Capacity::getGlobalNonceCall {}.abi_encode();
        self.make_latest_diamond_rpc_params(data)
    }
    fn current_epoch_params(&self) -> ArrayParams {
        let data = Core::currentEpochCall {}.abi_encode();
        self.make_latest_diamond_rpc_params(data)
    }
    fn epoch_duration_params(&self) -> ArrayParams {
        let data = Core::epochDurationCall {}.abi_encode();
        self.make_latest_diamond_rpc_params(data)
    }

    fn min_proofs_per_epoch_params(&self) -> ArrayParams {
        let data = Core::minProofsPerEpochCall {}.abi_encode();
        self.make_latest_diamond_rpc_params(data)
    }

    fn max_proofs_per_epoch_params(&self) -> ArrayParams {
        let data = Core::maxProofsPerEpochCall {}.abi_encode();
        self.make_latest_diamond_rpc_params(data)
    }

    fn make_latest_diamond_rpc_params(&self, data: Vec<u8>) -> ArrayParams {
        rpc_params![
            EthCall::to(&data, &self.config.diamond_contract_address),
            "latest"
        ]
    }
}

#[async_trait]
impl ChainConnector for HttpChainConnector {
    async fn get_current_commitment_id(&self) -> Result<Option<CommitmentId>> {
        let peer_id = peer_id_to_bytes(self.host_id);
        let data = Offer::getComputePeerCall {
            peerId: peer_id.into(),
        }
        .abi_encode();
        let resp: String = process_response(
            self.client
                .request("eth_call", self.make_latest_diamond_rpc_params(data))
                .await,
        )?;
        let compute_peer = <ComputePeer as SolType>::abi_decode(&decode_hex(&resp)?, true)?;
        Ok(CommitmentId::new(compute_peer.commitmentId.0))
    }

    async fn get_cc_init_params(&self) -> eyre::Result<CCInitParams> {
        let mut batch = BatchRequestBuilder::new();

        batch.insert("eth_call", self.difficulty_params())?;
        batch.insert("eth_call", self.init_timestamp_params())?;
        batch.insert("eth_call", self.global_nonce_params())?;
        batch.insert("eth_call", self.current_epoch_params())?;
        batch.insert("eth_call", self.epoch_duration_params())?;
        batch.insert("eth_call", self.min_proofs_per_epoch_params())?;
        batch.insert("eth_call", self.max_proofs_per_epoch_params())?;
        batch.insert("eth_getBlockByNumber", rpc_params!["latest", false])?;

        let resp: BatchResponse<Value> = self.client.batch_request(batch).await?;
        tracing::debug!(target: "chain-connector", "Got cc init params response: {resp:?}");

        let mut results = resp
            .into_ok()
            .map_err(|err| eyre!("Some request failed in a batch {err:?}"))?;

        // TODO: check with 0x and write test
        let difficulty: FixedBytes<32> =
            FixedBytes::from_str(&parse_str_field(results.next(), "difficulty")?)?;

        let init_timestamp = U256::from_str(&parse_str_field(results.next(), "init_timestamp")?)?;

        let global_nonce = FixedBytes::from_str(&parse_str_field(results.next(), "global_nonce")?)?;

        let current_epoch = U256::from_str(&parse_str_field(results.next(), "current_epoch")?)?;

        let epoch_duration = U256::from_str(&parse_str_field(results.next(), "epoch_duration")?)?;

        let min_proofs_per_epoch =
            U256::from_str(&parse_str_field(results.next(), "min_proofs_per_epoch")?)?;

        let max_proofs_per_epoch =
            U256::from_str(&parse_str_field(results.next(), "max_proofs_per_epoch")?)?;

        let header = BlockHeader::from_json(
            results
                .next()
                .ok_or_else(|| eyre!("Block header not found in response"))?,
        )?;

        Ok(CCInitParams {
            difficulty: Difficulty::new(difficulty.0),
            init_timestamp,
            current_timestamp: header.timestamp,
            global_nonce: GlobalNonce::new(global_nonce.0),
            current_epoch,
            epoch_duration,
            min_proofs_per_epoch,
            max_proofs_per_epoch,
        })
    }

    async fn get_compute_units(&self) -> Result<Vec<ComputeUnit>> {
        let data = Offer::getComputeUnitsCall {
            peerId: peer_id_to_bytes(self.host_id).into(),
        }
        .abi_encode();

        let resp: String = process_response(
            self.client
                .request("eth_call", self.make_latest_diamond_rpc_params(data))
                .await,
        )?;
        let bytes = decode_hex(&resp)?;
        let compute_units = <Array<ComputeUnit> as SolType>::abi_decode(&bytes, true)?;

        Ok(compute_units)
    }

    async fn get_commitment_status(&self, commitment_id: CommitmentId) -> Result<CCStatus> {
        let data = Capacity::getStatusCall {
            commitmentId: commitment_id.0.into(),
        }
        .abi_encode();

        let resp: String = process_response(
            self.client
                .request("eth_call", self.make_latest_diamond_rpc_params(data))
                .await,
        )?;
        Ok(<CCStatus as SolType>::abi_decode(
            &decode_hex(&resp)?,
            true,
        )?)
    }

    async fn get_global_nonce(&self) -> Result<GlobalNonce> {
        let resp: String = process_response(
            self.client
                .request("eth_call", self.global_nonce_params())
                .await,
        )?;

        let bytes: FixedBytes<32> = FixedBytes::from_str(&resp)?;
        Ok(GlobalNonce::new(bytes.0))
    }

    async fn submit_proofs(
        &self,
        unit_ids: Vec<CUID>,
        local_nonces: Vec<LocalNonce>,
        result_hashes: Vec<ResultHash>,
    ) -> Result<String> {
        let data = Capacity::submitProofsCall {
            unitIds: unit_ids.into_iter().map(|id| id.as_ref().into()).collect(),
            localUnitNonces: local_nonces
                .into_iter()
                .map(|n| n.as_ref().into())
                .collect(),

            resultHashes: result_hashes
                .into_iter()
                .map(|hash| hash.as_ref().into())
                .collect(),
        }
        .abi_encode();

        self.send_tx(data, &self.config.diamond_contract_address)
            .await
    }

    async fn get_deal_statuses(&self, deal_ids: Vec<DealId>) -> Result<Vec<Result<Deal::Status>>> {
        let mut batch = BatchRequestBuilder::new();
        for deal_id in deal_ids {
            let data = Deal::getStatusCall {}.abi_encode();
            batch.insert(
                "eth_call",
                rpc_params![EthCall::to(&data, &deal_id.to_address()), "latest"],
            )?;
        }

        let resp: BatchResponse<String> = self.client.batch_request(batch).await?;
        let statuses = resp
            .into_iter()
            .map(|status_resp| {
                status_resp
                    .map(|status| Deal::Status::from_hex(&status))
                    .map_err(Into::into)
                    .flatten()
            })
            .collect::<_>();

        Ok(statuses)
    }
    async fn exit_deal(
        &self,
        deal_id: &DealId,
        onchain_worker_id: OnChainWorkerID,
    ) -> Result<String> {
        let data = Deal::removeWorkerCall {
            onchainId: onchain_worker_id,
        }
        .abi_encode();

        self.send_tx(data, &deal_id.to_address()).await
    }

    async fn get_tx_statuses(&self, tx_hashes: Vec<String>) -> Result<Vec<Result<Option<bool>>>> {
        let receipts = self.get_tx_receipts(tx_hashes).await?;

        let statuses = receipts
            .into_iter()
            .map(|receipt| match receipt {
                Ok(TxStatus::Pending) => Ok(None),
                Ok(TxStatus::Processed(receipt)) => Ok(Some(receipt.is_ok)),
                Err(err) => Err(err),
            })
            .collect();

        Ok(statuses)
    }

    async fn get_tx_receipts(&self, tx_hashes: Vec<String>) -> Result<Vec<Result<TxStatus>>> {
        let mut batch = BatchRequestBuilder::new();
        for tx_hash in tx_hashes {
            batch.insert("eth_getTransactionReceipt", rpc_params![tx_hash])?;
        }
        let resp: BatchResponse<Value> = self.client.batch_request(batch).await?;

        let receipts = resp
            .into_iter()
            .map(|receipt| try {
                match serde_json::from_value::<Option<RawTxReceipt>>(receipt?)? {
                    // When there's no receipt yet, the transaction is considered pending
                    None => TxStatus::Pending,
                    Some(raw_receipt) => TxStatus::Processed(raw_receipt.to_tx_receipt()),
                }
            })
            .collect();

        Ok(receipts)
    }
}

fn parse_str_field(value: Option<Value>, field: &'static str) -> Result<String> {
    value
        .ok_or_else(|| FieldNotFound(field))?
        .as_str()
        .ok_or_else(|| ResponseParseError(format!("Field {} is not a string", field)))
        .map(|s| s.to_string())
}

#[cfg(test)]
mod tests {

    use alloy_primitives::U256;
    use alloy_primitives::{hex, uint};
    use alloy_sol_types::sol_data::Array;
    use alloy_sol_types::SolType;
    use ccp_shared::types::{Difficulty, GlobalNonce, LocalNonce, ResultHash, CUID};
    use clarity::PrivateKey;
    use mockito::Matcher;
    use serde::Deserialize;
    use serde_json::json;
    use std::assert_matches::assert_matches;
    use std::str::FromStr;
    use std::sync::Arc;

    use chain_data::peer_id_from_hex;
    use fluence_libp2p::RandomPeerId;
    use hex_utils::{decode_hex, encode_hex_0x};
    use log_utils::{enable_logs_for, LogSpec};

    use crate::connector::TxStatus;
    use crate::Deal::Status::ACTIVE;
    use crate::{
        is_commitment_not_active, CCStatus, ChainConnector, CommitmentId, ConnectorError,
        HttpChainConnector,
    };

    fn get_connector(url: &str) -> Arc<HttpChainConnector> {
        let (connector, _) = HttpChainConnector::new(
            server_config::ChainConfig {
                http_endpoint: url.to_string(),
                diamond_contract_address: "0x2f5224b7Cb8bd98d9Ef61c247F4741758E8E873d".to_string(),
                network_id: 3525067388221321,
                wallet_key: PrivateKey::from_str(
                    "0x97a2456e78c4894c62eef6031972d1ca296ed40bf311ab54c231f13db59fc428",
                )
                .unwrap(),
                default_base_fee: None,
                default_priority_fee: None,
            },
            peer_id_from_hex("0x6497db93b32e4cdd979ada46a23249f444da1efb186cd74b9666bd03f710028b")
                .unwrap(),
        )
        .unwrap();

        connector
    }

    #[tokio::test]
    async fn test_get_compute_units() {
        let cu_1 = crate::Offer::ComputeUnit {
            id: hex!("aa3046a12a1aac6e840625e6329d70b427328fec36dc8d273e5e6454b85633d5").into(),
            deal: Default::default(),
            startEpoch: Default::default(),
            onchainWorkerId: Default::default(),
        };

        let cu_2 = crate::Offer::ComputeUnit {
            id: hex!("ba3046a12a1aac6e840625e6329d70b427328fec36dc8d273e5e6454b85633d1").into(),
            deal: Default::default(),
            startEpoch: Default::default(),
            onchainWorkerId: Default::default(),
        };

        let expected_data = encode_hex_0x(Array::<crate::Offer::ComputeUnit>::abi_encode(&vec![
            cu_1.clone(),
            cu_2.clone(),
        ]));
        let expected_response =
            format!("{{\"jsonrpc\":\"2.0\",\"result\":\"{expected_data}\",\"id\":0}}");

        let mut server = mockito::Server::new_async().await;
        let url = server.url();
        let mock = server
            .mock("POST", "/")
            // expect exactly 1 POST request
            .expect(1)
            .with_status(200)
            .with_header("content-type", "application/json")
            .with_body(expected_response)
            .create();

        let units = get_connector(&url).get_compute_units().await.unwrap();

        mock.assert();
        assert_eq!(units.len(), 2);
        assert_eq!(units[0].startEpoch, U256::from(0));
        assert!(units[0].deal.is_zero());
        assert_eq!(units[1].startEpoch, U256::from(0));
        assert!(units[1].deal.is_zero());
    }

    #[tokio::test]
    async fn test_get_current_commitment_id_none() {
        let expected_data = "0xaa3046a12a1aac6e840625e6329d70b427328fec36dc8d273e5e6454b85633d5000000000000000000000000000000000000000000000000000000000000000000000000000000000000000000000000000000000000000000000000000000020000000000000000000000005b73c5498c1e3b4dba84de0f1833c4a029d90519";
        let expected_response =
            format!("{{\"jsonrpc\":\"2.0\",\"result\":\"{expected_data}\",\"id\":0}}");

        let mut server = mockito::Server::new_async().await;
        let url = server.url();
        let mock = server
            .mock("POST", "/")
            // expect exactly 1 POST request
            .expect(1)
            .with_status(200)
            .with_header("content-type", "application/json")
            .with_body(expected_response)
            .create();
        let commitment_id = get_connector(&url)
            .get_current_commitment_id()
            .await
            .unwrap();

        mock.assert();
        assert!(commitment_id.is_none());
    }

    #[tokio::test]
    async fn test_get_current_commitment_id_some() {
        let expected_data = "0xaa3046a12a1aac6e840625e6329d70b427328fec36dc8d273e5e6454b85633d5aa3046a12a1aac6e840625e6329d70b427328feceedc8d273e5e6454b85633b5000000000000000000000000000000000000000000000000000000000000000a0000000000000000000000005b73c5498c1e3b4dba84de0f1833c4a029d90519";
        let expected_response =
            format!("{{\"jsonrpc\":\"2.0\",\"result\":\"{expected_data}\",\"id\":0}}");

        let mut server = mockito::Server::new_async().await;
        let url = server.url();
        let mock = server
            .mock("POST", "/")
            // expect exactly 1 POST request
            .expect(1)
            .with_status(200)
            .with_header("content-type", "application/json")
            .with_body(expected_response)
            .create();
        let commitment_id = get_connector(&url)
            .get_current_commitment_id()
            .await
            .unwrap();

        mock.assert();
        assert!(commitment_id.is_some());
        assert_eq!(
            hex::encode(commitment_id.unwrap().0),
            "aa3046a12a1aac6e840625e6329d70b427328feceedc8d273e5e6454b85633b5"
        );
    }

    #[tokio::test]
    async fn get_commitment_status() {
        let commitment_id = "0xa98dc43600773b162bcdb8175eadc037412cd7ad83555fafa507702011a53992";

        let expected_data = "0x0000000000000000000000000000000000000000000000000000000000000001";
        let expected_response =
            format!("{{\"jsonrpc\":\"2.0\",\"result\":\"{expected_data}\",\"id\":0}}");
        let mut server = mockito::Server::new_async().await;
        let url = server.url();
        let mock = server
            .mock("POST", "/")
            // expect exactly 1 POST request
            .expect(1)
            .with_status(200)
            .with_header("content-type", "application/json")
            .match_body(Matcher::PartialJson(json!({
                "method": "eth_call",
            })))
            .with_body(expected_response)
            .create();
        let commitment_id = CommitmentId(decode_hex(commitment_id).unwrap().try_into().unwrap());
        let status = get_connector(&url)
            .get_commitment_status(commitment_id)
            .await
            .unwrap();

        mock.assert();
        assert_eq!(status, CCStatus::Active);
    }

    #[tokio::test]
    async fn test_batch_init_request() {
        let expected_response = r#"[
          {
            "jsonrpc": "2.0",
            "result": "0x76889c92f61b9c5df216e048df56eb8f4eb02f172ab0d5b04edb9190ab9c9eec",
            "id": 0
          },
          {
            "jsonrpc": "2.0",
            "result": "0x0000000000000000000000000000000000000000000000000000000065ca5a01",
            "id": 1
          },
          {
            "jsonrpc": "2.0",
            "result": "0x0000000000000000000000000000000000000000000000000000000000000005",
            "id": 2
          },
          {
            "jsonrpc": "2.0",
            "result": "0x00000000000000000000000000000000000000000000000000000000000016be",
            "id": 3
          },
          {
            "jsonrpc": "2.0",
            "result": "0x000000000000000000000000000000000000000000000000000000000000000f",
            "id": 4
          },
          {
            "jsonrpc": "2.0",
            "result": "0x5",
            "id": 5
          },
          {
            "jsonrpc": "2.0",
            "result": "0x8",
            "id": 6
          },
          {
              "jsonrpc": "2.0",
              "result": {
                "hash": "0x402c63844e7797c56468e5c9ca241d7f99b102c6e683fd371c1558fc87ff0963",
                "parentHash": "0x4904bfa81f0c577da1caa89826c3cf05a952e51dd39226709ed643c0f3847992",
                "sha3Uncles": "0x1dcc4de8dec75d7aab85b567b6ccd41ad312451b948a7413f0a142fd40d49347",
                "miner": "0x5d159e79d541c35d68d1c8a5da02637fff779da0",
                "stateRoot": "0x5f928ec52b4c7d259e0cc744f2be0e17952a94e721b732d03b91142ab23bd497",
                "transactionsRoot": "0xc6d90adaa66f9e4e53d27c59c946f8f1b6aa9d1092a414c2290c05a4e081a8e5",
                "receiptsRoot": "0x56e81f171bcc55a6ff8345e692c0f86e5b48e01b996cadc001622fb5e363b421",
                "number": "0x8b287",
                "gasUsed": "0x8af3a5a",
                "gasLimit": "0xadb3bb8",
                "extraData": "0x",
                "logsBloom": "0x00000000000000000000000000000000000000000000000000000000000000000000000000000000000000000000000000000000000000000000000000000000000000000000000000000000000000000000000000000000000000000000000000000000000000000000000000000000000000000000000000000000000000000000000000000000000000000000000000000000000000000000000000000000000000000000000000000000000000000000000000000000000000000000000000000000000000000000000000000000000000000000000000000000000000000000000000000000000000000000000000000000000000000000000000000000",
                "timestamp": "0x666c79b1",
                "difficulty": "0x0",
                "totalDifficulty": "0x0",
                "sealFields": [],
                "uncles": [],
                "transactions": [
                  {
                    "accessList": [],
                    "blockHash": "0x402c63844e7797c56468e5c9ca241d7f99b102c6e683fd371c1558fc87ff0963",
                    "blockNumber": "0x8b287",
                    "chainId": "0x8613d62c79827",
                    "from": "0xb3b172cc702e3ae32ce0c73a050037a7750e41a6",
                    "gas": "0xadb3bb8",
                    "gasPrice": "0x64",
                    "hash": "0xdd5a4b397f222a9432b3d592ecca96171860953c5d2630f5f1f9f3614fdd8cd5",
                    "input": "0x4ece5685649cea1e34fec8ae2f5f8195124ec9c9e268b333f51d38dd12c9c89b026dd66ea6f4997b286ae1873a26c2f8cac3980af7ac51b185c9754d3a116d8a3c3a02fc0001286ad1ddc35083d1773e4f451e27047b3cdb5a1ebc592fd521de7780eb4c",
                    "maxFeePerGas": "0x64",
                    "maxPriorityFeePerGas": "0x0",
                    "nonce": "0x34d6",
                    "r": "0xfceb7aaceb1dc56f1e0b33584361c17ba1d8d79a5ec378c81d789c83e5eb7016",
                    "s": "0x13ba30819306a8cb71c60261824a77e29a0571514ffbb3f08f8503303caec56d",
                    "to": "0x066d0e888b62b7c2571cf867d2b26d6afefac720",
                    "transactionIndex": "0x0",
                    "type": "0x2",
                    "v": "0x1",
                    "value": "0x0"
                  }
                ],
                "size": "0xf7",
                "mixHash": "0x0000000000000000000000000000000000000000000000000000000000000000",
                "nonce": "0x0000000000000000",
                "baseFeePerGas": "0x64"
              },
              "id": 7
            }
        ]"#;

        let mut server = mockito::Server::new_async().await;
        let url = server.url();
        let mock = server
            .mock("POST", "/")
            // expect exactly 1 POST request
            .expect(1)
            .with_status(200)
            .with_header("content-type", "application/json")
            .with_body(expected_response)
            .create();

        let init_params = get_connector(&url).get_cc_init_params().await.unwrap();

        mock.assert();
        assert_eq!(
            init_params.difficulty,
            <Difficulty>::from_str(
                "76889c92f61b9c5df216e048df56eb8f4eb02f172ab0d5b04edb9190ab9c9eec"
            )
            .unwrap()
        );
        assert_eq!(init_params.init_timestamp, uint!(1707760129_U256));
        assert_eq!(
            init_params.global_nonce,
            <GlobalNonce>::from_str(
                "0000000000000000000000000000000000000000000000000000000000000005"
            )
            .unwrap()
        );
        assert_eq!(
            init_params.current_epoch,
            U256::from(0x00000000000000000000000000000000000000000000000000000000000016be)
        );
        assert_eq!(
            init_params.epoch_duration,
            U256::from(0x000000000000000000000000000000000000000000000000000000000000000f)
        );
        assert_eq!(init_params.min_proofs_per_epoch, U256::from(5));
        assert_eq!(init_params.max_proofs_per_epoch, U256::from(8));
    }

    #[tokio::test]
    async fn submit_proof_not_active() {
        let get_block_by_number = r#"{"jsonrpc":"2.0","id":0,"result":{"hash":"0xcbe8d90665392babc8098738ec78009193c99d3cc872a6657e306cfe8824bef9","parentHash":"0x15e767118a3e2d7545fee290b545faccd4a9eff849ac1057ce82cab7100c0c52","sha3Uncles":"0x1dcc4de8dec75d7aab85b567b6ccd41ad312451b948a7413f0a142fd40d49347","miner":"0x0000000000000000000000000000000000000000","stateRoot":"0x0000000000000000000000000000000000000000000000000000000000000000","transactionsRoot":"0x56e81f171bcc55a6ff8345e692c0f86e5b48e01b996cadc001622fb5e363b421","receiptsRoot":"0x56e81f171bcc55a6ff8345e692c0f86e5b48e01b996cadc001622fb5e363b421","logsBloom":"0x00000000000000000000000000000000000000000000000000000000000000000000000000000000000000000000000000000000000000000000000000000000000000000000000000000000000000000000000000000000000000000000000000000000000000000000000000000000000000000000000000000000000000000000000000000000000000000000000000000000000000000000000000000000000000000000000000000000000000000000000000000000000000000000000000000000000000000000000000000000000000000000000000000000000000000000000000000000000000000000000000000000000000000000000000000000","difficulty":"0x0","number":"0xa2","gasLimit":"0x1c9c380","gasUsed":"0x0","timestamp":"0x65d88f76","extraData":"0x","mixHash":"0x0000000000000000000000000000000000000000000000000000000000000000","nonce":"0x0000000000000000","baseFeePerGas":"0x7","totalDifficulty":"0x0","uncles":[],"transactions":[],"size":"0x220"}}"#;
        let estimate_gas = r#"
        {
            "jsonrpc": "2.0",
            "id": 1,
            "error": {
                "code": 3,
                "message": "execution reverted: ",
                "data": "0x0852c7200000000000000000000000000000000000000000000000000000000000000000"
            }
        }
        "#;

        let mut server = mockito::Server::new_async().await;
        let url = server.url();
        server
            .mock("POST", "/")
            // expect exactly 4 POST request
            .expect(1)
            .with_status(200)
            .with_header("content-type", "application/json")
            .with_body_from_request(move |req| {
                let body = req.body().expect("mock: get request body");
                let body: serde_json::Value =
                    serde_json::from_slice(body).expect("mock: parse request body");
                let method = body.get("method").expect("get method");
                let method = method.as_str().expect("as str").trim_matches(|c| c == '\"');

                match method {
                    "eth_getBlockByNumber" => get_block_by_number.into(),
                    "eth_estimateGas" => estimate_gas.into(),
                    method => format!("'{}' not supported", method).into(),
                }
            })
            .create();

        let cu_ids = vec![CUID::new([0u8; 32])];
        let local_nonces = vec![LocalNonce::new([0u8; 32])];
        let result_hashes = vec![ResultHash::from_slice([0u8; 32])];

        let result = get_connector(&url)
            .submit_proofs(cu_ids, local_nonces, result_hashes)
            .await;

        assert!(result.is_err());

        assert_matches!(
            result.unwrap_err(),
            ConnectorError::RpcCallError {
                code: _,
                message: _,
                data,
            } if is_commitment_not_active(&data)
        );
    }

    #[tokio::test]
    async fn submit_proof() {
        let get_block_by_number = r#"{"jsonrpc":"2.0","id":0,"result":{"hash":"0xcbe8d90665392babc8098738ec78009193c99d3cc872a6657e306cfe8824bef9","parentHash":"0x15e767118a3e2d7545fee290b545faccd4a9eff849ac1057ce82cab7100c0c52","sha3Uncles":"0x1dcc4de8dec75d7aab85b567b6ccd41ad312451b948a7413f0a142fd40d49347","miner":"0x0000000000000000000000000000000000000000","stateRoot":"0x0000000000000000000000000000000000000000000000000000000000000000","transactionsRoot":"0x56e81f171bcc55a6ff8345e692c0f86e5b48e01b996cadc001622fb5e363b421","receiptsRoot":"0x56e81f171bcc55a6ff8345e692c0f86e5b48e01b996cadc001622fb5e363b421","logsBloom":"0x00000000000000000000000000000000000000000000000000000000000000000000000000000000000000000000000000000000000000000000000000000000000000000000000000000000000000000000000000000000000000000000000000000000000000000000000000000000000000000000000000000000000000000000000000000000000000000000000000000000000000000000000000000000000000000000000000000000000000000000000000000000000000000000000000000000000000000000000000000000000000000000000000000000000000000000000000000000000000000000000000000000000000000000000000000000","difficulty":"0x0","number":"0xa2","gasLimit":"0x1c9c380","gasUsed":"0x0","timestamp":"0x65d88f76","extraData":"0x","mixHash":"0x0000000000000000000000000000000000000000000000000000000000000000","nonce":"0x0000000000000000","baseFeePerGas":"0x7","totalDifficulty":"0x0","uncles":[],"transactions":[],"size":"0x220"}}"#;
        let estimate_gas = r#"{"jsonrpc":"2.0","id": 1,"result": "0x5208"}"#;
        let max_priority_fee = r#"{"jsonrpc":"2.0","id": 2,"result": "0x5208"}"#;
        let nonce = r#"{"jsonrpc":"2.0","id":3,"result":"0x20"}"#;
        let send_tx_response = r#"
            {
                "jsonrpc": "2.0",
                "id": 4,
                "result": "0x55bfec4a4400ca0b09e075e2b517041cd78b10021c51726cb73bcba52213fa05"
            }
            "#;
        let mut server = mockito::Server::new_async().await;
        let url = server.url();
        server
            .mock("POST", "/")
            // expect exactly 4 POST request
            .expect(1)
            .with_status(200)
            .with_header("content-type", "application/json")
            .with_body_from_request(move |req| {
                let body = req.body().expect("mock: get request body");
                let body: serde_json::Value =
                    serde_json::from_slice(body).expect("mock: parse request body");
                let method = body.get("method").expect("get method");
                let method = method.as_str().expect("as str").trim_matches(|c| c == '\"');

                match method {
                    "eth_getBlockByNumber" => get_block_by_number.into(),
                    "eth_estimateGas" => estimate_gas.into(),
                    "eth_maxPriorityFeePerGas" => max_priority_fee.into(),
                    "eth_getTransactionCount" => nonce.into(),
                    "eth_sendRawTransaction" => send_tx_response.into(),
                    method => format!("'{}' not supported", method).into(),
                }
            })
            .create();

        let cu_ids = vec![CUID::new([0u8; 32])];
        let local_nonces = vec![LocalNonce::new([0u8; 32])];
        let result_hashes = vec![ResultHash::from_slice([0u8; 32])];

        let result = get_connector(&url)
            .submit_proofs(cu_ids, local_nonces, result_hashes)
            .await
            .unwrap();

        assert_eq!(
            result,
            "0x55bfec4a4400ca0b09e075e2b517041cd78b10021c51726cb73bcba52213fa05"
        );
    }

    #[derive(Debug, Deserialize)]
    // for parsing
    #[allow(dead_code)]
    struct RpcRequest<P> {
        jsonrpc: String,
        id: u64,
        method: String,
        params: P,
    }

    #[derive(Debug, Deserialize)]
    // for parsing
    #[allow(dead_code)]
    struct EthCall {
        data: String,
        to: String,
    }

    #[tokio::test]
    async fn test_get_app_cid_empty() {
        // This response causes the `buffer overrun while deserializing` error
        let app_cid_response = r#"[{"jsonrpc":"2.0", "id":0, "result": "0x"}]"#;

        let mut server = mockito::Server::new_async().await;
        let url = server.url();
        let mock = server
            .mock("POST", "/")
            .expect(1)
            .with_status(200)
            .with_header("content-type", "application/json")
            .with_body(app_cid_response)
            .create();

        let deals = vec![types::DealId::from(
            "0x0000000000000000000000000000000000000000",
        )];
        let result = get_connector(&url).get_app_cid(deals.iter()).await;
        assert_matches!(result, Err(ConnectorError::EmptyData(_)));

        mock.assert();
    }

    #[tokio::test]
    async fn test_get_deals() {
        enable_logs_for(LogSpec::new(vec!["chain-connector=debug".parse().unwrap()]));

        let cu_1 = crate::Offer::ComputeUnit {
            id: hex!("aa3046a12a1aac6e840625e6329d70b427328fec36dc8d273e5e6454b85633d5").into(),
            deal: hex!("5e3d0fde6f793b3115a9e7f5ebc195bbeed35d6c").into(),
            startEpoch: Default::default(),
            onchainWorkerId: Default::default(),
        };

        let cu_2 = crate::Offer::ComputeUnit {
            id: hex!("ba3046a12a1aac6e840625e6329d70b427328fec36dc8d273e5e6454b85633d1").into(),
            deal: hex!("6e3d0fde6f793b3115a9e7f5ebc195bbeed35d6d").into(),
            startEpoch: Default::default(),
            onchainWorkerId: Default::default(),
        };

        let compute_units_response =
            encode_hex_0x(Array::<crate::Offer::ComputeUnit>::abi_encode(&vec![
                cu_1.clone(),
                cu_2.clone(),
            ]));
        let compute_units_response = json!({
            "jsonrpc": "2.0",
            "id": 0,
            "result": compute_units_response,
        });

        let expected_app_cid = "bafkreiekvwp2w7t7vw4jzjq4s4n4wc323c6dnexmy4axh6c7tiza5wxzm4";
        let deal_status_response =
            "0x0000000000000000000000000000000000000000000000000000000000000001";
        let app_cid_response = "0x01551220000000000000000000000000000000000000000000000000000000008aad9fab7e7fadb89ca61c971bcb0b7ad8bc3692ecc70173f85f9a320edaf967";
        let deal_info_response = json!([
            {
                "jsonrpc": "2.0",
                "id": 1,
                "result": deal_status_response,
            },
            {
                "jsonrpc": "2.0",
                "id": 2,
                "result": app_cid_response
            },
            {
                "jsonrpc": "2.0",
                "id": 3,
                "result": deal_status_response,
            },
            {
                "jsonrpc": "2.0",
                "id": 4,
                "result": app_cid_response
            }

        ]);

        let mut server = mockito::Server::new_async().await;
        let url = server.url();
        let mock = server
            .mock("POST", "/")
            .expect(2)
            .with_status(200)
            .with_header("content-type", "application/json")
            .with_body_from_request(move |req| {
                let body = req.body().expect("mock: get request body");
                let body: serde_json::Value =
                    serde_json::from_slice(body).expect("mock: parse request body");
                match body {
                    serde_json::Value::Object(_) => {
                        compute_units_response.clone().to_string().into()
                    }
                    serde_json::Value::Array(_) => deal_info_response.to_string().into(),
                    x => {
                        panic!("unexpected body: {x:?}");
                    }
                }
            })
            .create();

        let deals = get_connector(&url).get_deals().await.unwrap();

        assert_eq!(deals.len(), 2, "there should be only two deals: {deals:?}");
        assert!(deals[0].success, "failed to get a deal: {deals:?}");
        assert_eq!(deals[0].deal_id, cu_1.deal.to_string());

        let deal_info = &deals[0].deal_info[0];
        assert_eq!(deal_info.status, ACTIVE);
        assert_eq!(
            deal_info.cu_ids.len(),
            1,
            "there should be only one unit id: {deals:?}"
        );
        assert_eq!(deal_info.cu_ids[0], CUID::new(cu_1.id.0));
        assert_eq!(deal_info.app_cid, expected_app_cid);

        // Second deal
        assert!(deals[1].success, "failed to get a deal: {deals:?}");
        assert_eq!(deals[1].deal_id, cu_2.deal.to_string());

        let deal_info = &deals[1].deal_info[0];
        assert_eq!(deal_info.status, ACTIVE);
        assert_eq!(
            deal_info.cu_ids.len(),
            1,
            "there should be only one unit id: {deals:?}"
        );
        assert_eq!(deal_info.cu_ids[0], CUID::new(cu_2.id.0));
        assert_eq!(deal_info.app_cid, expected_app_cid);

        mock.assert();
    }

    #[tokio::test]
    async fn test_get_deals_no_deals() {
        let cu_1 = crate::Offer::ComputeUnit {
            id: hex!("aa3046a12a1aac6e840625e6329d70b427328fec36dc8d273e5e6454b85633d5").into(),
            deal: Default::default(),
            startEpoch: Default::default(),
            onchainWorkerId: Default::default(),
        };

        let cu_2 = crate::Offer::ComputeUnit {
            id: hex!("ba3046a12a1aac6e840625e6329d70b427328fec36dc8d273e5e6454b85633d1").into(),
            deal: Default::default(),
            startEpoch: Default::default(),
            onchainWorkerId: Default::default(),
        };

        let compute_units_response =
            encode_hex_0x(Array::<crate::Offer::ComputeUnit>::abi_encode(&vec![
                cu_1.clone(),
                cu_2.clone(),
            ]));
        let compute_units_response =
            format!("{{\"jsonrpc\":\"2.0\",\"result\":\"{compute_units_response}\",\"id\":0}}");
        let mut server = mockito::Server::new_async().await;
        let url = server.url();
        let mock = server
            .mock("POST", "/")
            .expect(1)
            .with_status(200)
            .with_header("content-type", "application/json")
            .with_body(compute_units_response)
            .create();

        let deals = get_connector(&url).get_deals().await;
        assert!(
            deals.is_ok(),
            "must not fail when no deals in compute units"
        );
        assert!(
            deals.unwrap().is_empty(),
            "no deals must be found in the compute units"
        );

        mock.assert();
    }

    #[tokio::test]
    async fn test_register_worker() {
        let get_block_by_number_response = r#"{"jsonrpc":"2.0","id":0,"result":{"hash":"0xcbe8d90665392babc8098738ec78009193c99d3cc872a6657e306cfe8824bef9","parentHash":"0x15e767118a3e2d7545fee290b545faccd4a9eff849ac1057ce82cab7100c0c52","sha3Uncles":"0x1dcc4de8dec75d7aab85b567b6ccd41ad312451b948a7413f0a142fd40d49347","miner":"0x0000000000000000000000000000000000000000","stateRoot":"0x0000000000000000000000000000000000000000000000000000000000000000","transactionsRoot":"0x56e81f171bcc55a6ff8345e692c0f86e5b48e01b996cadc001622fb5e363b421","receiptsRoot":"0x56e81f171bcc55a6ff8345e692c0f86e5b48e01b996cadc001622fb5e363b421","logsBloom":"0x00000000000000000000000000000000000000000000000000000000000000000000000000000000000000000000000000000000000000000000000000000000000000000000000000000000000000000000000000000000000000000000000000000000000000000000000000000000000000000000000000000000000000000000000000000000000000000000000000000000000000000000000000000000000000000000000000000000000000000000000000000000000000000000000000000000000000000000000000000000000000000000000000000000000000000000000000000000000000000000000000000000000000000000000000000000","difficulty":"0x0","number":"0xa2","gasLimit":"0x1c9c380","gasUsed":"0x0","timestamp":"0x65d88f76","extraData":"0x","mixHash":"0x0000000000000000000000000000000000000000000000000000000000000000","nonce":"0x0000000000000000","baseFeePerGas":"0x7","totalDifficulty":"0x0","uncles":[],"transactions":[],"size":"0x220"}}"#;
        let estimate_gas_response = r#"{"jsonrpc":"2.0","id": 1,"result": "0x5208"}"#;
        let max_priority_fee_response = r#"{"jsonrpc":"2.0","id": 2,"result": "0x5208"}"#;
        let nonce_response = r#"{"jsonrpc":"2.0","id":3,"result":"0x20"}"#;
        let expected_tx_hash = "0x55bfec4a4400ca0b09e075e2b517041cd78b10021c51726cb73bcba52213fa05";
        let send_tx_response = r#"
            {
                "jsonrpc": "2.0",
                "id": 4,
                "result": "0x55bfec4a4400ca0b09e075e2b517041cd78b10021c51726cb73bcba52213fa05"
            }
            "#;

        let deal_id = "5e3d0fde6f793b3115a9e7f5ebc195bbeed35d6c";
        let deal_id = types::DealId::from(deal_id);
        let worker_id = types::peer_scope::WorkerId::from(RandomPeerId::random());
        let onchain_worker_id =
            decode_hex("aa3046a12a1aac6e840625e6329d70b427328fec36dc8d273e5e6454b85633d5").unwrap();

        let mut server = mockito::Server::new_async().await;
        let url = server.url();
        let mock = server
            .mock("POST", "/")
            .expect(5)
            .with_status(200)
            .with_header("content-type", "application/json")
            .with_body_from_request(move |req| {
                let body = req.body().expect("mock: get request body");
                let body: RpcRequest<Option<serde_json::Value>> =
                    serde_json::from_slice(body).expect("mock: parse request body");
                match body.method.as_ref() {
                    "eth_getBlockByNumber" => get_block_by_number_response.into(),
                    "eth_estimateGas" => estimate_gas_response.into(),
                    "eth_maxPriorityFeePerGas" => max_priority_fee_response.into(),
                    "eth_getTransactionCount" => nonce_response.into(),
                    "eth_sendRawTransaction" => send_tx_response.into(),
                    x => {
                        panic!("unknown method: {x}. Request {body:?}");
                    }
                }
            })
            .create();

        let result = get_connector(&url)
            .register_worker(&deal_id, worker_id, onchain_worker_id)
            .await
            .unwrap();
        assert_eq!(result, expected_tx_hash);

        mock.assert();
    }

    #[tokio::test]
    async fn test_get_receipts_several() {
        let tx_hash =
            "0x55bfec4a4400ca0b09e075e2b517041cd78b10021c51726cb73bcba52213fa05".to_string();
        let receipt_response = r#"
            [{
                "id": 0,
                "jsonrpc": "2.0",
                "result": null
            },
            {
                "id": 1,
                "jsonrpc": "2.0",
                "result": {
                    "blockNumber": "0x123",
                    "status": "0x1",
                    "transactionHash": "0x55bfec4a4400ca0b09e075e2b517041cd78b10021c51726cb73bcba52213fa05"
                }
            },
            {
                "id": 2,
                "jsonrpc": "2.0",
                "error": {
                    "code": -32000,
                    "message": "some error"
                }
            }]
        "#;
        let mut server = mockito::Server::new_async().await;
        let url = server.url();
        let mock = server
            .mock("POST", "/")
            // expect exactly 1 POST request
            .expect(1)
            .with_status(200)
            .with_header("content-type", "application/json")
            .with_body_from_request(move |req| {
                let body = req.body().expect("mock: get request body");
                let body: Vec<RpcRequest<serde_json::Value>> =
                    serde_json::from_slice(body).expect("mock: parse request body");
                match body[0].method.as_ref() {
                    "eth_getTransactionReceipt" => receipt_response.into(),
                    x => {
                        panic!("unknown method: {x}. Request {body:?}");
                    }
                }
            })
            .create();

        let mut result = get_connector(&url)
            .get_tx_receipts(vec![tx_hash.clone()])
            .await
            .unwrap();
        assert_eq!(result.len(), 3);

        let pending = result.remove(0);
        assert!(pending.is_ok(), "should get pending status: {:?}", pending);
        assert_matches!(pending.unwrap(), TxStatus::Pending);

        let ok = result.remove(0);
        assert!(ok.is_ok(), "should get a receipt: {:?}", ok);
        assert_matches!(ok.unwrap(), TxStatus::Processed(_));

        assert!(result[0].is_err(), "should be error: {:?}", result[0]);

        mock.assert();
    }

    #[tokio::test]
    async fn test_get_receipts() {
        let tx_hash =
            "0x55bfec4a4400ca0b09e075e2b517041cd78b10021c51726cb73bcba52213fa05".to_string();
        let receipt_response = r#"
            [{
                "id": 0,
                "jsonrpc": "2.0",
                "result": {
                    "blockNumber": "0x123",
                    "status": "0x1",
                    "transactionHash": "0x55bfec4a4400ca0b09e075e2b517041cd78b10021c51726cb73bcba52213fa05"
                }
            }]
        "#;
        let mut server = mockito::Server::new_async().await;
        let url = server.url();
        let mock = server
            .mock("POST", "/")
            // expect exactly 1 POST request
            .expect(1)
            .with_status(200)
            .with_header("content-type", "application/json")
            .with_body_from_request(move |req| {
                let body = req.body().expect("mock: get request body");
                let body: Vec<RpcRequest<serde_json::Value>> =
                    serde_json::from_slice(body).expect("mock: parse request body");
                match body[0].method.as_ref() {
                    "eth_getTransactionReceipt" => receipt_response.into(),
                    x => {
                        panic!("unknown method: {x}. Request {body:?}");
                    }
                }
            })
            .create();

        let mut result = get_connector(&url)
            .get_tx_receipts(vec![tx_hash.clone()])
            .await
            .unwrap();
        assert_eq!(result.len(), 1);
        assert!(result[0].is_ok(), "can't get receipt: {:?}", result[0]);

        let result = result.remove(0).unwrap();
        assert_matches!(result, TxStatus::Processed(_));
        if let TxStatus::Processed(receipt) = result {
            assert_eq!(receipt.transaction_hash, tx_hash);
        }

        mock.assert();
    }
}<|MERGE_RESOLUTION|>--- conflicted
+++ resolved
@@ -164,15 +164,11 @@
                 deals
                     .entry(unit.deal.to_string().into())
                     .or_default()
-<<<<<<< HEAD
                     .entry(unit.onchainWorkerId.as_slice().into())
                     .or_default()
-=======
->>>>>>> 3af4541d
                     .push(CUID::new(unit.id.into()));
             });
 
-        println!("Deals: {deals:?}");
         // For now, we forbid multiple workers for one deal on the peer!
         deals.retain(|deal_id, worker| {
             if worker.keys().len() > 1 {
