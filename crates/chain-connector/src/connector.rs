--- conflicted
+++ resolved
@@ -1,9 +1,5 @@
 use alloy_primitives::hex::ToHexExt;
-<<<<<<< HEAD
-use alloy_primitives::{FixedBytes, U256};
-=======
-use alloy_primitives::{uint, FixedBytes, Uint, U256};
->>>>>>> 90957a67
+use alloy_primitives::{FixedBytes, Uint, U256};
 use alloy_sol_types::sol_data::Array;
 use alloy_sol_types::{SolCall, SolType};
 use std::collections::{BTreeMap, HashMap};
@@ -41,11 +37,6 @@
 use crate::error::{process_response, ConnectorError};
 use crate::Offer::{ComputePeer, ComputeUnit};
 
-<<<<<<< HEAD
-pub struct ChainConnector {
-=======
-const BASE_FEE_PREMIUM_DIVIDER: U256 = uint!(8_U256);
-
 #[async_trait]
 pub trait ChainConnector: Send + Sync {
     async fn get_current_commitment_id(&self) -> Result<Option<CommitmentId>, ConnectorError>;
@@ -73,16 +64,31 @@
     async fn get_tx_statuses(
         &self,
         tx_hashes: Vec<String>,
-    ) -> Result<Vec<Result<Option<bool>, ConnectorError>>, ConnectorError>;
+    ) -> Result<Vec<eyre::Result<bool>>, ConnectorError>;
 
     async fn get_tx_receipts(
         &self,
         tx_hashes: Vec<String>,
-    ) -> Result<Vec<Result<Value, ConnectorError>>, ConnectorError>;
+    ) -> Result<Vec<eyre::Result<TxReceiptResult>>, ConnectorError>;
 }
 
+#[derive(Debug, Serialize, Deserialize)]
+pub struct DealInfo {
+    pub deal_id: DealId,
+    pub status: Deal::Status,
+    pub unit_ids: Vec<Vec<u8>>,
+    pub app_cid: String,
+}
+
+#[derive(Debug, Deserialize)]
+#[serde(rename_all = "camelCase")]
+pub struct TxReceiptResult {
+    block_number: String,
+    status: String,
+    transaction_hash: String,
+}
+
 pub struct HttpChainConnector {
->>>>>>> 90957a67
     client: Arc<jsonrpsee::http_client::HttpClient>,
     config: ChainConfig,
     tx_nonce_mutex: Arc<Mutex<()>>,
@@ -99,27 +105,7 @@
     pub max_proofs_per_epoch: U256,
 }
 
-<<<<<<< HEAD
-#[derive(Debug, Serialize, Deserialize)]
-pub struct DealInfo {
-    pub deal_id: DealId,
-    pub status: Deal::Status,
-    pub unit_ids: Vec<Vec<u8>>,
-    pub app_cid: String,
-}
-
-#[derive(Debug, Deserialize)]
-#[serde(rename_all = "camelCase")]
-struct TxReceiptResult {
-    block_number: String,
-    status: String,
-    transaction_hash: String,
-}
-
-impl ChainConnector {
-=======
 impl HttpChainConnector {
->>>>>>> 90957a67
     pub fn new(
         config: ChainConfig,
         host_id: PeerId,
@@ -254,7 +240,7 @@
         let tx_hashes: Vec<String> = Args::next("tx_hashes", &mut args)?;
 
         let receipts = self
-            .get_tx_receipts(tx_hashes.iter())
+            .get_tx_receipts(tx_hashes)
             .await
             .map_err(|err| JError::new(format!("Failed to get tx receipts: {err}")))?
             .into_iter()
@@ -307,50 +293,6 @@
         Ok(base_fee_per_gas)
     }
 
-    async fn get_tx_nonce(&self) -> Result<U256, ConnectorError> {
-        let address = self.config.wallet_key.to_address().to_string();
-        let resp: String = process_response(
-            self.client
-                .request("eth_getTransactionCount", rpc_params![address, "pending"])
-                .await,
-        )?;
-
-        let nonce = U256::from_str(&resp).map_err(|err| InvalidU256(resp, err.to_string()))?;
-        Ok(nonce)
-    }
-
-    async fn max_priority_fee_per_gas(&self) -> Result<U256, ConnectorError> {
-        if let Some(fee) = self.config.default_priority_fee {
-            return Ok(Uint::from(fee));
-        }
-
-        let resp: String = process_response(
-            self.client
-                .request("eth_maxPriorityFeePerGas", rpc_params![])
-                .await,
-        )?;
-        let max_priority_fee_per_gas =
-            U256::from_str(&resp).map_err(|err| InvalidU256(resp, err.to_string()))?;
-        Ok(max_priority_fee_per_gas)
-    }
-
-    async fn estimate_gas_limit(&self, data: &[u8], to: &str) -> Result<U256, ConnectorError> {
-        let resp: String = process_response(
-            self.client
-                .request(
-                    "eth_estimateGas",
-                    rpc_params![json!({
-                        "from": self.config.wallet_key.to_address().to_string(),
-                        "to": to,
-                        "data": format!("0x{}", hex::encode(data)),
-                    })],
-                )
-                .await,
-        )?;
-        let limit = U256::from_str(&resp).map_err(|err| InvalidU256(resp, err.to_string()))?;
-        Ok(limit)
-    }
-
     pub async fn get_app_cid(
         &self,
         deals: impl Iterator<Item = &DealId>,
@@ -396,7 +338,7 @@
 
         let app_cids = self.get_app_cid(deals.keys()).await?;
         let statuses: Vec<Deal::Status> = self
-            .get_deal_statuses(deals.keys())
+            .get_deal_statuses(deals.keys().cloned().collect())
             .await?
             .into_iter()
             .collect::<Result<Vec<_>, ConnectorError>>()?;
@@ -411,6 +353,50 @@
                 app_cid,
             })
             .collect())
+    }
+
+    async fn get_tx_nonce(&self) -> Result<U256, ConnectorError> {
+        let address = self.config.wallet_key.to_address().to_string();
+        let resp: String = process_response(
+            self.client
+                .request("eth_getTransactionCount", rpc_params![address, "pending"])
+                .await,
+        )?;
+
+        let nonce = U256::from_str(&resp).map_err(|err| InvalidU256(resp, err.to_string()))?;
+        Ok(nonce)
+    }
+
+    async fn max_priority_fee_per_gas(&self) -> Result<U256, ConnectorError> {
+        if let Some(fee) = self.config.default_priority_fee {
+            return Ok(Uint::from(fee));
+        }
+
+        let resp: String = process_response(
+            self.client
+                .request("eth_maxPriorityFeePerGas", rpc_params![])
+                .await,
+        )?;
+        let max_priority_fee_per_gas =
+            U256::from_str(&resp).map_err(|err| InvalidU256(resp, err.to_string()))?;
+        Ok(max_priority_fee_per_gas)
+    }
+
+    async fn estimate_gas_limit(&self, data: &[u8], to: &str) -> Result<U256, ConnectorError> {
+        let resp: String = process_response(
+            self.client
+                .request(
+                    "eth_estimateGas",
+                    rpc_params![json!({
+                        "from": self.config.wallet_key.to_address().to_string(),
+                        "to": to,
+                        "data": format!("0x{}", hex::encode(data)),
+                    })],
+                )
+                .await,
+        )?;
+        let limit = U256::from_str(&resp).map_err(|err| InvalidU256(resp, err.to_string()))?;
+        Ok(limit)
     }
 
     pub async fn send_tx(&self, data: Vec<u8>, to: &str) -> Result<String, ConnectorError> {
@@ -459,62 +445,6 @@
         Ok(resp)
     }
 
-    fn difficulty_params(&self) -> ArrayParams {
-        let data: String = Core::difficultyCall {}.abi_encode().encode_hex();
-
-        rpc_params![
-            json!({"data": data, "to": self.config.core_contract_address}),
-            "latest"
-        ]
-    }
-
-    fn init_timestamp_params(&self) -> ArrayParams {
-        let data: String = Core::initTimestampCall {}.abi_encode().encode_hex();
-        rpc_params![
-            json!({"data": data, "to": self.config.core_contract_address}),
-            "latest"
-        ]
-    }
-    fn global_nonce_params(&self) -> ArrayParams {
-        let data: String = Capacity::getGlobalNonceCall {}.abi_encode().encode_hex();
-        rpc_params![
-            json!({"data": data, "to": self.config.cc_contract_address}),
-            "latest"
-        ]
-    }
-    fn current_epoch_params(&self) -> ArrayParams {
-        let data: String = Core::currentEpochCall {}.abi_encode().encode_hex();
-        rpc_params![
-            json!({"data": data, "to": self.config.core_contract_address}),
-            "latest"
-        ]
-    }
-    fn epoch_duration_params(&self) -> ArrayParams {
-        let data: String = Core::epochDurationCall {}.abi_encode().encode_hex();
-        rpc_params![
-            json!({"data": data, "to": self.config.core_contract_address}),
-            "latest"
-        ]
-    }
-
-    fn min_proofs_per_epoch_params(&self) -> ArrayParams {
-        let data: String = Core::minProofsPerEpochCall {}.abi_encode().encode_hex();
-        rpc_params![
-            json!({"data": data, "to": self.config.core_contract_address}),
-            "latest"
-        ]
-    }
-
-    fn max_proofs_per_epoch_params(&self) -> ArrayParams {
-        let data: String = Core::maxProofsPerEpochCall {}.abi_encode().encode_hex();
-        rpc_params![
-            json!({"data": data, "to": self.config.core_contract_address}),
-            "latest"
-        ]
-    }
-}
-
-<<<<<<< HEAD
     pub async fn register_worker(
         &self,
         deal_id: &DealId,
@@ -530,17 +460,67 @@
         self.send_tx(data, &deal_id.as_str()).await
     }
 
-    pub async fn get_compute_units(&self) -> Result<Vec<ComputeUnit>, ConnectorError> {
-        let data: String = Offer::getComputeUnitsCall {
-            peerId: peer_id_to_bytes(self.host_id).into(),
-=======
+    fn difficulty_params(&self) -> ArrayParams {
+        let data: String = Core::difficultyCall {}.abi_encode().encode_hex();
+
+        rpc_params![
+            json!({"data": data, "to": self.config.core_contract_address}),
+            "latest"
+        ]
+    }
+
+    fn init_timestamp_params(&self) -> ArrayParams {
+        let data: String = Core::initTimestampCall {}.abi_encode().encode_hex();
+        rpc_params![
+            json!({"data": data, "to": self.config.core_contract_address}),
+            "latest"
+        ]
+    }
+    fn global_nonce_params(&self) -> ArrayParams {
+        let data: String = Capacity::getGlobalNonceCall {}.abi_encode().encode_hex();
+        rpc_params![
+            json!({"data": data, "to": self.config.cc_contract_address}),
+            "latest"
+        ]
+    }
+    fn current_epoch_params(&self) -> ArrayParams {
+        let data: String = Core::currentEpochCall {}.abi_encode().encode_hex();
+        rpc_params![
+            json!({"data": data, "to": self.config.core_contract_address}),
+            "latest"
+        ]
+    }
+    fn epoch_duration_params(&self) -> ArrayParams {
+        let data: String = Core::epochDurationCall {}.abi_encode().encode_hex();
+        rpc_params![
+            json!({"data": data, "to": self.config.core_contract_address}),
+            "latest"
+        ]
+    }
+
+    fn min_proofs_per_epoch_params(&self) -> ArrayParams {
+        let data: String = Core::minProofsPerEpochCall {}.abi_encode().encode_hex();
+        rpc_params![
+            json!({"data": data, "to": self.config.core_contract_address}),
+            "latest"
+        ]
+    }
+
+    fn max_proofs_per_epoch_params(&self) -> ArrayParams {
+        let data: String = Core::maxProofsPerEpochCall {}.abi_encode().encode_hex();
+        rpc_params![
+            json!({"data": data, "to": self.config.core_contract_address}),
+            "latest"
+        ]
+    }
+}
+
 #[async_trait]
 impl ChainConnector for HttpChainConnector {
     async fn get_current_commitment_id(&self) -> Result<Option<CommitmentId>, ConnectorError> {
         let peer_id = peer_id_to_bytes(self.host_id);
         let data: String = Offer::getComputePeerCall {
             peerId: peer_id.into(),
->>>>>>> 90957a67
         }
         .abi_encode()
         .encode_hex();
@@ -746,15 +726,34 @@
 
         Ok(statuses)
     }
-<<<<<<< HEAD
-
-    async fn get_tx_receipts<'a, I>(
+    async fn exit_deal(&self, cu_id: &CUID) -> Result<String, ConnectorError> {
+        let data = Offer::returnComputeUnitFromDealCall {
+            unitId: cu_id.as_ref().into(),
+        }
+        .abi_encode();
+
+        self.send_tx(data, &self.config.market_contract_address)
+            .await
+    }
+
+    async fn get_tx_statuses(
         &self,
-        tx_hashes: I,
-    ) -> Result<Vec<eyre::Result<TxReceiptResult>>, ConnectorError>
-    where
-        I: Iterator<Item = &'a String>,
-    {
+        tx_hashes: Vec<String>,
+    ) -> Result<Vec<eyre::Result<bool>>, ConnectorError> {
+        let mut statuses = vec![];
+
+        for receipt in self.get_tx_receipts(tx_hashes).await? {
+            let status = receipt.map(|receipt| receipt.status == "0x1");
+            statuses.push(status);
+        }
+
+        Ok(statuses)
+    }
+
+    async fn get_tx_receipts(
+        &self,
+        tx_hashes: Vec<String>,
+    ) -> Result<Vec<eyre::Result<TxReceiptResult>>, ConnectorError> {
         let mut batch = BatchRequestBuilder::new();
         for tx_hash in tx_hashes {
             batch.insert("eth_getTransactionReceipt", rpc_params![tx_hash])?;
@@ -767,53 +766,6 @@
                 serde_json::from_value(receipt)?
             };
             receipts.push(receipt);
-=======
-    async fn exit_deal(&self, cu_id: &CUID) -> Result<String, ConnectorError> {
-        let data = Offer::returnComputeUnitFromDealCall {
-            unitId: cu_id.as_ref().into(),
->>>>>>> 90957a67
-        }
-        .abi_encode();
-
-        self.send_tx(data, &self.config.market_contract_address)
-            .await
-    }
-
-    async fn get_tx_statuses(
-        &self,
-<<<<<<< HEAD
-        tx_hashes: I,
-    ) -> Result<Vec<eyre::Result<bool>>, ConnectorError>
-    where
-        I: Iterator<Item = &'a String>,
-    {
-=======
-        tx_hashes: Vec<String>,
-    ) -> Result<Vec<Result<Option<bool>, ConnectorError>>, ConnectorError> {
->>>>>>> 90957a67
-        let mut statuses = vec![];
-
-        for receipt in self.get_tx_receipts(tx_hashes).await? {
-            let status = receipt.map(|receipt| receipt.status == "0x1");
-            statuses.push(status);
-        }
-
-        Ok(statuses)
-    }
-
-    async fn get_tx_receipts(
-        &self,
-        tx_hashes: Vec<String>,
-    ) -> Result<Vec<Result<Value, ConnectorError>>, ConnectorError> {
-        let mut batch = BatchRequestBuilder::new();
-        for tx_hash in tx_hashes {
-            batch.insert("eth_getTransactionReceipt", rpc_params![tx_hash])?;
-        }
-        let resp: BatchResponse<Value> = self.client.batch_request(batch).await?;
-        let mut receipts = vec![];
-        for receipt in resp.into_iter() {
-            let receipt = receipt.map_err(|e| ConnectorError::RpcError(e.to_owned().into()));
-            receipts.push(receipt);
         }
         Ok(receipts)
     }
@@ -840,15 +792,11 @@
     use fluence_libp2p::RandomPeerId;
     use hex_utils::decode_hex;
 
-<<<<<<< HEAD
     use crate::Deal::Status::ACTIVE;
-    use crate::{is_commitment_not_active, CCStatus, ChainConnector, CommitmentId, ConnectorError};
-=======
     use crate::{
         is_commitment_not_active, CCStatus, ChainConnector, CommitmentId, ConnectorError,
         HttpChainConnector,
     };
->>>>>>> 90957a67
 
     fn get_connector(url: &str) -> Arc<HttpChainConnector> {
         let (connector, _) = HttpChainConnector::new(
@@ -1367,7 +1315,7 @@
             })
             .create();
         let mut result = get_connector(&url)
-            .get_tx_receipts(vec![&tx_hash].into_iter())
+            .get_tx_receipts(vec![tx_hash.clone()])
             .await
             .unwrap();
         assert_eq!(result.len(), 1);
