[package]
name = "connected-client"
version = "0.1.0"
authors = ["Fluence Labs"]
edition = "2018"

[dependencies]
particle-protocol = { path = "../../particle-protocol" }
fluence-libp2p = { path = "../libp2p" }
test-constants = { path = "../test-constants"}
local-vm = { path = "../local-vm"}

fluence-keypair = { git = "https://github.com/fluencelabs/trust-graph", branch = "libp2p_version" }
libp2p = "0.42"
<<<<<<< HEAD

=======
>>>>>>> 96b7d653

async-std = "1.9.0"
futures = "0.3.13"
serde = { version = "1.0.118", features = ["derive"] }
serde_json = "1.0.64"
log = "0.4.11"
derivative = "2.1.1"
eyre = "0.6.5"
parking_lot = "0.11.2"

[dev-dependencies]
rand = "0.7.3"
log = { version = "0.4.8", features = ["serde"] }<|MERGE_RESOLUTION|>--- conflicted
+++ resolved
@@ -12,10 +12,6 @@
 
 fluence-keypair = { git = "https://github.com/fluencelabs/trust-graph", branch = "libp2p_version" }
 libp2p = "0.42"
-<<<<<<< HEAD
-
-=======
->>>>>>> 96b7d653
 
 async-std = "1.9.0"
 futures = "0.3.13"
@@ -24,7 +20,7 @@
 log = "0.4.11"
 derivative = "2.1.1"
 eyre = "0.6.5"
-parking_lot = "0.11.2"
+parking_lot = "0.11.1"
 
 [dev-dependencies]
 rand = "0.7.3"
