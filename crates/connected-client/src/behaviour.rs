/*
 * Copyright 2020 Fluence Labs Limited
 *
 * Licensed under the Apache License, Version 2.0 (the "License");
 * you may not use this file except in compliance with the License.
 * You may obtain a copy of the License at
 *
 *     http://www.apache.org/licenses/LICENSE-2.0
 *
 * Unless required by applicable law or agreed to in writing, software
 * distributed under the License is distributed on an "AS IS" BASIS,
 * WITHOUT WARRANTIES OR CONDITIONS OF ANY KIND, either express or implied.
 * See the License for the specific language governing permissions and
 * limitations under the License.
 */

use std::collections::VecDeque;
use std::task::{Context, Poll, Waker};
use std::time::Duration;

use futures::future::BoxFuture;
use futures::FutureExt;
use libp2p::core::Endpoint;
use libp2p::identity::PublicKey;
use libp2p::swarm::ToSwarm::GenerateEvent;
use libp2p::swarm::{
    ConnectionDenied, ConnectionId, DialError, FromSwarm, THandler, THandlerInEvent,
    THandlerOutEvent,
};
use libp2p::{
    core::{connection::ConnectedPoint, Multiaddr},
    identify::{Behaviour as Identify, Config as IdentifyConfig},
    ping::{Behaviour as Ping, Config as PingConfig},
    swarm::{NetworkBehaviour, NotifyHandler, OneShotHandler, ToSwarm},
    PeerId,
};
use particle_protocol::{HandlerMessage, Particle, ProtocolConfig, PROTOCOL_NAME};

use crate::ClientEvent;

pub type SwarmEventType = ToSwarm<ClientEvent, THandlerInEvent<ClientBehaviour>>;

#[derive(NetworkBehaviour)]
pub struct FluenceClientBehaviour {
    client: ClientBehaviour,
    ping: Ping,
    identify: Identify,
}

impl FluenceClientBehaviour {
    pub fn new(protocol_config: ProtocolConfig, public_key: PublicKey) -> Self {
        let client = ClientBehaviour::new(protocol_config);
        let identify = Identify::new(IdentifyConfig::new(PROTOCOL_NAME.into(), public_key));
        let ping = Ping::new(
            PingConfig::new()
                .with_interval(Duration::from_secs(5))
                .with_timeout(Duration::from_secs(60)),
        );
        Self {
            client,
            ping,
            identify,
        }
    }

    pub fn call(&mut self, peer_id: PeerId, call: Particle) {
        self.client.events.push_back(ToSwarm::NotifyHandler {
            event: HandlerMessage::OutParticle(call, <_>::default()),
            handler: NotifyHandler::Any,
            peer_id,
        });

        self.client.wake();
    }
}

pub struct ClientBehaviour {
    protocol_config: ProtocolConfig,
    events: VecDeque<SwarmEventType>,
    reconnect: Option<BoxFuture<'static, Vec<Multiaddr>>>,
    waker: Option<Waker>,
}

impl ClientBehaviour {
    pub fn new(protocol_config: ProtocolConfig) -> Self {
        Self {
            protocol_config,
            events: VecDeque::default(),
            reconnect: None,
            waker: None,
        }
    }

    fn wake(&self) {
        if let Some(waker) = &self.waker {
            waker.wake_by_ref()
        }
    }

    fn on_connection_established(&mut self, peer_id: &PeerId, cp: &ConnectedPoint) {
        let multiaddr = match cp {
            ConnectedPoint::Dialer { address, .. } => address,
            ConnectedPoint::Listener {
                send_back_addr,
                local_addr,
            } => {
                log::warn!(
                    "Someone connected to the client at {:?}. That's strange. {} @ {:?}",
                    local_addr,
                    peer_id,
                    send_back_addr
                );
                send_back_addr
            }
        };

        self.events
            .push_back(ToSwarm::GenerateEvent(ClientEvent::NewConnection {
                peer_id: *peer_id,
                multiaddr: multiaddr.clone(),
            }))
    }

    fn on_dial_failure(&mut self, peer_id: Option<PeerId>, error: &DialError) {
        log::warn!(
            "Failed to connect to {:?}: {:?}, reconnecting",
            peer_id,
            error
        );

        if let DialError::Transport(addresses) = error {
            let addresses = addresses.iter().map(|(a, _)| a.clone()).collect();
            self.reconnect = async move {
                // TODO: move timeout to config
                tokio::time::sleep(Duration::from_secs(1)).await;
                addresses
            }
            .boxed()
            .into();
        }
    }

    fn on_connection_closed(
        &mut self,
        peer_id: &PeerId,
        cp: &ConnectedPoint,
        remaining_established: usize,
    ) {
        if remaining_established != 0 {
            // not disconnected, we don't care
            return;
        }

        match cp {
            ConnectedPoint::Dialer { address, .. } => {
                let address = address.clone();
                log::warn!(
                    "Disconnected from {} @ {:?}, reconnecting",
                    peer_id,
                    address
                );
                self.events.push_front(SwarmEventType::Dial {
                    opts: address.into(),
                });
            }
            ConnectedPoint::Listener {
                send_back_addr,
                local_addr,
            } => {
                log::warn!(
                    "Peer {} @ {:?} disconnected, was connected to {:?}, won't reconnect",
                    peer_id,
                    send_back_addr,
                    local_addr
                );
            }
        }
    }
}

impl NetworkBehaviour for ClientBehaviour {
    type ConnectionHandler = OneShotHandler<ProtocolConfig, HandlerMessage, HandlerMessage>;

    type ToSwarm = ClientEvent;

    fn handle_established_inbound_connection(
        &mut self,
        _connection_id: ConnectionId,
        _peer_id: PeerId,
        _local_addr: &Multiaddr,
        _remote_addr: &Multiaddr,
    ) -> Result<THandler<Self>, ConnectionDenied> {
        let oneshot_handler: OneShotHandler<ProtocolConfig, HandlerMessage, HandlerMessage> =
            self.protocol_config.clone().into();

        Ok(oneshot_handler)
    }

    fn handle_established_outbound_connection(
        &mut self,
        _connection_id: ConnectionId,
        _peer: PeerId,
        _addr: &Multiaddr,
        _role_override: Endpoint,
    ) -> Result<THandler<Self>, ConnectionDenied> {
        let oneshot_handler: OneShotHandler<ProtocolConfig, HandlerMessage, HandlerMessage> =
            self.protocol_config.clone().into();
        Ok(oneshot_handler)
    }

    fn on_swarm_event(&mut self, event: FromSwarm<'_>) {
        match event {
            FromSwarm::ConnectionEstablished(e) => {
                self.on_connection_established(&e.peer_id, e.endpoint);
            }
            FromSwarm::ConnectionClosed(e) => {
                self.on_connection_closed(&e.peer_id, e.endpoint, e.remaining_established);
            }
            FromSwarm::AddressChange(_) => {}
            FromSwarm::DialFailure(e) => {
                self.on_dial_failure(e.peer_id, e.error);
            }
            FromSwarm::ListenFailure(_) => {}
            FromSwarm::NewListener(_) => {}
            FromSwarm::NewListenAddr(_) => {}
            FromSwarm::ExpiredListenAddr(_) => {}
            FromSwarm::ListenerError(_) => {}
            FromSwarm::ListenerClosed(_) => {}
            FromSwarm::NewExternalAddrCandidate(_) => {}
            FromSwarm::ExternalAddrExpired(_) => {}
            FromSwarm::ExternalAddrConfirmed(_) => {}
            _ => {}
        }
    }

    fn on_connection_handler_event(
        &mut self,
        peer_id: PeerId,
        _cid: ConnectionId,
        event: THandlerOutEvent<Self>,
    ) {
        use ClientEvent::Particle;

<<<<<<< HEAD
        if let HandlerMessage::InParticle(particle) = event {
            self.events.push_back(GenerateEvent(Particle {
                particle,
                sender: peer_id,
            }))
=======
        match event {
            Ok(HandlerMessage::InParticle(particle)) => {
                self.events.push_back(GenerateEvent(Particle {
                    particle,
                    sender: peer_id,
                }))
            }
            _ => {}
>>>>>>> 63c13a8e
        }
    }

    fn poll(&mut self, cx: &mut Context<'_>) -> Poll<SwarmEventType> {
        self.waker = Some(cx.waker().clone());

        if let Some(Poll::Ready(addresses)) = self.reconnect.as_mut().map(|r| r.poll_unpin(cx)) {
            self.reconnect = None;
            for addr in addresses {
                self.events.push_front(ToSwarm::Dial { opts: addr.into() });
            }
        }

        if let Some(event) = self.events.pop_front() {
            return Poll::Ready(event);
        }

        Poll::Pending
    }
}<|MERGE_RESOLUTION|>--- conflicted
+++ resolved
@@ -241,22 +241,11 @@
     ) {
         use ClientEvent::Particle;
 
-<<<<<<< HEAD
-        if let HandlerMessage::InParticle(particle) = event {
+        if let Ok(HandlerMessage::InParticle(particle)) = event {
             self.events.push_back(GenerateEvent(Particle {
                 particle,
                 sender: peer_id,
             }))
-=======
-        match event {
-            Ok(HandlerMessage::InParticle(particle)) => {
-                self.events.push_back(GenerateEvent(Particle {
-                    particle,
-                    sender: peer_id,
-                }))
-            }
-            _ => {}
->>>>>>> 63c13a8e
         }
     }
 
