[package]
name = "core-distributor"
version = "0.1.0"
edition = "2021"

# See more keys and their definitions at https://doc.rust-lang.org/cargo/reference/manifest.html

[features]
mockall = ["dep:mockall"]
dummy = []

[dependencies]
fxhash = "0.2.1"
range-set-blaze = "0.1.14"
cpu-utils = { workspace = true }
ccp-shared = { workspace = true }
toml = { workspace = true }
multimap = { version = "0.10.0", features = ["serde"] }
bimap = { version = "0.6.3", features = ["serde"] }
newtype_derive = "0.1.6"
<<<<<<< HEAD
nonempty = { workspace = true }
=======
nonempty.workspace = true
>>>>>>> df9319f4
tokio = { workspace = true, features = ["fs", "rt", "sync", "macros", "tracing"] }
async-trait.workspace = true
enum_dispatch.workspace = true
num_cpus.workspace = true
parking_lot.workspace = true
thiserror.workspace = true
serde = { workspace = true, features = ["derive"] }
tracing.workspace = true
tokio-stream.workspace = true
futures.workspace = true
rand = { workspace = true }
hex.workspace = true
serde_with = { workspace = true }
hex-utils = { workspace = true, features = ["serde_with"] }
derivative = { workspace = true }
mockall = { version = "0.12.1", optional = true }

[dev-dependencies]
tempfile = { workspace = true }
hex.workspace = true
mockall = "0.12.1"
cpu-utils = { workspace = true, features = ["mockall"] }<|MERGE_RESOLUTION|>--- conflicted
+++ resolved
@@ -18,11 +18,7 @@
 multimap = { version = "0.10.0", features = ["serde"] }
 bimap = { version = "0.6.3", features = ["serde"] }
 newtype_derive = "0.1.6"
-<<<<<<< HEAD
-nonempty = { workspace = true }
-=======
 nonempty.workspace = true
->>>>>>> df9319f4
 tokio = { workspace = true, features = ["fs", "rt", "sync", "macros", "tracing"] }
 async-trait.workspace = true
 enum_dispatch.workspace = true
