--- conflicted
+++ resolved
@@ -6,13 +6,8 @@
 # See more keys and their definitions at https://doc.rust-lang.org/cargo/reference/manifest.html
 
 [dependencies]
-<<<<<<< HEAD
-aqua-ipfs-distro = "=0.5.14"
-decider-distro = "=0.4.16" # { path = "/Users/folex/Development/fluencelabs/decider/src/distro" }
-=======
 aqua-ipfs-distro = "=0.5.17"
 decider-distro = "=0.4.16"
->>>>>>> b00252d1
 registry-distro = "=0.8.7"
 trust-graph-distro = "=0.4.7"
 
