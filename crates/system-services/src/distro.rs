use async_trait::async_trait;
use fluence_app_service::TomlMarineConfig;
use fluence_spell_dtos::trigger_config::TriggerConfig;
use serde_json::json;
use server_config::system_services_config::{
    AquaIpfsConfig, DeciderConfig, RegistryConfig, ServiceKey, ServiceKey::*, SystemServicesConfig,
};
use std::collections::HashMap;
use std::sync::Arc;
use trust_graph_distro::Certs;

use crate::{
    apply_binary_path_override, CallService, Deployment, InitService, PackageDistro, ServiceDistro,
    ServiceStatus, SpellDistro,
};

#[derive(Debug, Clone)]
pub struct Versions {
    pub aqua_ipfs_version: &'static str,
    pub trust_graph_version: &'static str,
    pub registry_version: &'static str,
    pub decider_version: &'static str,
}

#[derive(Clone, Debug)]
pub struct SystemServiceDistros {
    pub(crate) distros: HashMap<String, PackageDistro>,
    pub(crate) versions: Versions,
}

impl SystemServiceDistros {
    /// With overriding existing packages
    pub fn extend(mut self, distros: Vec<PackageDistro>) -> Self {
        for distro in distros {
            self.distros.insert(distro.name.clone(), distro);
        }
        self
    }

    pub fn default_from(config: SystemServicesConfig) -> eyre::Result<Self> {
        log::warn!("{:?}", config);
        let distros: HashMap<String, PackageDistro> = config
            .enable
            .iter()
            .map(move |key| {
                let distro = match key {
                    AquaIpfs => default_aqua_ipfs_distro(&config.aqua_ipfs),
                    TrustGraph => default_trust_graph_distro(),
                    Registry => default_registry_distro(&config.registry),
                    Decider => default_decider_distro(&config.decider),
                };
                distro.map(move |d| (d.name.clone(), d))
            })
            .collect::<eyre::Result<_>>()?;

        let versions = Self::versions_from(&distros);

        Ok(SystemServiceDistros { distros, versions })
    }

    fn default_versions() -> Versions {
        Versions {
            aqua_ipfs_version: aqua_ipfs_distro::VERSION,
            trust_graph_version: trust_graph_distro::VERSION,
            registry_version: registry_distro::VERSION,
            decider_version: decider_distro::VERSION,
        }
    }

    fn versions_from(packages: &HashMap<String, PackageDistro>) -> Versions {
        let mut versions = Self::default_versions();
        for (name, package) in packages {
            match ServiceKey::from_string(name) {
                Some(AquaIpfs) => {
                    versions.aqua_ipfs_version = package.version;
                }
                Some(Registry) => {
                    versions.registry_version = package.version;
                }
                Some(TrustGraph) => {
                    versions.trust_graph_version = package.version;
                }
                Some(Decider) => {
                    versions.decider_version = package.version;
                }
                _ => {}
            }
        }

        versions
    }
}

struct TrustGraphInit<'a> {
    name: String,
    certs: &'a Certs,
}

#[async_trait]
impl<'a> InitService for TrustGraphInit<'a> {
    async fn init(
        &self,
        call_service: &dyn CallService,
        deployment: Deployment,
    ) -> eyre::Result<()> {
        if let Some(ServiceStatus::Created(id)) = deployment.services.get(&self.name) {
            call_service
                .call(
                    self.name.clone(),
                    "set_root".to_string(),
                    vec![
                        json!(self.certs.root_node),
                        json!(self.certs.max_chain_length),
                    ],
                )
                .await?;

            let timestamp = now_millis::now_sec();
            for cert_chain in &self.certs.certs {
                call_service
                    .call(
                        self.name.clone(),
                        "insert_cert".to_string(),
                        vec![json!(cert_chain), json!(timestamp)],
                    )
                    .await?;
            }
            tracing::info!(
                service_id = id,
                service_alias = self.name,
                "initialized service"
            );
        }
        Ok(()) as eyre::Result<()>
    }
}

pub fn default_trust_graph_distro<'a>() -> eyre::Result<PackageDistro> {
    use trust_graph_distro::*;

    let config: TomlMarineConfig = toml_edit::de::from_slice(CONFIG)?;
    let service_distro = ServiceDistro {
        modules: modules(),
        config,
        name: TrustGraph.to_string(),
    };
    let certs: &'static Certs = &trust_graph_distro::KRAS_CERTS;
    let init = TrustGraphInit {
        name: TrustGraph.to_string(),
        certs,
    };
    let package = PackageDistro {
        name: TrustGraph.to_string(),
        version: VERSION,
        services: vec![service_distro],
        spells: vec![],
        init: Some(Arc::new(Box::new(init))),
    };
    Ok(package)
}

struct AquaIpfsConfigInit {
    local_api_multiaddr: String,
    external_api_multiaddr: String,
    name: String,
}

#[async_trait]
impl InitService for AquaIpfsConfigInit {
    async fn init(
        &self,
        call_service: &dyn CallService,
        deployment: Deployment,
    ) -> eyre::Result<()> {
        if let Some(ServiceStatus::Created(id) | ServiceStatus::Existing(id)) =
            deployment.services.get(&self.name)
        {
            let set_local_result = call_service
                .call(
                    self.name.clone(),
                    "set_local_api_multiaddr".to_string(),
                    vec![json!(self.local_api_multiaddr)],
                )
                .await;

            let set_external_result = call_service
                .call(
                    self.name.clone(),
                    "set_external_api_multiaddr".to_string(),
                    vec![json!(self.external_api_multiaddr)],
                )
                .await;

            // try to set local and external api multiaddrs, and only then produce an error
            set_local_result?;
            set_external_result?;

            tracing::info!(
                service_id = id,
                service_alias = self.name,
                "initialized service"
            );
        }
        Ok(())
    }
}

pub fn default_aqua_ipfs_distro(config: &AquaIpfsConfig) -> eyre::Result<PackageDistro> {
    use aqua_ipfs_distro::*;

    let mut marine_config: TomlMarineConfig = toml_edit::de::from_slice(CONFIG)?;
    apply_binary_path_override(
        &mut marine_config,
        "ipfs_effector",
        "ipfs",
        config.ipfs_binary_path.clone(),
    );

    let service_distro = ServiceDistro {
        modules: modules(),
        config: marine_config,
        name: AquaIpfs.to_string(),
    };

    let local_api_multiaddr = config.local_api_multiaddr.clone();
    let external_api_multiaddr = config.external_api_multiaddr.clone();

    let init = AquaIpfsConfigInit {
        local_api_multiaddr,
        external_api_multiaddr,
        name: AquaIpfs.to_string(),
    };

    let package = PackageDistro {
        name: AquaIpfs.to_string(),
        version: VERSION,
        services: vec![service_distro],
        spells: vec![],
        init: Some(Arc::new(Box::new(init))),
    };

    Ok(package)
}

pub fn default_registry_distro(config: &RegistryConfig) -> eyre::Result<PackageDistro> {
    let marine_config: TomlMarineConfig = toml_edit::de::from_slice(registry_distro::CONFIG)?;
    let service_distro = ServiceDistro {
        modules: registry_distro::modules(),
        config: marine_config,
        name: Registry.to_string(),
    };

    let registry_config = registry_distro::RegistryConfig {
        expired_interval: config.expired_period_sec,
        renew_interval: config.renew_period_sec,
        replicate_interval: config.replicate_period_sec,
    };
    let spell_distro = registry_distro::registry_spell(registry_config);
    let mut trigger_config = TriggerConfig::default();
    trigger_config.clock.start_sec = 1;
    trigger_config.clock.period_sec = config.registry_period_sec;
    let spell_distro = SpellDistro {
        name: "registry-spell".to_string(),
        air: spell_distro.air,
        kv: spell_distro.init_data,
        trigger_config,
    };
    let package = PackageDistro {
        name: Registry.to_string(),
        version: registry_distro::VERSION,
        services: vec![service_distro],
        spells: vec![spell_distro],
        init: None,
    };
    Ok(package)
}

<<<<<<< HEAD
pub fn default_decider_distro<'a>(decider_config: &DeciderConfig) -> eyre::Result<PackageDistro> {
=======
pub fn default_decider_distro<'a>(
    decider_config: &DeciderConfig,
    connector_config: &ConnectorConfig,
) -> eyre::Result<PackageDistro> {
    // prepare connector
    let connector_service_distro = decider_distro::connector_service_modules();
    let mut marine_config: TomlMarineConfig =
        toml_edit::de::from_slice(connector_service_distro.config)?;
    apply_binary_path_override(
        &mut marine_config,
        "curl_adapter",
        "curl",
        connector_config.curl_binary_path.clone(),
    );

    let service_distro = ServiceDistro {
        modules: connector_service_distro.modules,
        config: marine_config,
        name: connector_service_distro.name.to_string(),
    };

    let wallet_key = match decider_config.wallet_key.clone() {
        // TODO: set default wallet key somewhere in nox-distro, etc
        //None => return Err(eyre!("Decider enabled, but wallet_key is not set. Please set it via env FLUENCE_ENV_CONNECTOR_WALLET_KEY or in Config.toml")),
        None => "0xfdc4ba94809c7930fe4676b7d845cbf8fa5c1beae8744d959530e5073004cf3f".to_string(),
        Some(key) => key,
    };

>>>>>>> 7afde19c
    // prepare decider
    let decider_settings = decider_distro::DeciderConfig {
        worker_period_sec: decider_config.worker_period_sec,
        worker_ipfs_multiaddr: decider_config.worker_ipfs_multiaddr.clone(),
    };
    let decider_spell_distro = decider_distro::decider_spell(decider_settings);
    let mut decider_trigger_config = TriggerConfig::default();
    decider_trigger_config.clock.start_sec = 1;
    decider_trigger_config.clock.period_sec = decider_config.decider_period_sec;
    let spell_distro = SpellDistro {
        name: Decider.to_string(),
        air: decider_spell_distro.air,
        kv: decider_spell_distro.kv,
        trigger_config: decider_trigger_config,
    };

    let package = PackageDistro {
        name: Decider.to_string(),
        version: decider_distro::VERSION,
        services: vec![],
        spells: vec![spell_distro],
        init: None,
    };
    Ok(package)
}<|MERGE_RESOLUTION|>--- conflicted
+++ resolved
@@ -275,38 +275,7 @@
     Ok(package)
 }
 
-<<<<<<< HEAD
-pub fn default_decider_distro<'a>(decider_config: &DeciderConfig) -> eyre::Result<PackageDistro> {
-=======
-pub fn default_decider_distro<'a>(
-    decider_config: &DeciderConfig,
-    connector_config: &ConnectorConfig,
-) -> eyre::Result<PackageDistro> {
-    // prepare connector
-    let connector_service_distro = decider_distro::connector_service_modules();
-    let mut marine_config: TomlMarineConfig =
-        toml_edit::de::from_slice(connector_service_distro.config)?;
-    apply_binary_path_override(
-        &mut marine_config,
-        "curl_adapter",
-        "curl",
-        connector_config.curl_binary_path.clone(),
-    );
-
-    let service_distro = ServiceDistro {
-        modules: connector_service_distro.modules,
-        config: marine_config,
-        name: connector_service_distro.name.to_string(),
-    };
-
-    let wallet_key = match decider_config.wallet_key.clone() {
-        // TODO: set default wallet key somewhere in nox-distro, etc
-        //None => return Err(eyre!("Decider enabled, but wallet_key is not set. Please set it via env FLUENCE_ENV_CONNECTOR_WALLET_KEY or in Config.toml")),
-        None => "0xfdc4ba94809c7930fe4676b7d845cbf8fa5c1beae8744d959530e5073004cf3f".to_string(),
-        Some(key) => key,
-    };
-
->>>>>>> 7afde19c
+pub fn default_decider_distro(decider_config: &DeciderConfig) -> eyre::Result<PackageDistro> {
     // prepare decider
     let decider_settings = decider_distro::DeciderConfig {
         worker_period_sec: decider_config.worker_period_sec,
