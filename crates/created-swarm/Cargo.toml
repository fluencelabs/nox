[package]
name = "created-swarm"
version = "0.1.0"
authors = ["Fluence Labs"]
edition = "2018"

[dependencies]
test-constants = { path = "../test-constants" }
config-utils = { path = "../config-utils" }
server-config = { path = "../server-config" }
fluence-libp2p = { path = "../libp2p" }
particle-node = { path = "../../particle-node" }
particle-protocol = { path = "../../particle-protocol" }
aquamarine = { path = "../../aquamarine" }
connection-pool = { path = "../../connection-pool" }
script-storage = { path = "../../script-storage" }
fs-utils = { path = "../fs-utils" }
air-interpreter-fs = { path = "../air-interpreter-fs" }
builtins-deployer = { path = "../builtins-deployer" }
toy-vms = { path = "../toy-vms" }

fluence-keypair = { git = "https://github.com/fluencelabs/trust-graph", branch = "libp2p_version" }

libp2p = "0.42"
<<<<<<< HEAD

=======
>>>>>>> 96b7d653

async-std = "1.9.0"
futures = "0.3.13"
derivative = "2.1.1"
serde_json = "1.0.68"
bs58 = "0.4.0"
serde = "1.0.130"<|MERGE_RESOLUTION|>--- conflicted
+++ resolved
@@ -22,10 +22,6 @@
 fluence-keypair = { git = "https://github.com/fluencelabs/trust-graph", branch = "libp2p_version" }
 
 libp2p = "0.42"
-<<<<<<< HEAD
-
-=======
->>>>>>> 96b7d653
 
 async-std = "1.9.0"
 futures = "0.3.13"
