[package]
name = "nox-tests"
version = "0.1.0"
edition = "2021"
publish = false

[dev-dependencies]
uuid-utils = { workspace = true }
test-utils = { workspace = true }
service-modules = { workspace = true }
nox = { workspace = true }
particle-modules = { workspace = true }
particle-execution = { workspace = true }
particle-args = { workspace = true }
created-swarm = { workspace = true }
connected-client = { workspace = true }
test-constants = { workspace = true }
toy-vms = { workspace = true }
now-millis = { workspace = true }
local-vm = { workspace = true }
control-macro = { workspace = true }
json-utils = { workspace = true }
system-services = { workspace = true }
fs-utils = { workspace = true }
server-config = { workspace = true }
chain-connector = { workspace = true }
<<<<<<< HEAD
alloy-sol-types = { workspace = true, features = ["json"] }
alloy-primitives = { workspace = true }
ccp-shared = { workspace = true }
chain-data = { workspace = true }
chain-listener = { workspace = true }
ccp-rpc-client = { workspace = true }
reqwest = { workspace = true }
prometheus-parse = "0.2.5"
alloy-rlp = "0.3.7"
=======
chain-data = { workspace = true }
hex-utils = { workspace = true }
>>>>>>> ef100c55

hex-utils.workspace = true
log-utils = { workspace = true }
fluence-spell-dtos = { workspace = true }
fluence-app-service = { workspace = true }
particle-protocol = { workspace = true }
particle-builtins = { workspace = true }
connection-pool = { workspace = true }
aquamarine = { workspace = true }
sorcerer = { workspace = true }
fluence-keypair = { workspace = true }
workers = { workspace = true }
fluence-libp2p = { workspace = true }
humantime-serde = { workspace = true }

spell-event-bus = { workspace = true }
parking_lot = { workspace = true }
maplit = { workspace = true }
serde_json = { workspace = true }
fstrings = { workspace = true }
serde = { workspace = true }
multihash = { workspace = true }
blake3 = { workspace = true }
rand = { workspace = true }
bs58 = { workspace = true }
eyre = { workspace = true }
libp2p = { workspace = true }
libp2p-kad = { workspace = true }
itertools = { workspace = true }
futures = { workspace = true }
base64 = { workspace = true }

tokio = { workspace = true }
tokio-stream = { workspace = true, features = ["sync"] }
log = { workspace = true }
tracing = { workspace = true }
mockito = { workspace = true }
tempfile = { workspace = true }
jsonrpsee = { workspace = true, features = ["server"] }
hex = { workspace = true }
clarity = { workspace = true }
alloy-sol-types = { workspace = true }
alloy-primitives = { workspace = true }<|MERGE_RESOLUTION|>--- conflicted
+++ resolved
@@ -24,7 +24,6 @@
 fs-utils = { workspace = true }
 server-config = { workspace = true }
 chain-connector = { workspace = true }
-<<<<<<< HEAD
 alloy-sol-types = { workspace = true, features = ["json"] }
 alloy-primitives = { workspace = true }
 ccp-shared = { workspace = true }
@@ -34,12 +33,8 @@
 reqwest = { workspace = true }
 prometheus-parse = "0.2.5"
 alloy-rlp = "0.3.7"
-=======
-chain-data = { workspace = true }
 hex-utils = { workspace = true }
->>>>>>> ef100c55
 
-hex-utils.workspace = true
 log-utils = { workspace = true }
 fluence-spell-dtos = { workspace = true }
 fluence-app-service = { workspace = true }
@@ -79,5 +74,3 @@
 jsonrpsee = { workspace = true, features = ["server"] }
 hex = { workspace = true }
 clarity = { workspace = true }
-alloy-sol-types = { workspace = true }
-alloy-primitives = { workspace = true }