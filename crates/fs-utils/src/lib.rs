--- conflicted
+++ resolved
@@ -60,8 +60,7 @@
 
 pub fn remove_dir(dir: &Path) -> Result<(), std::io::Error> {
     std::fs::remove_dir_all(&dir)
-<<<<<<< HEAD
-        .map_err(|err| std::io::Error::new(err.kind(), format!("{:?}: {:?}", err, dir)))
+        .map_err(|err| std::io::Error::new(err.kind(), format!("error removing directory {:?}: {:?}", dir, err)))
 }
 
 pub fn file_stem(path: &PathBuf) -> eyre::Result<String> {
@@ -80,7 +79,4 @@
         .to_str()
         .ok_or(eyre!("path {:?} contain non-UTF-8 character", path))?
         .to_string())
-=======
-        .map_err(|err| std::io::Error::new(err.kind(), format!("error removing directory {:?}: {:?}", dir, err)))
->>>>>>> 1e00e7cc
 }