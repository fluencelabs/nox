--- conflicted
+++ resolved
@@ -11,17 +11,10 @@
 fluence-libp2p = { path = "../libp2p" }
 server-config = { path = "../server-config" }
 
-<<<<<<< HEAD
 libp2p = { workspace = true }
 libp2p-metrics = { workspace = true, features = ["kad"] }
 prometheus-client = { workspace = true }
-multihash = "0.16.2"
-=======
-libp2p = "0.45"
-libp2p-metrics = { version = "0.6.0", features = ["kad"] }
-prometheus-client = { workspace = true }
 multihash = "0.16.3"
->>>>>>> ed6a9635
 
 once_cell = "1.15.0"
 prost = "0.11.0"
