[package]
name = "peer-metrics"
version = "0.1.0"
edition = "2021"

[dependencies]
prometheus-client = { workspace = true }
<<<<<<< HEAD
log = "0.4.11"
=======
log = "0.4.17"
>>>>>>> ed6a9635
bytesize = "1.1.0"
fluence-app-service = { workspace = true }
fluence-libp2p = { path = "../libp2p" }
async-std = { version = "1.12.0", features = ["unstable"] }
futures = "0.3.24"
serde = { version = "1.0.145", features = ["derive"] }
serde_json = "1.0.85"
parking_lot = "0.12.1"<|MERGE_RESOLUTION|>--- conflicted
+++ resolved
@@ -5,11 +5,7 @@
 
 [dependencies]
 prometheus-client = { workspace = true }
-<<<<<<< HEAD
-log = "0.4.11"
-=======
 log = "0.4.17"
->>>>>>> ed6a9635
 bytesize = "1.1.0"
 fluence-app-service = { workspace = true }
 fluence-libp2p = { path = "../libp2p" }
