--- conflicted
+++ resolved
@@ -5,11 +5,7 @@
 edition = "2018"
 
 [dependencies]
-<<<<<<< HEAD
-air-interpreter-wasm = "=0.16.0-par-ap-issue.1"
-=======
 air-interpreter-wasm = "=0.19.3"
->>>>>>> e303ee61
 
 eyre = "0.6.5"
 serde = { version = "1.0.118", features = ["derive"] }
