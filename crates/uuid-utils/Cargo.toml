--- conflicted
+++ resolved
@@ -5,8 +5,4 @@
 edition = "2018"
 
 [dependencies]
-<<<<<<< HEAD
-uuid = { version = "1.1.2", features = ["v4"] }
-=======
-uuid = { version = "1.2.1", features = ["v4"] }
->>>>>>> 58d722e5
+uuid = { version = "1.2.1", features = ["v4"] }