[package]
name = "server-config"
version = "0.2.0"
authors = ["Fluence Labs"]
edition = "2021"

[dependencies]
config-utils = { workspace = true }
fs-utils = { workspace = true }
particle-protocol = { workspace = true }
fluence-libp2p = { workspace = true, features = ["tokio"] }
air-interpreter-fs = { workspace = true }
peer-metrics = { workspace = true }
fluence-keypair = { workspace = true }
types = { workspace = true }
core-manager = { workspace = true }
cid-utils = { workspace = true }
bytesize = { workspace = true }
<<<<<<< HEAD
hex-utils = { workspace = true }
=======
toml = { workspace = true }
>>>>>>> 895c0bef
log = "0.4.20"


libp2p = { workspace = true }
libp2p-metrics = { workspace = true }
libp2p-connection-limits = { workspace = true }

serde = { workspace = true, features = ["derive"] }
humantime-serde = { workspace = true }
serde_json = "1.0.113"
rand = { workspace = true }
clap = { version = "4.4.18", features = ["derive", "string"] }
bs58 = { workspace = true }
base64 = { workspace = true }
num_cpus = { workspace = true }
eyre = { workspace = true }
derivative = { workspace = true }
serde_with = { workspace = true }
config = { version = "0.13.4", default-features = false, features = ["toml"] }
clarity = { workspace = true }
maplit = { workspace = true }
url = { version = "2.5.0", features = ["serde"] }
hex = { workspace = true }

[dev-dependencies]
temp-env = "0.3.6"
tempfile = { workspace = true }<|MERGE_RESOLUTION|>--- conflicted
+++ resolved
@@ -16,11 +16,8 @@
 core-manager = { workspace = true }
 cid-utils = { workspace = true }
 bytesize = { workspace = true }
-<<<<<<< HEAD
+toml = { workspace = true }
 hex-utils = { workspace = true }
-=======
-toml = { workspace = true }
->>>>>>> 895c0bef
 log = "0.4.20"
 
 
