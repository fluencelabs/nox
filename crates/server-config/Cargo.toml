[package]
name = "server-config"
version = "0.2.0"
authors = ["Fluence Labs"]
edition = "2018"

[dependencies]
config-utils = { path = "../config-utils" }
fs-utils = { path = "../fs-utils" }
particle-protocol = { path = "../../particle-protocol"}
fluence-libp2p = { path = "../libp2p" }
air-interpreter-fs = { path = "../air-interpreter-fs" }
peer-metrics = { path = "../peer-metrics"}

fluence-keypair = { workspace = true }

libp2p = "0.45"
libp2p-metrics = "0.6.0"

serde = { version = "1.0.145", features = ["derive"] }
humantime-serde = "1.1.1"

log = "0.4.17"
rand = "0.8.5"
clap = "3.2.22"
toml = "0.5.9"
bs58 = "0.4.0"
base64 = "0.13.0"
num_cpus = "1.13.1"
eyre = { workspace = true }
derivative = "2.2.0"
bytesize = {version = "1.1.0", features = ["serde"]}
<<<<<<< HEAD
serde_with = "2.0.1"
=======
serde_with = "1.14.0"
>>>>>>> ed6a9635
<|MERGE_RESOLUTION|>--- conflicted
+++ resolved
@@ -30,8 +30,4 @@
 eyre = { workspace = true }
 derivative = "2.2.0"
 bytesize = {version = "1.1.0", features = ["serde"]}
-<<<<<<< HEAD
-serde_with = "2.0.1"
-=======
-serde_with = "1.14.0"
->>>>>>> ed6a9635
+serde_with = "2.0.1"