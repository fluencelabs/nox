--- conflicted
+++ resolved
@@ -91,7 +91,14 @@
     3
 }
 
-<<<<<<< HEAD
+pub fn default_execution_timeout() -> Duration {
+    Duration::from_secs(5)
+}
+
+pub fn default_processing_timeout() -> Duration {
+    Duration::from_secs(120)
+}
+
 pub fn default_management_peer_id() -> PeerId {
     let kp = Keypair::generate();
     let secret = kp.secret();
@@ -105,12 +112,4 @@
         peer_id.to_base58()
     );
     peer_id
-=======
-pub fn default_execution_timeout() -> Duration {
-    Duration::from_secs(5)
-}
-
-pub fn default_processing_timeout() -> Duration {
-    Duration::from_secs(120)
->>>>>>> 834430b5
 }