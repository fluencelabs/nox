--- conflicted
+++ resolved
@@ -67,15 +67,10 @@
     default_base_dir().join("Config.toml")
 }
 
-<<<<<<< HEAD
-pub fn default_keypair_path() -> Option<PathBuf> {
-    Some(default_base_dir().join("secret_key.ed25519"))
-=======
 pub fn default_keypair_path() -> PathOrValue {
     PathOrValue::Path {
         path: default_base_dir().join("secret_key.ed25519"),
     }
->>>>>>> cd207c5b
 }
 
 pub fn default_stepper_pool_size() -> usize {
