/*
 * Copyright 2020 Fluence Labs Limited
 *
 * Licensed under the Apache License, Version 2.0 (the "License");
 * you may not use this file except in compliance with the License.
 * You may obtain a copy of the License at
 *
 *     http://www.apache.org/licenses/LICENSE-2.0
 *
 * Unless required by applicable law or agreed to in writing, software
 * distributed under the License is distributed on an "AS IS" BASIS,
 * WITHOUT WARRANTIES OR CONDITIONS OF ANY KIND, either express or implied.
 * See the License for the specific language governing permissions and
 * limitations under the License.
 */

use super::defaults::*;
use super::keys::{decode_key_pair, load_or_create_key_pair};
use crate::{BootstrapConfig, KademliaConfig, ListenConfig};

use trust_graph::{KeyPair, PublicKeyHashable};

use anyhow::{anyhow, Context};
use clap::{ArgMatches, Values};
use config_utils::to_abs_path;
use libp2p::core::{identity::ed25519::PublicKey, multiaddr::Protocol, Multiaddr};
use libp2p::PeerId;
use particle_protocol::ProtocolConfig;
use serde::Deserialize;
use std::net::SocketAddr;
use std::str::FromStr;
use std::{collections::HashMap, net::IpAddr, path::PathBuf, time::Duration};

pub const WEBSOCKET_PORT: &str = "websocket_port";
pub const TCP_PORT: &str = "tcp_port";
pub const ROOT_KEY_PAIR: &str = "root_key_pair";
pub const BOOTSTRAP_NODE: &str = "bootstrap_nodes";
pub const EXTERNAL_ADDR: &str = "external_address";
pub const CERTIFICATE_DIR: &str = "certificate_dir";
pub const CONFIG_FILE: &str = "config_file";
pub const SERVICE_ENVS: &str = "service_envs";
pub const BLUEPRINT_DIR: &str = "blueprint_dir";
pub const MANAGEMENT_PEER_ID: &str = "management_peer_id";
pub const SERVICES_WORKDIR: &str = "services_workdir";
const ARGS: &[&str] = &[
    WEBSOCKET_PORT,
    TCP_PORT,
    ROOT_KEY_PAIR,
    BOOTSTRAP_NODE,
    EXTERNAL_ADDR,
    CERTIFICATE_DIR,
    CONFIG_FILE,
    SERVICE_ENVS,
    BLUEPRINT_DIR,
    MANAGEMENT_PEER_ID,
];

#[derive(Deserialize, Debug)]
pub struct FluenceConfig {
    #[serde(flatten)]
    pub server: NodeConfig,
    /// Directory, where all certificates are stored.
    #[serde(default = "default_cert_dir")]
    pub certificate_dir: String,

    // TODO: Need better UX for configuring root key pair.
    //       Currently if incorrect path is specified for root key pair, we silently create new keypair
    //       this may be undesired and unexpected for users.
    #[serde(deserialize_with = "parse_or_load_keypair", default = "load_key_pair")]
    pub root_key_pair: KeyPair,
}

#[derive(Clone, Deserialize, Debug)]
pub struct NodeConfig {
    /// For TCP connections
    #[serde(default = "default_tcp_port")]
    pub tcp_port: u16,

    /// Local ip address to listen on
    #[serde(default = "default_listen_ip")]
    pub listen_ip: IpAddr,

    /// Socket timeout for main transport
    #[serde(default = "default_socket_timeout")]
    #[serde(with = "humantime_serde")]
    pub socket_timeout: Duration,

    /// Bootstrap nodes to join to the Fluence network
    #[serde(default = "default_bootstrap_nodes")]
    pub bootstrap_nodes: Vec<Multiaddr>,

    /// For ws connections
    #[serde(default = "default_websocket_port")]
    pub websocket_port: u16,

    /// External address to advertise via identify protocol
    pub external_address: Option<IpAddr>,

    /// External multiaddresses to advertise; more flexible that IpAddr
    #[serde(default)]
    pub external_multiaddresses: Vec<Multiaddr>,

    /// Prometheus port
    #[serde(default = "default_prometheus_port")]
    pub prometheus_port: u16,

    #[serde(default)]
    pub bootstrap_config: BootstrapConfig,

    pub root_weights: HashMap<PublicKeyHashable, u32>,

    /// Base directory for resources needed by application services
    #[serde(default = "default_services_basedir")]
    pub services_base_dir: PathBuf,

    #[serde(default)]
    #[serde(deserialize_with = "parse_envs")]
    pub services_envs: HashMap<Vec<u8>, Vec<u8>>,

    /// Base directory for resources needed by application services
    #[serde(default = "default_stepper_basedir")]
    pub stepper_base_dir: PathBuf,

    #[serde(default)]
    pub protocol_config: ProtocolConfig,

    /// Number of stepper VMs to create. By default, `num_cpus::get() * 2` is used
    #[serde(default = "default_stepper_pool_size")]
    pub stepper_pool_size: usize,

    /// Path to AIR interpreter .wasm file (aquamarine.wasm)
    #[serde(default = "default_air_interpreter_path")]
    pub air_interpreter_path: PathBuf,

    #[serde(default)]
    pub kademlia: KademliaConfig,

    #[serde(default = "default_particle_queue_buffer_size")]
    pub particle_queue_buffer: usize,
    #[serde(default = "default_particle_processor_parallelism")]
    pub particle_processor_parallelism: usize,

    #[serde(default = "default_script_storage_timer_resolution")]
    pub script_storage_timer_resolution: Duration,

    #[serde(default = "default_script_storage_max_failures")]
    pub script_storage_max_failures: u8,

    #[serde(default = "default_script_storage_particle_ttl")]
    #[serde(with = "humantime_serde")]
    pub script_storage_particle_ttl: Duration,

    #[serde(default = "default_bootstrap_frequency")]
    pub bootstrap_frequency: usize,

<<<<<<< HEAD
    #[serde(deserialize_with = "parse_management_peer_id")]
    #[serde(default = "default_management_peer_id")]
    pub management_peer_id: PeerId,
=======
    #[serde(default)]
    pub allow_local_addresses: bool,

    #[serde(default = "default_execution_timeout")]
    #[serde(with = "humantime_serde")]
    pub particle_execution_timeout: Duration,

    #[serde(default = "default_processing_timeout")]
    #[serde(with = "humantime_serde")]
    pub particle_processing_timeout: Duration,
>>>>>>> 834430b5
}

impl NodeConfig {
    pub fn external_addresses(&self) -> Vec<Multiaddr> {
        let mut addrs = if let Some(external_address) = self.external_address {
            let external_tcp = {
                let mut maddr = Multiaddr::from(external_address);
                maddr.push(Protocol::Tcp(self.tcp_port));
                maddr
            };

            let external_ws = {
                let mut maddr = Multiaddr::from(external_address);
                maddr.push(Protocol::Tcp(self.websocket_port));
                maddr.push(Protocol::Ws("/".into()));
                maddr
            };

            vec![external_tcp, external_ws]
        } else {
            vec![]
        };

        addrs.extend(self.external_multiaddresses.iter().cloned());

        addrs
    }

    pub fn root_weights(&self) -> Vec<(PublicKey, u32)> {
        self.root_weights
            .clone()
            .into_iter()
            .map(|(k, v)| (k.into(), v))
            .collect()
    }

    pub fn metrics_listen_addr(&self) -> SocketAddr {
        SocketAddr::new(self.listen_ip, self.prometheus_port)
    }

    pub fn listen_config(&self) -> ListenConfig {
        ListenConfig {
            listen_ip: self.listen_ip,
            tcp_port: self.tcp_port,
            websocket_port: self.websocket_port,
        }
    }
}

/// Load keypair from default location
fn load_key_pair() -> KeyPair {
    load_or_create_key_pair(DEFAULT_KEY_DIR).unwrap_or_else(|e| {
        panic!(format!(
            "Failed to load keypair from {}: {:?}",
            DEFAULT_KEY_DIR, e
        ))
    })
}

/// Try to decode keypair from string as base58,
/// if failed – load keypair from file pointed at by same string
fn parse_or_load_keypair<'de, D>(deserializer: D) -> Result<KeyPair, D::Error>
where
    D: serde::Deserializer<'de>,
{
    // Either keypair encoded as base58 or a path where keypair is stored
    let bs58_or_path = String::deserialize(deserializer)?;
    if let Ok(keypair) = decode_key_pair(bs58_or_path.clone()) {
        Ok(keypair)
    } else {
        load_or_create_key_pair(&bs58_or_path).map_err(|e| {
            serde::de::Error::custom(format!(
                "Failed to load keypair from {}: {}",
                bs58_or_path, e
            ))
        })
    }
}

fn parse_management_peer_id<'de, D>(deserializer: D) -> Result<PeerId, D::Error>
where
    D: serde::Deserializer<'de>,
{
    let multihash = String::deserialize(deserializer)?;
    Ok(PeerId::from_str(&multihash).map_err(|err| {
        serde::de::Error::custom(format!(
            "Failed to deserialize management_peer_id {}: {}",
            multihash, err
        ))
    })?)
}

fn parse_envs<'de, D>(deserializer: D) -> Result<HashMap<Vec<u8>, Vec<u8>>, D::Error>
where
    D: serde::Deserializer<'de>,
{
    let envs = HashMap::<String, String>::deserialize(deserializer)?;
    let envs = envs
        .into_iter()
        .map(|(k, v)| (k.into_bytes(), v.into_bytes()))
        .collect();

    Ok(envs)
}

/// Take all command line arguments, and insert them into config appropriately
fn insert_args_to_config(
    arguments: ArgMatches<'_>,
    config: &mut toml::value::Table,
) -> anyhow::Result<()> {
    use toml::Value::*;

    fn single(mut value: Values<'_>) -> &str {
        value.next().unwrap()
    }

    fn multiple(value: Values<'_>) -> impl Iterator<Item = toml::Value> + '_ {
        value.map(|s| String(s.into()))
    }

    // Check each possible command line argument
    for &k in ARGS {
        let arg = match arguments.values_of(k) {
            Some(arg) => arg,
            None => continue,
        };

        // Convert value to a type of the corresponding field in `FluenceConfig`
        let value = match k {
            WEBSOCKET_PORT | TCP_PORT => Integer(single(arg).parse()?),
            BOOTSTRAP_NODE | SERVICE_ENVS => Array(multiple(arg).collect()),
            _ => String(single(arg).into()),
        };
        config.insert(k.to_string(), value);
    }

    Ok(())
}

fn validate_config(config: FluenceConfig) -> anyhow::Result<FluenceConfig> {
    let exists = config.server.air_interpreter_path.as_path().exists();
    let is_file = config.server.air_interpreter_path.is_file();
    if exists && !is_file {
        return Err(anyhow!(
            "Invalid path to air interpreter: {:?} is a directory, expected .wasm file",
            config.server.air_interpreter_path
        ));
    }
    if !exists {
        return Err(anyhow!(
            "Invalid path to air interpreter: path {:?} does not exists",
            config.server.air_interpreter_path
        ));
    }

    Ok(config)
}

// loads config from arguments and a config file
// TODO: avoid depending on ArgMatches
pub fn load_config(arguments: ArgMatches<'_>) -> anyhow::Result<FluenceConfig> {
    let config_file = arguments
        .value_of(CONFIG_FILE)
        .unwrap_or(DEFAULT_CONFIG_FILE);

    let config_file = to_abs_path(config_file.into());

    log::info!("Loading config from {:?}", config_file);

    let file_content =
        std::fs::read(&config_file).context(format!("Config wasn't found at {:?}", config_file))?;
    let config = deserialize_config(arguments, file_content)?;

    validate_config(config)
}

pub fn deserialize_config(
    arguments: ArgMatches<'_>,
    content: Vec<u8>,
) -> anyhow::Result<FluenceConfig> {
    let mut config: toml::value::Table =
        toml::from_slice(&content).context("deserializing config")?;

    insert_args_to_config(arguments, &mut config)?;

    let config = toml::value::Value::Table(config);
    let config = FluenceConfig::deserialize(config)?;

    Ok(config)
}

#[cfg(test)]
mod tests {
    use super::*;

    #[test]
    fn parse_config() {
        let config = r#"
            stepper_base_dir = "/stepper"
            stepper_module_name = "aquamarine"

            [root_weights]
            Ct8ewXqEzSUvLR9CVtW39tHEDu3iBRsj21DzBZMc8LB4 = 1
        "#;

        deserialize_config(<_>::default(), config.as_bytes().to_vec()).expect("deserialize config");
    }

    #[test]
    fn parse_default_config() {
        let config =
            std::fs::read("../../deploy/Config.default.toml").expect("find default config");
        let _config = deserialize_config(<_>::default(), config).expect("deserialize config");
    }

    #[test]
    fn duration() {
        let bs_config = BootstrapConfig::default();
        let s = toml::to_string(&bs_config).expect("serialize");
        println!("{}", s)
    }
}<|MERGE_RESOLUTION|>--- conflicted
+++ resolved
@@ -153,22 +153,20 @@
     #[serde(default = "default_bootstrap_frequency")]
     pub bootstrap_frequency: usize,
 
-<<<<<<< HEAD
+    #[serde(default)]
+    pub allow_local_addresses: bool,
+
+    #[serde(default = "default_execution_timeout")]
+    #[serde(with = "humantime_serde")]
+    pub particle_execution_timeout: Duration,
+
+    #[serde(default = "default_processing_timeout")]
+    #[serde(with = "humantime_serde")]
+    pub particle_processing_timeout: Duration,
+
     #[serde(deserialize_with = "parse_management_peer_id")]
     #[serde(default = "default_management_peer_id")]
     pub management_peer_id: PeerId,
-=======
-    #[serde(default)]
-    pub allow_local_addresses: bool,
-
-    #[serde(default = "default_execution_timeout")]
-    #[serde(with = "humantime_serde")]
-    pub particle_execution_timeout: Duration,
-
-    #[serde(default = "default_processing_timeout")]
-    #[serde(with = "humantime_serde")]
-    pub particle_processing_timeout: Duration,
->>>>>>> 834430b5
 }
 
 impl NodeConfig {
