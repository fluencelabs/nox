/*
 * Copyright 2020 Fluence Labs Limited
 *
 * Licensed under the Apache License, Version 2.0 (the "License");
 * you may not use this file except in compliance with the License.
 * You may obtain a copy of the License at
 *
 *     http://www.apache.org/licenses/LICENSE-2.0
 *
 * Unless required by applicable law or agreed to in writing, software
 * distributed under the License is distributed on an "AS IS" BASIS,
 * WITHOUT WARRANTIES OR CONDITIONS OF ANY KIND, either express or implied.
 * See the License for the specific language governing permissions and
 * limitations under the License.
 */
<<<<<<< HEAD
use std::path::PathBuf;

use eyre::WrapErr;
use serde::Deserialize;
=======
use crate::defaults::{avm_base_dir, builtins_base_dir, default_base_dir, services_base_dir};
>>>>>>> 6b0bdad3

use air_interpreter_fs::air_interpreter_path;
use fs_utils::{canonicalize, create_dirs, to_abs_path};

use crate::defaults::{avm_base_dir, builtins_base_dir, default_base_dir, services_base_dir};

#[derive(Deserialize, Clone, Debug)]
pub struct UnresolvedDirConfig {
    /// Parent directory for all other node's directory
    #[serde(default = "default_base_dir")]
    pub base_dir: PathBuf,

    /// Base directory for resources needed by application services
    #[serde(default)]
    pub services_base_dir: Option<PathBuf>,

    /// Base directory for builtin services
    #[serde(default)]
    pub builtins_base_dir: Option<PathBuf>,

    /// Base directory for resources needed by application services
    #[serde(default)]
    pub avm_base_dir: Option<PathBuf>,

    /// Path to AIR interpreter .wasm file (aquamarine.wasm)
    #[serde(default)]
    pub air_interpreter_path: Option<PathBuf>,

    /// Path to spell service files (wasms, configs)
    #[serde(default)]
    pub spell_base_dir: Option<PathBuf>,
}

impl UnresolvedDirConfig {
    pub fn resolve(self) -> eyre::Result<ResolvedDirConfig> {
        let base = to_abs_path(self.base_dir);
<<<<<<< HEAD
=======

>>>>>>> 6b0bdad3
        let services_base_dir = self.services_base_dir.unwrap_or(services_base_dir(&base));
        let builtins_base_dir = self.builtins_base_dir.unwrap_or(builtins_base_dir(&base));
        let avm_base_dir = self.avm_base_dir.unwrap_or(avm_base_dir(&base));
        let air_interpreter_path = self
            .air_interpreter_path
            .unwrap_or(air_interpreter_path(&base));
        let spell_base_dir = self.spell_base_dir.unwrap_or(base.join("spell"));

        create_dirs(&[
            &base,
            &services_base_dir,
            &avm_base_dir,
            &builtins_base_dir,
            &spell_base_dir,
        ])
        .context("creating configured directories")?;

        let base = canonicalize(base)?;
        let services_base_dir = canonicalize(services_base_dir)?;
        let builtins_base_dir = canonicalize(builtins_base_dir)?;
        let avm_base_dir = canonicalize(avm_base_dir)?;
        let spell_base_dir = canonicalize(spell_base_dir)?;

        Ok(ResolvedDirConfig {
            base_dir: base,
            services_base_dir,
            builtins_base_dir,
            avm_base_dir,
            air_interpreter_path,
            spell_base_dir,
        })
    }
}

#[derive(Clone, Debug)]
pub struct ResolvedDirConfig {
    pub base_dir: PathBuf,
    pub services_base_dir: PathBuf,
    /// Directory where configs for autodeployed builtins are stored
    pub builtins_base_dir: PathBuf,
    /// Directory where particle's prev_data is stored
    pub avm_base_dir: PathBuf,
    /// Directory where interpreter's WASM module is stored
    pub air_interpreter_path: PathBuf,
    /// Directory where files of the spell service are stored
    pub spell_base_dir: PathBuf,
<<<<<<< HEAD
}

impl ResolvedDirConfig {
    pub fn create_dirs(&self) -> eyre::Result<()> {
        create_dirs(&[
            &self.base_dir,
            &self.services_base_dir,
            &self.avm_base_dir,
            &self.builtins_base_dir,
            &self.spell_base_dir,
        ])
        .wrap_err_with(|| format!("creating configured directories: {:#?}", self))
    }
=======
>>>>>>> 6b0bdad3
}<|MERGE_RESOLUTION|>--- conflicted
+++ resolved
@@ -13,19 +13,14 @@
  * See the License for the specific language governing permissions and
  * limitations under the License.
  */
-<<<<<<< HEAD
-use std::path::PathBuf;
-
-use eyre::WrapErr;
-use serde::Deserialize;
-=======
 use crate::defaults::{avm_base_dir, builtins_base_dir, default_base_dir, services_base_dir};
->>>>>>> 6b0bdad3
 
 use air_interpreter_fs::air_interpreter_path;
 use fs_utils::{canonicalize, create_dirs, to_abs_path};
 
-use crate::defaults::{avm_base_dir, builtins_base_dir, default_base_dir, services_base_dir};
+use eyre::WrapErr;
+use serde::Deserialize;
+use std::path::PathBuf;
 
 #[derive(Deserialize, Clone, Debug)]
 pub struct UnresolvedDirConfig {
@@ -57,10 +52,7 @@
 impl UnresolvedDirConfig {
     pub fn resolve(self) -> eyre::Result<ResolvedDirConfig> {
         let base = to_abs_path(self.base_dir);
-<<<<<<< HEAD
-=======
 
->>>>>>> 6b0bdad3
         let services_base_dir = self.services_base_dir.unwrap_or(services_base_dir(&base));
         let builtins_base_dir = self.builtins_base_dir.unwrap_or(builtins_base_dir(&base));
         let avm_base_dir = self.avm_base_dir.unwrap_or(avm_base_dir(&base));
@@ -105,22 +97,5 @@
     pub avm_base_dir: PathBuf,
     /// Directory where interpreter's WASM module is stored
     pub air_interpreter_path: PathBuf,
-    /// Directory where files of the spell service are stored
     pub spell_base_dir: PathBuf,
-<<<<<<< HEAD
-}
-
-impl ResolvedDirConfig {
-    pub fn create_dirs(&self) -> eyre::Result<()> {
-        create_dirs(&[
-            &self.base_dir,
-            &self.services_base_dir,
-            &self.avm_base_dir,
-            &self.builtins_base_dir,
-            &self.spell_base_dir,
-        ])
-        .wrap_err_with(|| format!("creating configured directories: {:#?}", self))
-    }
-=======
->>>>>>> 6b0bdad3
 }