--- conflicted
+++ resolved
@@ -132,14 +132,8 @@
 struct KeypairConfig {
     #[serde(default = "default_keypair_format")]
     format: String,
-<<<<<<< HEAD
-    value: Option<String>,
-    #[serde(default = "default_keypair_path")]
-    path: Option<PathBuf>,
-=======
     #[serde(flatten)]
     keypair: Option<PathOrValue>,
->>>>>>> cd207c5b
     #[serde(default = "bool::default")]
     generate_on_absence: bool,
 }
@@ -154,21 +148,6 @@
 
     let result = KeypairConfig::deserialize(deserializer)?;
 
-<<<<<<< HEAD
-    if let Some(path) = result.path {
-        let path = to_abs_path(path);
-        load_key_pair(
-            path.clone(),
-            result.format.clone(),
-            result.generate_on_absence,
-        )
-        .map_err(|e| {
-            serde::de::Error::custom(format!("Failed to load keypair from {:?}: {}", path, e))
-        })
-    } else {
-        decode_key_pair(result.value.unwrap(), result.format)
-            .map_err(|e| serde::de::Error::custom(format!("Failed to decode keypair: {}", e)))
-=======
     match result.keypair.unwrap_or(default_keypair_path()) {
         Path { path } => {
             let path = to_abs_path(path);
@@ -183,7 +162,6 @@
         }
         Value { value } => decode_key_pair(value, result.format)
             .map_err(|e| serde::de::Error::custom(format!("Failed to decode keypair: {}", e))),
->>>>>>> cd207c5b
     }
 }
 
