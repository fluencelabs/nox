--- conflicted
+++ resolved
@@ -574,10 +574,7 @@
     pub ws_endpoint: String,
     pub ccp_endpoint: Option<String>,
     /// How often to poll proofs
-<<<<<<< HEAD
-=======
     #[serde(default = "default_proof_poll_period")]
->>>>>>> fd6acf65
     #[serde(with = "humantime_serde")]
     pub proof_poll_period: Duration,
 }
