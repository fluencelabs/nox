/*
 * Copyright 2021 Fluence Labs Limited
 *
 * Licensed under the Apache License, Version 2.0 (the "License");
 * you may not use this file except in compliance with the License.
 * You may obtain a copy of the License at
 *
 *     http://www.apache.org/licenses/LICENSE-2.0
 *
 * Unless required by applicable law or agreed to in writing, software
 * distributed under the License is distributed on an "AS IS" BASIS,
 * WITHOUT WARRANTIES OR CONDITIONS OF ANY KIND, either express or implied.
 * See the License for the specific language governing permissions and
 * limitations under the License.
 */

use std::ffi::OsString;
use std::net::SocketAddr;
use std::ops::{Deref, DerefMut};
use std::path::PathBuf;
use std::str::FromStr;

use clap::{Args, Command, FromArgMatches};
use config::{Config, Environment, File, FileFormat};
use libp2p::core::{multiaddr::Protocol, Multiaddr};
use serde::{Deserialize, Serialize};

use crate::args;
use crate::dir_config::{ResolvedDirConfig, UnresolvedDirConfig};
use crate::node_config::{NodeConfig, UnresolvedNodeConfig};

#[derive(Clone, Serialize, Deserialize, Debug)]
pub struct UnresolvedConfig {
    #[serde(flatten)]
    dir_config: UnresolvedDirConfig,
    #[serde(flatten)]
    node_config: UnresolvedNodeConfig,
    #[serde(default)]
    pub log: Option<LogConfig>,
    #[serde(default)]
    pub tracing: Option<TracingConfig>,
    #[serde(default)]
    pub console: Option<ConsoleConfig>,

    pub no_banner: Option<bool>,

    pub print_config: Option<bool>,
}

impl UnresolvedConfig {
    pub fn resolve(self) -> eyre::Result<ResolvedConfig> {
        Ok(ResolvedConfig {
            dir_config: self.dir_config.resolve()?,
            node_config: self.node_config.resolve()?,
        })
    }
}

#[derive(Clone, Debug, Serialize, Deserialize)]
pub struct LogConfig {
    pub format: LogFormat,
}

#[derive(Clone, Debug, Serialize, Deserialize, PartialEq)]
#[serde(rename_all = "lowercase")]
pub enum LogFormat {
    Logfmt,
    Default,
}

impl FromStr for LogFormat {
    type Err = String;

    fn from_str(s: &str) -> Result<Self, Self::Err> {
        match s.trim().to_ascii_lowercase().as_str() {
            "logfmt" => Ok(LogFormat::Logfmt),
            "default" => Ok(LogFormat::Default),
            _ => Err("Unsupported log format".to_string()),
        }
    }
}

#[derive(Clone, Debug, Serialize, Deserialize, PartialEq)]
#[serde(tag = "type")]
pub enum TracingConfig {
    #[serde(rename = "disabled")]
    Disabled,
    #[serde(rename = "otlp")]
    Otlp { endpoint: String },
}

#[derive(Clone, Debug, Serialize, Deserialize, PartialEq)]
#[serde(tag = "type")]
pub enum ConsoleConfig {
    #[serde(rename = "disabled")]
    Disabled,
    #[serde(rename = "enabled")]
    Enabled { bind: String },
}

#[derive(Clone, Debug)]
pub struct ResolvedConfig {
    pub dir_config: ResolvedDirConfig,
    pub node_config: NodeConfig,
}

impl Deref for ResolvedConfig {
    type Target = NodeConfig;

    fn deref(&self) -> &Self::Target {
        &self.node_config
    }
}

impl DerefMut for ResolvedConfig {
    fn deref_mut(&mut self) -> &mut Self::Target {
        &mut self.node_config
    }
}

impl ResolvedConfig {
    pub fn external_addresses(&self) -> Vec<Multiaddr> {
        let mut addrs = if let Some(external_address) = self.external_address {
            let external_tcp = {
                let mut maddr = Multiaddr::from(external_address);
                maddr.push(Protocol::Tcp(self.listen_config.tcp_port));
                maddr
            };

            let external_ws = {
                let mut maddr = Multiaddr::from(external_address);
                maddr.push(Protocol::Tcp(self.listen_config.websocket_port));
                maddr.push(Protocol::Ws("/".into()));
                maddr
            };

            vec![external_tcp, external_ws]
        } else {
            vec![]
        };

        addrs.extend(self.external_multiaddresses.iter().cloned());

        addrs
    }

    pub fn metrics_listen_addr(&self) -> SocketAddr {
        SocketAddr::new(
            self.listen_config.listen_ip,
            self.metrics_config.metrics_port,
        )
    }

    pub fn listen_multiaddrs(&self) -> Vec<Multiaddr> {
        let config = &self.listen_config;

        let mut tcp = Multiaddr::from(config.listen_ip);
        tcp.push(Protocol::Tcp(config.tcp_port));

        let mut ws = Multiaddr::from(config.listen_ip);
        ws.push(Protocol::Tcp(config.websocket_port));
        ws.push(Protocol::Ws("/".into()));

        vec![tcp, ws]
    }
}

pub struct ConfigData {
    pub binary_name: String,
    pub version: String,
    pub authors: String,
    pub description: String,
}

pub fn load_config(data: Option<ConfigData>) -> eyre::Result<UnresolvedConfig> {
    let raw_args = std::env::args_os().collect::<Vec<_>>();
    load_config_with_args(raw_args, data)
}

pub fn load_config_with_args(
    raw_args: Vec<OsString>,
    data: Option<ConfigData>,
) -> eyre::Result<UnresolvedConfig> {
    let command = Command::new("Fluence peer");
    let command = if let Some(data) = data {
        command
            .version(&data.version)
            .author(&data.authors)
            .about(data.description)
            .override_usage(format!("{} [FLAGS] [OPTIONS]", data.binary_name))
    } else {
        command
    };

    let raw_cli_config = args::DerivedArgs::augment_args(command);
    let matches = raw_cli_config.get_matches_from(raw_args);
    let cli_config = args::DerivedArgs::from_arg_matches(&matches)?;

<<<<<<< HEAD
    let config_builder: Figment = Figment::new();
    let config_builder = if let Some(config_path) = cli_config.config.clone() {
        let extension = config_path.extension();
        if let Some(extension) = extension {
            match extension.to_str() {
                Some("toml") => config_builder.merge(Toml::file(config_path)),
                _ => config_builder,
            }
        } else {
            config_builder
        }
    } else {
        config_builder.merge(Toml::file(Env::var_or("FLUENCE_CONFIG", "Config.toml")))
    };

    let config_builder = config_builder
        .merge(Env::prefixed("FLUENCE_"))
        .merge(cli_config);

    let unresolved_config: UnresolvedConfig = config_builder.extract()?;

    println!("{:#?}", unresolved_config);

    let config = unresolved_config.resolve()?;
=======
    let file_source = cli_config
        .config
        .clone()
        .or_else(|| std::env::var_os("FLUENCE_CONFIG").map(PathBuf::from))
        .map(|path| File::from(path).format(FileFormat::Toml))
        .unwrap_or(
            File::with_name("Config.toml")
                .required(false)
                .format(FileFormat::Toml),
        );

    let env_source = Environment::with_prefix("FLUENCE")
        .try_parsing(true)
        .prefix_separator("_")
        .separator("__")
        .list_separator(",")
        .with_list_parse_key("allowed_binaries");

    let config = Config::builder()
        .add_source(file_source)
        .add_source(env_source)
        .add_source(cli_config)
        .build()?;

    let config: UnresolvedConfig = config.try_deserialize()?;
>>>>>>> f5e08072

    Ok(config)
}

#[cfg(test)]
mod tests {
    use base64::{engine::general_purpose::STANDARD as base64, Engine};
    use fluence_keypair::KeyPair;
    use std::io::Write;
    use tempfile::{tempdir, NamedTempFile};

    use super::*;

    #[test]
    fn load_allowed_binaries_with_env() {
        temp_env::with_var(
            "FLUENCE_ALLOWED_BINARIES",
            Some("/bin/sh,/bin/bash"),
            || {
                let config = load_config_with_args(vec![], None).expect("Could not load config");
                assert_eq!(
                    config.node_config.allowed_binaries,
                    vec!("/bin/sh".to_string(), "/bin/bash".to_string())
                );
            },
        )
    }

    #[test]
    fn load_config_simple() {
        let mut file = NamedTempFile::new().expect("Could not create temp file");
        write!(
            file,
            r#"
            root_key_pair.format = "ed25519"
            root_key_pair.secret_key = "/XKBs1ydmfWGiTbh+e49GYw+14LHtu+v5BMFDIzHpvo="
            builtins_key_pair.format = "ed25519"
            builtins_key_pair.value = "Ek6l5zgX9P74MHRiRzK/FN6ftQIOD3prYdMh87nRXlEEuRX1QrdQI87MBRdphoc0url0cY5ZO58evCoGXty1zw=="
            script_storage_max_failures = 10

            [root_weights]
            12D3KooWB9P1xmV3c7ZPpBemovbwCiRRTKd3Kq2jsVPQN4ZukDfy = 1

        "#).expect("Could not write in file");

        let path = file.path().display().to_string();
        temp_env::with_var("FLUENCE_CONFIG", Some(path), || {
            let config = load_config_with_args(vec![], None).expect("Could not load config");
            let config = config.resolve().unwrap();
            let resolved_secret = encode_secret(&config);
            assert_eq!(config.node_config.script_storage_max_failures, 10);
            assert_eq!(config.node_config.allow_local_addresses, false);
            assert_eq!(
                resolved_secret,
                "/XKBs1ydmfWGiTbh+e49GYw+14LHtu+v5BMFDIzHpvo="
            );
        });
    }

    fn encode_secret(config: &ResolvedConfig) -> String {
        match config.root_key_pair.clone() {
            KeyPair::Ed25519(x) => base64.encode(x.secret().0),
            KeyPair::Rsa(_) => "".to_string(),
            KeyPair::Secp256k1(_) => "".to_string(),
        }
    }

    #[test]
    fn load_path_keypair_generate() {
        let dir = tempdir().expect("Could not create temp dir");
        let mut file = NamedTempFile::new_in(dir.path()).expect("Could not create temp file");

        let key_path = dir.path().join("secret_key.ed25519");
        let builtins_key_path = dir.path().join("builtins_secret_key.ed25519");
        write!(
            file,
            r#"
            root_key_pair.format = "ed25519"
            root_key_pair.path = "{}"
            root_key_pair.generate_on_absence = true
            builtins_key_pair.format = "ed25519"
            builtins_key_pair.path = "{}"
            builtins_key_pair.generate_on_absence = true
            "#,
            key_path.to_string_lossy(),
            builtins_key_path.to_string_lossy(),
        )
        .expect("Could not write in file");

        assert!(!key_path.exists());
        assert!(!builtins_key_path.exists());

        let path = file.path().display().to_string();
        temp_env::with_var("FLUENCE_CONFIG", Some(path), || {
            let config = load_config_with_args(vec![], None).expect("Could not load config");
            let config = config.resolve().unwrap();
            let resolved_secret = encode_secret(&config);

            assert!(key_path.exists());
            assert!(builtins_key_path.exists());
            assert!(!resolved_secret.is_empty());
        });
    }

    #[test]
    fn load_empty_keypair() {
        let dir = tempdir().expect("Could not create temp dir");
        let mut file = NamedTempFile::new_in(dir.path()).expect("Could not create temp file");

        write!(
            file,
            r#"
            root_key_pair.generate_on_absence = true
            builtins_key_pair.generate_on_absence = true
            "#
        )
        .expect("Could not write in file");

        let path = file.path().display().to_string();
        temp_env::with_var("FLUENCE_CONFIG", Some(path), || {
            let _config = load_config_with_args(vec![], None).expect("Could not load config");
        })
    }

    #[test]
    fn load_empty_config() {
        let _config = load_config_with_args(vec![], None).expect("Could not load config");
    }

    #[test]
    fn load_base58_keypair() {
        let dir = tempdir().expect("Could not create temp dir");
        let mut file = NamedTempFile::new_in(dir.path()).expect("Could not create temp file");

        let root_key_path = dir.path().join("secret_key.ed25519");
        let builtins_key_path = dir.path().join("builtins_secret_key.ed25519");

        write!(
            file,
            r#"
            root_key_pair.format = "ed25519"
            root_key_pair.path = "{}"
            root_key_pair.generate_on_absence = false
            builtins_key_pair.format = "ed25519"
            builtins_key_pair.path = "{}"
            builtins_key_pair.generate_on_absence = false
            "#,
            root_key_path.to_string_lossy(),
            builtins_key_path.to_string_lossy()
        )
        .expect("Could not write in file");
        let path = file.path().display().to_string();

        temp_env::with_var("FLUENCE_CONFIG", Some(path), || {
            let root_kp = KeyPair::generate_ed25519();
            let builtins_kp = KeyPair::generate_secp256k1();
            std::fs::write(&root_key_path, bs58::encode(root_kp.to_vec()).into_vec()).unwrap();
            std::fs::write(
                &builtins_key_path,
                bs58::encode(builtins_kp.to_vec()).into_vec(),
            )
            .unwrap();
            assert!(root_key_path.exists());
            assert!(builtins_key_path.exists());

            let config = load_config_with_args(vec![], None).expect("Could not load config");
            let config = config.resolve().unwrap();

            let resolved_secret = encode_secret(&config);
            assert_eq!(resolved_secret, base64.encode(root_kp.secret().unwrap()));
        });
    }

    #[test]
    fn load_base64_keypair() {
        let dir = tempdir().expect("Could not create temp dir");
        let mut file = NamedTempFile::new_in(dir.path()).expect("Could not create temp file");

        let root_key_path = dir.path().join("secret_key.ed25519");
        let builtins_key_path = dir.path().join("builtins_secret_key.ed25519");

        write!(
            file,
            r#"
            root_key_pair.format = "ed25519"
            root_key_pair.path = "{}"
            root_key_pair.generate_on_absence = false
            builtins_key_pair.format = "ed25519"
            builtins_key_pair.path = "{}"
            builtins_key_pair.generate_on_absence = false
            "#,
            root_key_path.to_string_lossy(),
            builtins_key_path.to_string_lossy(),
        )
        .expect("Could not write in file");

        let path = file.path().display().to_string();

        temp_env::with_var("FLUENCE_CONFIG", Some(path), || {
            let root_kp = KeyPair::generate_ed25519();
            let builtins_kp = KeyPair::generate_secp256k1();
            std::fs::write(&root_key_path, base64.encode(root_kp.to_vec())).unwrap();
            std::fs::write(&builtins_key_path, base64.encode(builtins_kp.to_vec())).unwrap();
            assert!(root_key_path.exists());
            assert!(builtins_key_path.exists());

            let _config = load_config_with_args(vec![], None).expect("Could not load config");
        });
    }

    #[test]
    fn load_base64_secret_key() {
        let dir = tempdir().expect("Could not create temp dir");
        let mut file = NamedTempFile::new_in(dir.path()).expect("Could not create temp file");

        let root_key_path = dir.path().join("secret_key.ed25519");
        let builtins_key_path = dir.path().join("builtins_secret_key.ed25519");

        write!(
            file,
            r#"
             root_key_pair.format = "ed25519"
            root_key_pair.path = "{}"
            root_key_pair.generate_on_absence = false
            builtins_key_pair.format = "ed25519"
            builtins_key_pair.path = "{}"
            builtins_key_pair.generate_on_absence = false
            "#,
            root_key_path.to_string_lossy(),
            builtins_key_path.to_string_lossy(),
        )
        .expect("Could not write in file");
        let root_kp = KeyPair::generate_ed25519();
        let path = file.path().display().to_string();

        temp_env::with_var("FLUENCE_CONFIG", Some(path), || {
            let builtins_kp = KeyPair::generate_secp256k1();
            std::fs::write(&root_key_path, base64.encode(&root_kp.secret().unwrap())).unwrap();
            std::fs::write(
                &builtins_key_path,
                base64.encode(&builtins_kp.secret().unwrap()),
            )
            .unwrap();
            assert!(root_key_path.exists());
            assert!(builtins_key_path.exists());

            let _config = load_config_with_args(vec![], None).expect("Could not load config");
        });
    }

    #[test]
    fn load_base58_secret_key() {
        let dir = tempdir().expect("Could not create temp dir");
        let mut file = NamedTempFile::new_in(dir.path()).expect("Could not create temp file");

        let root_key_path = dir.path().join("secret_key.ed25519");
        let builtins_key_path = dir.path().join("builtins_secret_key.ed25519");

        write!(
            file,
            r#"
            root_key_pair.format = "ed25519"
            root_key_pair.path = "{}"
            root_key_pair.generate_on_absence = false
            builtins_key_pair.format = "ed25519"
            builtins_key_pair.path = "{}"
            builtins_key_pair.generate_on_absence = false
            "#,
            root_key_path.to_string_lossy(),
            builtins_key_path.to_string_lossy(),
        )
        .expect("Could not write in file");

        let path = file.path().display().to_string();

        temp_env::with_var("FLUENCE_CONFIG", Some(path), || {
            let root_kp = KeyPair::generate_ed25519();
            let builtins_kp = KeyPair::generate_secp256k1();
            std::fs::write(
                &root_key_path,
                bs58::encode(root_kp.secret().unwrap().to_vec()).into_vec(),
            )
            .unwrap();
            std::fs::write(
                &builtins_key_path,
                bs58::encode(builtins_kp.secret().unwrap().to_vec()).into_vec(),
            )
            .unwrap();
            assert!(root_key_path.exists());
            assert!(builtins_key_path.exists());

            let _config = load_config_with_args(vec![], None).expect("Could not load config");
        });
    }

    #[test]
    fn load_log_format_with_env() {
        temp_env::with_var("FLUENCE_LOG__FORMAT", Some("logfmt"), || {
            let config = load_config_with_args(vec![], None).expect("Could not load config");
            let log_fmt = config.log.map(|x| x.format);
            assert_eq!(log_fmt, Some(LogFormat::Logfmt));
        });
    }

    #[test]
    fn load_log_format_with_args() {
        let args = vec![
            OsString::from("particle-node"),
            OsString::from("--log-format"),
            OsString::from("logfmt"),
        ];
        let config = load_config_with_args(args, None).expect("Could not load config");
        let log_fmt = config.log.map(|x| x.format);
        assert_eq!(log_fmt, Some(LogFormat::Logfmt));
    }

    #[test]
    fn load_log_format_with_file() {
        let mut file = NamedTempFile::new().expect("Could not create temp file");
        write!(
            file,
            r#"
            [log]
            format = "logfmt"
            "#
        )
        .expect("Could not write in file");

        let path = file.path().display().to_string();

        temp_env::with_var("FLUENCE_CONFIG", Some(path), || {
            let config = load_config_with_args(vec![], None).expect("Could not load config");
            let log_fmt = config.log.map(|x| x.format);
            assert_eq!(log_fmt, Some(LogFormat::Logfmt));
        });
    }

    #[test]
    fn load_allowed_binaries_with_file() {
        let mut file = NamedTempFile::new().expect("Could not create temp file");
        write!(
            file,
            r#"
            allowed_binaries = ["/bin/sh"]
            "#
        )
        .expect("Could not write in file");

        let path = file.path().display().to_string();

        temp_env::with_var("FLUENCE_CONFIG", Some(path), || {
            let config = load_config_with_args(vec![], None).expect("Could not load config");
            assert_eq!(
                config.node_config.allowed_binaries,
                vec!("/bin/sh".to_string())
            );
        });
    }

    #[test]
    fn load_tracing_disabled_with_file() {
        let mut file = NamedTempFile::new().expect("Could not create temp file");
        write!(
            file,
            r#"
            [tracing]
            type = "disabled"
            "#
        )
        .expect("Could not write in file");

        let path = file.path().display().to_string();

        temp_env::with_var("FLUENCE_CONFIG", Some(path), || {
            let config = load_config_with_args(vec![], None).expect("Could not load config");
            assert_eq!(config.tracing, Some(TracingConfig::Disabled));
        });
    }

    #[test]
    fn load_tracing_otlp_with_file() {
        let mut file = NamedTempFile::new().expect("Could not create temp file");
        write!(
            file,
            r#"
            [tracing]
            type = "otlp"
            endpoint = "test"
            "#
        )
        .expect("Could not write in file");

        let path = file.path().display().to_string();

        temp_env::with_var("FLUENCE_CONFIG", Some(path), || {
            let config = load_config_with_args(vec![], None).expect("Could not load config");
            assert_eq!(
                config.tracing,
                Some(TracingConfig::Otlp {
                    endpoint: "test".to_string()
                })
            );
        });
    }

    #[test]
    fn load_tracing_disabled_with_env() {
        temp_env::with_var("FLUENCE_TRACING__TYPE", Some("disabled"), || {
            let config = load_config_with_args(vec![], None).expect("Could not load config");
            assert_eq!(config.tracing, Some(TracingConfig::Disabled));
        });
    }

    #[test]
    fn load_tracing_otlp_with_env() {
        temp_env::with_vars(
            [
                ("FLUENCE_TRACING__TYPE", Some("otlp")),
                ("FLUENCE_TRACING__ENDPOINT", Some("test")),
            ],
            || {
                let config = load_config_with_args(vec![], None).expect("Could not load config");
                assert_eq!(
                    config.tracing,
                    Some(TracingConfig::Otlp {
                        endpoint: "test".to_string()
                    })
                );
            },
        );
    }

    #[test]
    fn load_tracing_disabled_with_args() {
        temp_env::with_vars(
            [
                ("FLUENCE_TRACING__TYPE", Some("otlp")),
                ("FLUENCE_TRACING__ENDPOINT", Some("test")),
            ],
            || {
                let args = vec![
                    OsString::from("particle-node"),
                    OsString::from("--tracing-type"),
                    OsString::from("disabled"),
                ];
                let config = load_config_with_args(args, None).expect("Could not load config");
                assert_eq!(config.tracing, Some(TracingConfig::Disabled));
            },
        );
    }

    #[test]
    fn load_tracing_otlp_with_args() {
        temp_env::with_var("FLUENCE_TRACING__TYPE", Some("disabled"), || {
            let args = vec![
                OsString::from("particle-node"),
                OsString::from("--tracing-type"),
                OsString::from("otlp"),
                OsString::from("--tracing-otlp-endpoint"),
                OsString::from("test"),
            ];
            let config = load_config_with_args(args, None).expect("Could not load config");
            assert_eq!(
                config.tracing,
                Some(TracingConfig::Otlp {
                    endpoint: "test".to_string()
                })
            );
        });
    }
}<|MERGE_RESOLUTION|>--- conflicted
+++ resolved
@@ -196,32 +196,6 @@
     let matches = raw_cli_config.get_matches_from(raw_args);
     let cli_config = args::DerivedArgs::from_arg_matches(&matches)?;
 
-<<<<<<< HEAD
-    let config_builder: Figment = Figment::new();
-    let config_builder = if let Some(config_path) = cli_config.config.clone() {
-        let extension = config_path.extension();
-        if let Some(extension) = extension {
-            match extension.to_str() {
-                Some("toml") => config_builder.merge(Toml::file(config_path)),
-                _ => config_builder,
-            }
-        } else {
-            config_builder
-        }
-    } else {
-        config_builder.merge(Toml::file(Env::var_or("FLUENCE_CONFIG", "Config.toml")))
-    };
-
-    let config_builder = config_builder
-        .merge(Env::prefixed("FLUENCE_"))
-        .merge(cli_config);
-
-    let unresolved_config: UnresolvedConfig = config_builder.extract()?;
-
-    println!("{:#?}", unresolved_config);
-
-    let config = unresolved_config.resolve()?;
-=======
     let file_source = cli_config
         .config
         .clone()
@@ -247,7 +221,6 @@
         .build()?;
 
     let config: UnresolvedConfig = config.try_deserialize()?;
->>>>>>> f5e08072
 
     Ok(config)
 }
