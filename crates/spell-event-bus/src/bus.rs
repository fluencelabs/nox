--- conflicted
+++ resolved
@@ -582,11 +582,7 @@
     fn test_update_config() {
         let (send, recv) = unbounded();
         let (bus, api, mut event_stream) = SpellEventBus::new(vec![recv.boxed()]);
-<<<<<<< HEAD
-        let bus = bus.start();
-=======
         let _bus = bus.start();
->>>>>>> a8c7d3ba
 
         let spell1_id = "spell1".to_string();
         subscribe_peer_event(&api, spell1_id.clone(), vec![PeerEventType::Connected]);
@@ -599,13 +595,8 @@
             let disconnect_event = event_stream.try_next();
             assert_eq!(connect_event.spell_id, spell1_id);
             assert_matches!(
-<<<<<<< HEAD
-                connect_event.event,
-                Event::Peer(PeerEvent::ConnectionPool(LifecycleEvent::Connected(_)))
-=======
                 connect_event.info,
                 TriggerInfo::Peer(p) if p.connected
->>>>>>> a8c7d3ba
             );
             assert!(
                 disconnect_event.is_err(),
@@ -625,13 +616,8 @@
             let connect_event = event_stream.try_next();
             assert_eq!(disconnect_event.spell_id, spell1_id);
             assert_matches!(
-<<<<<<< HEAD
-                disconnect_event.event,
-                Event::Peer(PeerEvent::ConnectionPool(LifecycleEvent::Disconnected(_)))
-=======
                 disconnect_event.info,
                 TriggerInfo::Peer(p) if !p.connected
->>>>>>> a8c7d3ba
             );
             assert!(
                 connect_event.is_err(),
