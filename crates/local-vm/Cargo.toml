--- conflicted
+++ resolved
@@ -15,13 +15,8 @@
 aquamarine = { path = "../../aquamarine"}
 air-interpreter-fs = { path = "../air-interpreter-fs" }
 
-<<<<<<< HEAD
-air-interpreter-wasm = "=0.27.0"
+air-interpreter-wasm = "=0.27.7"
 avm-server = { workspace = true }
-=======
-air-interpreter-wasm = "=0.27.7"
-avm-server = "0.24.0"
->>>>>>> ef3ec42a
 
 libp2p = "0.45"
 
