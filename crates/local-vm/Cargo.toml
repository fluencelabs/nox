[package]
name = "local-vm"
version = "0.1.0"
authors = ["Fluence Labs"]
edition = "2018"

[dependencies]
ivalue-utils = { path = "../ivalue-utils" }
particle-args = { path = "../particle-args" }
particle-protocol = { path = "../../particle-protocol" }
particle-execution = { path = "../../particle-execution" }
now-millis = { path = "../now-millis"}
uuid-utils = { path = "../uuid-utils" }
fs-utils = { path = "../fs-utils"}
aquamarine = { path = "../../aquamarine"}
air-interpreter-fs = { path = "../air-interpreter-fs" }

<<<<<<< HEAD
air-interpreter-wasm = "=0.16.0-par-ap-issue.1"
avm-server = "0.11.0"
=======
air-interpreter-wasm = "=0.19.3"
avm-server = "0.13.0"
>>>>>>> e303ee61

libp2p = { version = "0.36.1", package = "fluence-fork-libp2p", features = ["tcp-tokio"] }

fstrings = "0.2.3"
serde_json = "1.0.64"
parking_lot = "0.11.1"
log = "0.4.14"
maplit = "1.0.2"<|MERGE_RESOLUTION|>--- conflicted
+++ resolved
@@ -15,13 +15,8 @@
 aquamarine = { path = "../../aquamarine"}
 air-interpreter-fs = { path = "../air-interpreter-fs" }
 
-<<<<<<< HEAD
-air-interpreter-wasm = "=0.16.0-par-ap-issue.1"
-avm-server = "0.11.0"
-=======
 air-interpreter-wasm = "=0.19.3"
 avm-server = "0.13.0"
->>>>>>> e303ee61
 
 libp2p = { version = "0.36.1", package = "fluence-fork-libp2p", features = ["tcp-tokio"] }
 
