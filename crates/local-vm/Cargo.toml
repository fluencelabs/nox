--- conflicted
+++ resolved
@@ -19,10 +19,6 @@
 avm-server = "0.13.0"
 
 libp2p = "0.42"
-<<<<<<< HEAD
-
-=======
->>>>>>> 96b7d653
 
 fstrings = "0.2.3"
 serde_json = "1.0.64"
