/*
 * Copyright 2020 Fluence Labs Limited
 *
 * Licensed under the Apache License, Version 2.0 (the "License");
 * you may not use this file except in compliance with the License.
 * You may obtain a copy of the License at
 *
 *     http://www.apache.org/licenses/LICENSE-2.0
 *
 * Unless required by applicable law or agreed to in writing, software
 * distributed under the License is distributed on an "AS IS" BASIS,
 * WITHOUT WARRANTIES OR CONDITIONS OF ANY KIND, either express or implied.
 * See the License for the specific language governing permissions and
 * limitations under the License.
 */

use particle_node::Node;

use config_utils::{modules_dir, to_abs_path};
use fluence_client::Transport;
use fluence_libp2p::types::OneshotOutlet;
use fluence_libp2p::{build_memory_transport, build_transport};
use server_config::{BootstrapConfig, NetworkConfig, ServicesConfig};
use trust_graph::{Certificate, TrustGraph};

use aquamarine::VmPoolConfig;
use async_std::task;
use connection_pool::{ConnectionPoolApi, ConnectionPoolT};
use eyre::WrapErr;
use futures::{stream::iter, StreamExt};
use libp2p::{
    core::Multiaddr,
    identity::ed25519::{Keypair, PublicKey},
    PeerId,
};
use rand::Rng;
use script_storage::ScriptStorageConfig;
use serde_json::{json, Value as JValue};
use std::time::{SystemTime, UNIX_EPOCH};
use std::{path::PathBuf, time::Duration};
use uuid::Uuid;

/// Utility functions for tests.

pub type Result<T> = eyre::Result<T>;

/// In debug, VM startup time is big, account for that
#[cfg(debug_assertions)]
pub static TIMEOUT: Duration = Duration::from_secs(150);
#[cfg(not(debug_assertions))]
pub static TIMEOUT: Duration = Duration::from_secs(15);

pub static SHORT_TIMEOUT: Duration = Duration::from_millis(300);
pub static KAD_TIMEOUT: Duration = Duration::from_millis(500);

const TEST_MODULE: &str = "greeting.wasm";

pub fn uuid() -> String {
    Uuid::new_v4().to_string()
}

pub fn get_cert() -> Certificate {
    use std::str::FromStr;

    Certificate::from_str(
        r#"11
1111
EqpwyPYjbRbGPcp7Q1UtSnkeCDG9x3JrY96strN4uaXv
4Td1uTWzqWp1PyUzoUZyvWNjgPWQKpMFDYeqzoAJSXHQtkVispifSrnnqBFM8yFPkgmSHwQ4kTuACBifjoRryvFK
18446744073709551615
1589892496362
DYVjCCtVPnJNEDfRDzYn6a2GKJ6Qn4FNVwDhEAQBvdQS
3Tt8UxBr2pixgMMbRM4gnJDkX3zH3NnS5q4A5fCj3taMLpS2QathgUqkW4KHysQLeRoGxy3JNVtYEWLsL6kySrqv
1621450096362
1589892496362
HFF3V9XXbhdTLWGVZkJYd9a7NyuD5BLWLdwc4EFBcCZa
38FUPbDMrrb1FaRoRTsupjqysaH3vvpJJgp9NxLFBjBYoU353bb6LkDZLDsNwvnpVysrs6TdHeZAAe3iXrJuGLkn
101589892496363
1589892496363
"#,
    )
    .expect("deserialize cert")
}

#[allow(dead_code)]
// Enables logging, filtering out unnecessary details
pub fn enable_logs() {
    use log::LevelFilter::*;

    std::env::set_var("WASM_LOG", "info");

    env_logger::builder()
        .format_timestamp_millis()
        .filter_level(log::LevelFilter::Debug)
        .filter(Some("aquamarine::actor"), Debug)
        .filter(Some("particle_node::bootstrapper"), Info)
        .filter(Some("yamux::connection::stream"), Info)
        .filter(Some("tokio_threadpool"), Info)
        .filter(Some("tokio_reactor"), Info)
        .filter(Some("mio"), Info)
        .filter(Some("tokio_io"), Info)
        .filter(Some("soketto"), Info)
        .filter(Some("yamux"), Info)
        .filter(Some("multistream_select"), Info)
        .filter(Some("libp2p_swarm"), Info)
        .filter(Some("libp2p_secio"), Info)
        .filter(Some("libp2p_websocket::framed"), Info)
        .filter(Some("libp2p_ping"), Info)
        .filter(Some("libp2p_core::upgrade::apply"), Info)
        .filter(Some("libp2p_kad::kbucket"), Info)
        .filter(Some("libp2p_kad"), Info)
        .filter(Some("libp2p_plaintext"), Info)
        .filter(Some("libp2p_identify::protocol"), Info)
        .filter(Some("cranelift_codegen"), Info)
        .filter(Some("wasmer_wasi"), Info)
        .filter(Some("wasmer_interface_types_fl"), Info)
        .filter(Some("async_std"), Info)
        .filter(Some("async_io"), Info)
        .filter(Some("polling"), Info)
        .filter(Some("cranelift_codegen"), Info)
        .filter(Some("walrus"), Info)
        .try_init()
        .ok();
}

#[derive(Debug)]
pub struct CreatedSwarm(
    pub PeerId,
    pub Multiaddr,
    // tmp dir, must be cleaned
    pub PathBuf,
    // stop signal
    pub OneshotOutlet<()>,
);
pub fn make_swarms(n: usize) -> Vec<CreatedSwarm> {
    make_swarms_with(
        n,
        |bs, maddr| create_swarm(SwarmConfig::new(bs, maddr)),
        create_memory_maddr,
        true,
    )
}

pub fn make_swarms_with_cfg<F>(n: usize, update_cfg: F) -> Vec<CreatedSwarm>
where
    F: Fn(SwarmConfig) -> SwarmConfig,
{
    make_swarms_with(
        n,
        |bs, maddr| create_swarm(update_cfg(SwarmConfig::new(bs, maddr))),
        create_memory_maddr,
        true,
    )
}

pub fn make_swarms_with<F, M>(
    n: usize,
    mut create_node: F,
    mut create_maddr: M,
    wait_connected: bool,
) -> Vec<CreatedSwarm>
where
    F: FnMut(Vec<Multiaddr>, Multiaddr) -> (PeerId, Box<Node>, PathBuf),
    M: FnMut() -> Multiaddr,
{
    let addrs = (0..n).map(|_| create_maddr()).collect::<Vec<_>>();
    let nodes = addrs
        .iter()
        .map(|addr| {
            #[rustfmt::skip]
            let addrs = addrs.iter().filter(|&a| a != addr).cloned().collect::<Vec<_>>();
            let (id, node, tmp) = create_node(addrs.clone(), addr.clone());
            ((id, addr.clone(), tmp), node)
        })
        .collect::<Vec<_>>();

    let pools = iter(
        nodes
            .iter()
            .map(|(_, n)| n.network_api.connectivity())
            .collect::<Vec<_>>(),
    );
    let connected = pools.for_each_concurrent(None, |pool| async move {
        let pool = AsRef::<ConnectionPoolApi>::as_ref(&pool);
        let mut events = pool.lifecycle_events();
        loop {
            let num = pool.count_connections().await;
            if num >= n - 1 {
                break;
            }
            // wait until something changes
            events.next().await;
        }
    });

    // start all nodes
    let infos = nodes
        .into_iter()
        .map(|((id, addr, tmp), node)| {
            let stop = node.start();
            CreatedSwarm(id, addr, tmp, stop)
        })
        .collect();

    if wait_connected {
        task::block_on(connected);
    }

    infos
}

#[derive(Default, Clone, Debug)]
pub struct Trust {
    pub root_weights: Vec<(PublicKey, u32)>,
    pub certificates: Vec<Certificate>,
    pub cur_time: Duration,
}

#[derive(Clone, Debug)]
pub struct SwarmConfig {
    pub bootstraps: Vec<Multiaddr>,
    pub listen_on: Multiaddr,
    pub trust: Option<Trust>,
    pub transport: Transport,
    pub tmp_dir: Option<PathBuf>,
}

impl Default for SwarmConfig {
    fn default() -> Self {
        Self {
            bootstraps: <_>::default(),
            listen_on: Multiaddr::empty(),
            trust: <_>::default(),
            transport: Transport::Memory,
            tmp_dir: <_>::default(),
        }
    }
}

impl SwarmConfig {
    pub fn new(bootstraps: Vec<Multiaddr>, listen_on: Multiaddr) -> Self {
        Self {
            bootstraps,
            listen_on,
            transport: Transport::Memory,
            ..<_>::default()
        }
    }

    pub fn with_trust(bootstraps: Vec<Multiaddr>, listen_on: Multiaddr, trust: Trust) -> Self {
        let mut this = Self::new(bootstraps, listen_on);
        this.trust = Some(trust);
        this
    }
}

pub fn create_swarm(config: SwarmConfig) -> (PeerId, Box<Node>, PathBuf) {
    use libp2p::identity;

    #[rustfmt::skip]
    let SwarmConfig { bootstraps, listen_on, trust, transport, .. } = config;

    let kp = Keypair::generate();
    let public_key = libp2p::identity::PublicKey::Ed25519(kp.public());
    let peer_id = PeerId::from(public_key);

    let tmp = config.tmp_dir.unwrap_or_else(make_tmp_dir);
    std::fs::create_dir_all(&tmp).expect("create tmp dir");
    let stepper_base_dir = tmp.join("stepper");
    let air_interpreter = put_aquamarine(modules_dir(&stepper_base_dir));

    let root_weights: &[_] = trust.as_ref().map_or(&[], |t| &t.root_weights);
    let mut trust_graph = TrustGraph::new(root_weights.to_vec());
    if let Some(trust) = trust {
        for cert in trust.certificates.into_iter() {
            trust_graph.add(cert, trust.cur_time).expect("add cert");
        }
    }

    // execution timeout
    let exe_tout = Duration::from_secs(3);
    let pool_config = VmPoolConfig::new(peer_id, stepper_base_dir, air_interpreter, 1, exe_tout)
        .expect("create vm pool config");

    let services_config = ServicesConfig::new(peer_id, tmp.join("services"), <_>::default())
        .expect("create services config");

    let network_config = NetworkConfig {
        key_pair: kp.clone(),
        local_peer_id: peer_id,
        trust_graph,
        bootstrap_nodes: bootstraps.clone(),
        bootstrap: BootstrapConfig::zero(),
        registry: None,
        protocol_config: Default::default(),
        kademlia_config: Default::default(),
        particle_queue_buffer: 100,
        particle_parallelism: 16,
        bootstrap_frequency: 1,
<<<<<<< HEAD
        allow_local_addresses: true,
=======
        particle_timeout: Duration::from_secs(5),
>>>>>>> 151328e5
    };

    use identity::Keypair::Ed25519;
    let transport = match transport {
        Transport::Memory => build_memory_transport(Ed25519(kp)),
        Transport::Network => build_transport(Ed25519(kp), Duration::from_secs(10)),
    };

    let script_storage_config = ScriptStorageConfig {
        timer_resolution: Duration::from_millis(500),
        max_failures: 1,
        particle_ttl: Duration::from_secs(5),
        peer_id,
    };

    let mut node = Node::with(
        peer_id,
        transport,
        services_config,
        pool_config,
        network_config,
        vec![listen_on.clone()],
        None,
        "0.0.0.0:0".parse().unwrap(),
        bootstraps,
        script_storage_config,
    )
    .expect("create node");

    node.listen(vec![listen_on]).expect("listen");

    (peer_id, node, tmp)
}

pub fn create_memory_maddr() -> Multiaddr {
    use libp2p::core::multiaddr::Protocol;

    let port = 1 + rand::random::<u64>();
    let addr: Multiaddr = Protocol::Memory(port).into();
    addr
}

pub fn make_tmp_dir() -> PathBuf {
    use rand::distributions::Alphanumeric;

    let mut tmp = std::env::temp_dir();
    tmp.push("fluence_test/");
    let dir: String = rand::thread_rng()
        .sample_iter(Alphanumeric)
        .take(16)
        .collect();
    tmp.push(dir);

    std::fs::create_dir_all(&tmp).expect("create tmp dir");

    tmp
}

pub fn remove_dir(dir: &PathBuf) {
    std::fs::remove_dir_all(&dir).unwrap_or_else(|_| panic!("remove dir {:?}", dir))
}

pub fn put_aquamarine(tmp: PathBuf) -> PathBuf {
    use air_interpreter_wasm::{INTERPRETER_WASM, VERSION};

    std::fs::create_dir_all(&tmp).expect("create tmp dir");

    let file = to_abs_path(tmp.join(format!("aquamarine_{}.wasm", VERSION)));
    std::fs::write(&file, INTERPRETER_WASM)
        .expect(format!("fs::write aquamarine.wasm to {:?}", file).as_str());

    file
}

pub fn test_module() -> Vec<u8> {
    let file_name = TEST_MODULE.to_string();
    let module = to_abs_path(PathBuf::from("../crates/test-utils/artifacts").join(file_name));
    let module = std::fs::read(&module).expect(format!("fs::read from {:?}", module).as_str());

    module
}

pub fn test_module_cfg(name: &str) -> JValue {
    json!(
        {
            "name": name,
            "mem_pages_count": 100,
            "logger_enabled": true,
            "wasi": {
                "envs": json!({}),
                "preopened_files": vec!["/tmp"],
                "mapped_dirs": json!({}),
            }
        }
    )
}

pub fn now_ms() -> u128 {
    SystemTime::now()
        .duration_since(UNIX_EPOCH)
        .expect("system time before Unix epoch")
        .as_millis()
}

pub async fn timeout<F, T>(dur: Duration, f: F) -> eyre::Result<T>
where
    F: std::future::Future<Output = T>,
{
    Ok(async_std::future::timeout(dur, f)
        .await
        .wrap_err(format!("timed out after {:?}", dur))?)
}

pub fn module_config(import_name: &str) -> JValue {
    json!(
        {
            "name": import_name,
            "mem_pages_count": 100,
            "logger_enabled": true,
            "wasi": {
                "envs": json!({}),
                "preopened_files": vec!["/tmp"],
                "mapped_dirs": json!({}),
            }
        }
    )
}<|MERGE_RESOLUTION|>--- conflicted
+++ resolved
@@ -297,11 +297,8 @@
         particle_queue_buffer: 100,
         particle_parallelism: 16,
         bootstrap_frequency: 1,
-<<<<<<< HEAD
         allow_local_addresses: true,
-=======
         particle_timeout: Duration::from_secs(5),
->>>>>>> 151328e5
     };
 
     use identity::Keypair::Ed25519;
