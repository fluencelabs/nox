import { expect } from 'chai';

import 'mocha';
import {Signer} from "../Signer";
import * as elliptic from "elliptic";
import {utils} from "elliptic";
import sha256 from "fast-sha256";
import * as base64js from "base64-js";

describe('Signer', () => {
    let randomstring = require("randomstring");
    let ec = new elliptic.eddsa('ed25519');

    describe('#sign()', () => {

        it('should sign string correct', () => {

            let signKey = "TVAD4tNeMH2yJfkDZBSjrMJRbavmdc3/fGU2N2VAnxT3hAtSkX+Lrl4lN5OEsXjD7GGG7iEewSod472HudrkrA==";

            let signer = new Signer(signKey);

            let message = randomstring.generate(20);

            let sign = signer.sign(message);


            // the signer signs a hash of the message, so get hash
            let messageBytes = utils.toArray(message);
            let hashedMessage = sha256(messageBytes);

            // get only public key for verifying
<<<<<<< HEAD
            let key = ec.keyFromSecret(Buffer.from(base64js.toByteArray(signKey)));
=======
            let key = ec.keyFromSecret(utils.toHex(base64js.toByteArray(signKey)));
>>>>>>> 14ba9ec8
            let publicKey = ec.keyFromPublic(key.getPublic());

            // get hex of sign for verifier
            let signHex = Buffer.from(base64js.toByteArray(sign)).toString('hex');

<<<<<<< HEAD
            let res = ec.verify(Buffer.from(hashedMessage), signHex, publicKey);
=======
            let res = ec.verify(utils.toHex(hashedMessage), signHex, publicKey);
>>>>>>> 14ba9ec8
            expect(res).to.be.equal(true);

        });
    });
});<|MERGE_RESOLUTION|>--- conflicted
+++ resolved
@@ -29,21 +29,12 @@
             let hashedMessage = sha256(messageBytes);
 
             // get only public key for verifying
-<<<<<<< HEAD
-            let key = ec.keyFromSecret(Buffer.from(base64js.toByteArray(signKey)));
-=======
             let key = ec.keyFromSecret(utils.toHex(base64js.toByteArray(signKey)));
->>>>>>> 14ba9ec8
             let publicKey = ec.keyFromPublic(key.getPublic());
 
             // get hex of sign for verifier
             let signHex = Buffer.from(base64js.toByteArray(sign)).toString('hex');
-
-<<<<<<< HEAD
-            let res = ec.verify(Buffer.from(hashedMessage), signHex, publicKey);
-=======
             let res = ec.verify(utils.toHex(hashedMessage), signHex, publicKey);
->>>>>>> 14ba9ec8
             expect(res).to.be.equal(true);
 
         });
