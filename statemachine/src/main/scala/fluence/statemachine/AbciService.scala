/*
 * Copyright 2018 Fluence Labs Limited
 *
 * Licensed under the Apache License, Version 2.0 (the "License");
 * you may not use this file except in compliance with the License.
 * You may obtain a copy of the License at
 *
 *     http://www.apache.org/licenses/LICENSE-2.0
 *
 * Unless required by applicable law or agreed to in writing, software
 * distributed under the License is distributed on an "AS IS" BASIS,
 * WITHOUT WARRANTIES OR CONDITIONS OF ANY KIND, either express or implied.
 * See the License for the specific language governing permissions and
 * limitations under the License.
 */

package fluence.statemachine

import cats.effect.Effect
import cats.effect.concurrent.Ref
import cats.effect.syntax.effect._
import cats.syntax.applicative._
import cats.syntax.flatMap._
import cats.syntax.functor._
import cats.syntax.option._
import cats.{Applicative, Monad}
import com.github.jtendermint.jabci.api.CodeType
import fluence.crypto.Crypto
import fluence.crypto.Crypto.Hasher
import fluence.crypto.hash.JdkCryptoHasher
<<<<<<< HEAD
import fluence.effects.tendermint.block.TendermintBlock
import fluence.effects.tendermint.block.errors.Errors._
import fluence.effects.tendermint.rpc.http.TendermintHttpRpc
import fluence.statemachine.control.{BlockReceipt, ControlSignals, ReceiptType}
=======
import fluence.log.Log
import fluence.statemachine.control.ControlSignals
>>>>>>> 8a7343af
import fluence.statemachine.state.AbciState
import scodec.bits.ByteVector

import scala.language.higherKinds

/**
 * Wraps all the state and logic required to perform ABCI logic.
 *
 * @param state See [[AbciState]]
 * @param vm Virtual machine invoker
 * @param controlSignals Communication channel with master node
 */
class AbciService[F[_]: Monad: Effect](
  state: Ref[F, AbciState],
  vm: VmOperationInvoker[F],
<<<<<<< HEAD
  controlSignals: ControlSignals[F],
  tendermintRpc: TendermintHttpRpc[F]
)(implicit hasher: Hasher[ByteVector, ByteVector])
    extends LazyLogging {
=======
  controlSignals: ControlSignals[F]
)(implicit hasher: Hasher[ByteVector, ByteVector]) {
>>>>>>> 8a7343af

  import AbciService._

  private def checkBlock(height: Long): Unit = {
    val log: String ⇒ Unit = s ⇒ logger.info(Console.YELLOW + s + Console.RESET)
    val logBad: String ⇒ Unit = s ⇒ logger.info(Console.RED + s + Console.RESET)

    tendermintRpc
      .block(height)
      .value
      .toIO
      .map(
        blockE =>
          for {
            block <- blockE.leftTap(e => logger.warn(s"RPC Block[$height] failed: $e ${e.getCause}"))
            _ = logger.info(s"RPC Block[$height] => height = ${block.header.height}")
            _ <- TendermintBlock(block)
              .validateHashes()
              .leftTap(e => logBad(s"Block at height $height is invalid: $e ${e.getCause}"))
          } yield log(s"Block at height $height is valid")
      )
      .unsafeRunAsyncAndForget()
  }

  /**
   * Take all the transactions we're able to process, and pass them to VM one by one.
   *
   * @return App (VM) Hash
   */
  def commit(implicit log: Log[F]): F[ByteVector] =
    for {
      // Get current state
      s ← state.get
      // Form a block: take ordered txs from AbciState
      sTxs @ (_, transactions) ← AbciState.formBlock[F].run(s)

      // Process txs one by one
      st ← Monad[F].tailRecM[(AbciState, List[Tx]), AbciState](sTxs) {
        case (st, tx :: txs) ⇒
          // Invoke
          vm.invoke(tx.data.value)
            // Save the tx response to AbciState
            .semiflatMap(value ⇒ AbciState.putResponse[F](tx.head, value).map(_ ⇒ txs).run(st).map(Left(_)))
            .leftSemiflatMap(err ⇒ Log[F].error(s"VM invoke failed: $err for tx: $tx").as(err))
            .getOrElse(Right(st)) // TODO do not ignore vm error

        case (st, Nil) ⇒
          Applicative[F].pure(Right(st))
      }

      // Get the VM hash
      vmHash ← vm
        .vmStateHash()
        .leftSemiflatMap(err ⇒ Log[F].error(s"VM is unable to compute state hash: $err").as(err))
        .getOrElse(ByteVector.empty) // TODO do not ignore vm error

      // Do not wait for receipt on the very first block
      receipt <- if (st.height > 0) controlSignals.receipt.map(_.some) else none[BlockReceipt].pure[F]
      _ = receipt.foreach(
        b =>
          if (b.receipt.height != st.height)
            logger.error(s"Got wrong receipt height. st.height: ${st.height}, receipt: ${b.receipt.height}")
      )

      // Check block for correctness, for debugging purposes
      _ = if (st.height > 0 && receipt.forall(_.`type` == ReceiptType.New)) checkBlock(st.height)

      // Do not use receipt in app hash if there's no txs in a block, so empty blocks have the same appHash as
      // previous non-empty ones. This is because Tendermint stops producing empty blocks only after
      // at least 2 blocks have the same appHash. Otherwise, empty blocks would be produced indefinitely.
      // TODO: use appHash for the previous block instead of vmHash.pure[F]
      appHash <- receipt.filter(_ => transactions.nonEmpty).fold(vmHash.pure[F]) {
        case BlockReceipt(r, _) =>
          hasher(vmHash ++ r.bytes())
            .leftMap(err => logger.error(s"Error on hashing vmHash + receipt: $err"))
            .getOrElse(vmHash) // TODO: that's awful; don't ignore errors
      }

      // Push hash to AbciState, increment block number
      newState ← AbciState.setAppHash(appHash).runS(st)

      // Store updated state in the Ref (the changes were transient for readers before this step)
      _ ← state.set(newState)

      // Store vmHash, so master node could retrieve it
      _ <- receipt.map(_.`type`) match {
        // Most common case. Receipt for a previous block; None means block was either empty or the very first one
        case Some(ReceiptType.New) | None => controlSignals.putVmHash(vmHash)
        // After-restart case. Node has stored receipts, and replaying them. There will be no demand for vmHash, so skip it
        case Some(ReceiptType.Stored) => Applicative[F].unit
        // After-restart case. Last of the stored receipts, so vmHash is new, and will be required for the next block manifest
        case Some(ReceiptType.LastStored) => controlSignals.setVmHash(vmHash)
        case unknown => logger.error(s"Unknown receipt kind: $unknown").pure[F]
      }
    } yield appHash

  /**
   * Queries the storage for sessionId/nonce result, or for sessionId status.
   *
   * @param path sessionId/nonce or sessionId
   */
  def query(path: String): F[QueryResponse] =
    Tx.readHead(path) match {
      // There's no /nonce part, but path could be a sessionId as a whole
      case None ⇒
        state.get.map(
          state ⇒
            QueryResponse(
              state.height,
              Array.emptyByteArray,
              Codes.NotFound,
              s"Cannot parse query path: $path, must be in `sessionId/nonce` format"
          )
        )

      case Some(head) ⇒
        // It's a query for a particular response for a session and nonce
        state.get.map { st ⇒
          st.responses.find(_._1 == head) match {
            case Some((_, data)) ⇒
              QueryResponse(st.height, data, Codes.Ok, s"Responded for path $path")

            case _ ⇒
              // Is it pending or unknown?
              if (st.sessions.data.get(head.session).exists(_.nextNonce <= head.nonce))
                QueryResponse(
                  st.height,
                  Array.emptyByteArray,
                  Codes.Pending,
                  s"Transaction is not yet processed: $path"
                )
              else
                QueryResponse(
                  st.height,
                  Array.emptyByteArray,
                  Codes.NotFound,
                  s"No response found for path: $path"
                )
          }
        }
    }

  /**
   * Push incoming transaction to be processed on [[commit]].
   *
   * @param data Incoming transaction
   */
  def deliverTx(data: Array[Byte])(implicit log: Log[F]): F[TxResponse] =
    Tx.readTx(data).value.flatMap {
      case Some(tx) ⇒
        // TODO we have different logic in checkTx and deliverTx, as only in deliverTx tx might be dropped due to pending txs overflow
        state
        // Update the state with a new tx
          .modifyState(AbciState.addTx(tx))
          .map {
            case true ⇒ TxResponse(CodeType.OK, s"Delivered\n${tx.head}")
            case false ⇒ TxResponse(CodeType.BadNonce, s"Dropped\n${tx.head}")
          }
      case None ⇒
        Applicative[F].pure(TxResponse(CodeType.BAD, s"Cannot parse transaction header"))
    }

  /**
   * Check if transaction is well-formed: [[Tx.readTx()]] must return Some
   *
   * @param data Incoming transaction
   */
  def checkTx(data: Array[Byte])(implicit log: Log[F]): F[TxResponse] =
    Tx.readTx(data).value.flatMap {
      case Some(tx) ⇒
        state.get
          .map(
            !_.sessions.data
              .get(tx.head.session)
              .exists(_.nextNonce > tx.head.nonce)
          )
          .map {
            case true ⇒
              // Session is unknown, or nonce is valid
              TxResponse(CodeType.OK, s"Parsed transaction head: ${tx.head}")
            case false ⇒
              // Invalid nonce -- misorder
              TxResponse(CodeType.BadNonce, s"Misordered\n${tx.head}")
          }
      case None ⇒
        Applicative[F].pure(TxResponse(CodeType.BAD, s"Cannot parse transaction header"))
    }
}

object AbciService {

  object Codes {
    val Ok: Int = 0
    val CannotParseHeader: Int = 1
    val Dropped: Int = 2
    val NotFound: Int = 3
    val Pending: Int = 4
  }

  /**
   * A structure for aggregating data specific to building `Query` ABCI method response.
   *
   * @param height height corresponding to state for which result given
   * @param result requested result, if found
   * @param code response code
   * @param info response message
   */
  case class QueryResponse(height: Long, result: Array[Byte], code: Int, info: String)

  /**
   * A structure for aggregating data specific to building `CheckTx`/`DeliverTx` ABCI response.
   *
   * @param code response code
   * @param info response message
   */
  case class TxResponse(code: Int, info: String)

  /**
   * Build an empty AbciService for the vm. App hash is empty!
   *
   * @param vm VM to invoke
   * @tparam F Sync for Ref
   * @return Brand new AbciService instance
   */
  def apply[F[_]: Effect](
    vm: VmOperationInvoker[F],
    controlSignals: ControlSignals[F],
    tendermintRpc: TendermintHttpRpc[F]
  ): F[AbciService[F]] = {
    import cats.syntax.compose._
    import scodec.bits.ByteVector

    import scala.language.higherKinds

    for {
      state ← Ref.of[F, AbciState](AbciState())
    } yield {

      val bva = Crypto.liftFunc[ByteVector, Array[Byte]](_.toArray)
      val abv = Crypto.liftFunc[Array[Byte], ByteVector](ByteVector(_))
      implicit val hasher: Crypto.Hasher[ByteVector, ByteVector] =
        bva.andThen[Array[Byte]](JdkCryptoHasher.Sha256).andThen(abv)

      new AbciService[F](state, vm, controlSignals, tendermintRpc)
    }
  }

}<|MERGE_RESOLUTION|>--- conflicted
+++ resolved
@@ -28,15 +28,12 @@
 import fluence.crypto.Crypto
 import fluence.crypto.Crypto.Hasher
 import fluence.crypto.hash.JdkCryptoHasher
-<<<<<<< HEAD
 import fluence.effects.tendermint.block.TendermintBlock
 import fluence.effects.tendermint.block.errors.Errors._
 import fluence.effects.tendermint.rpc.http.TendermintHttpRpc
 import fluence.statemachine.control.{BlockReceipt, ControlSignals, ReceiptType}
-=======
 import fluence.log.Log
 import fluence.statemachine.control.ControlSignals
->>>>>>> 8a7343af
 import fluence.statemachine.state.AbciState
 import scodec.bits.ByteVector
 
@@ -52,15 +49,9 @@
 class AbciService[F[_]: Monad: Effect](
   state: Ref[F, AbciState],
   vm: VmOperationInvoker[F],
-<<<<<<< HEAD
   controlSignals: ControlSignals[F],
   tendermintRpc: TendermintHttpRpc[F]
-)(implicit hasher: Hasher[ByteVector, ByteVector])
-    extends LazyLogging {
-=======
-  controlSignals: ControlSignals[F]
 )(implicit hasher: Hasher[ByteVector, ByteVector]) {
->>>>>>> 8a7343af
 
   import AbciService._
 
@@ -153,7 +144,7 @@
         case Some(ReceiptType.Stored) => Applicative[F].unit
         // After-restart case. Last of the stored receipts, so vmHash is new, and will be required for the next block manifest
         case Some(ReceiptType.LastStored) => controlSignals.setVmHash(vmHash)
-        case unknown => logger.error(s"Unknown receipt kind: $unknown").pure[F]
+        case unknown                      => logger.error(s"Unknown receipt kind: $unknown").pure[F]
       }
     } yield appHash
 
