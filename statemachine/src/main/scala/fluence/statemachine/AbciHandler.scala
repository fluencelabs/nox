--- conflicted
+++ resolved
@@ -111,18 +111,13 @@
 
   override def requestCommit(
     requestCommit: RequestCommit
-<<<<<<< HEAD
-  ): ResponseCommit = {
+  ): ResponseCommit =
     ResponseCommit
-=======
-  ): ResponseCommit = ResponseCommit
->>>>>>> 631e0895
       .newBuilder()
       .setData(
         ByteString.copyFrom(service.commit.toIO.unsafeRunSync().toArray)
       )
       .build()
-  }
 
   override def requestQuery(
     req: RequestQuery
