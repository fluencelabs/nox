/*
 * Copyright 2018 Fluence Labs Limited
 *
 * Licensed under the Apache License, Version 2.0 (the "License");
 * you may not use this file except in compliance with the License.
 * You may obtain a copy of the License at
 *
 *     http://www.apache.org/licenses/LICENSE-2.0
 *
 * Unless required by applicable law or agreed to in writing, software
 * distributed under the License is distributed on an "AS IS" BASIS,
 * WITHOUT WARRANTIES OR CONDITIONS OF ANY KIND, either express or implied.
 * See the License for the specific language governing permissions and
 * limitations under the License.
 */

package fluence.statemachine

import cats.Monad
import cats.data.{EitherT, NonEmptyList}
import cats.effect.ExitCase.{Canceled, Completed, Error}
import cats.effect.concurrent.MVar
import cats.effect.{ExitCode, IO, IOApp, Resource}
import com.github.jtendermint.jabci.socket.TSocket
import com.github.jtendermint.jabci.types.Request.ValueCase.{CHECK_TX, DELIVER_TX}
import fluence.statemachine.config.StateMachineConfig
import fluence.statemachine.contract.ClientRegistry
import fluence.statemachine.control.{ControlServer, ControlSignals}
import fluence.statemachine.error.StateMachineError
import fluence.statemachine.state._
import fluence.statemachine.tx.{TxParser, TxProcessor, TxStateDependentChecker, VmOperationInvoker}
import fluence.statemachine.util.Metrics
import fluence.vm.WasmVm
import io.prometheus.client.exporter.MetricsServlet
import org.eclipse.jetty.server.Server
import org.eclipse.jetty.servlet.{ServletContextHandler, ServletHolder}
import slogging.MessageFormatter.DefaultPrefixFormatter
import slogging._

import scala.language.higherKinds

/**
 * Main class for the State machine.
 *
 * Launches JVM ABCI Server by instantiating jTendermint's `TSocket` registering `ABCIHandler` as handler.
 * jTendermint implements RPC layer, provides dedicated threads (`Consensus`, `Mempool` and `Query` thread
 * according to Tendermint specification) and sends ABCI requests to `ABCIHandler`.
 */
object ServerRunner extends IOApp with LazyLogging {
  override def run(args: List[String]): IO[ExitCode] = {
    for {
      config <- StateMachineConfig.load[IO]()
      _ = configureLogging(convertLogLevel(config.logLevel))

      _ = logger.info("Starting Metrics servlet")
      _ = startMetricsServer(config.metricsPort)

      _ = logger.info("Building State Machine ABCI handler")
      _ <- (
        for {
          control ← ControlServer.make[IO](config.control)
          _ ← abciHandlerResource(config.abciPort, config, control)
        } yield control.signals.stop
      ).use(identity)
    } yield ExitCode.Success
  }.guaranteeCase {
    case Canceled =>
      IO(logger.error("StateMachine was canceled"))
    case Error(e) =>
      IO(logger.error("StateMachine stopped with error: {}", e)).map(_ => e.printStackTrace(System.err))
    case Completed =>
      IO(logger.info("StateMachine exited gracefully"))
  }

  private def abciHandlerResource(
    abciPort: Int,
    config: StateMachineConfig,
    controlServer: ControlServer[IO]
  ): Resource[IO, Unit] =
    Resource
      .make(
        buildAbciHandler(config, controlServer.signals).value.flatMap {
          case Right(handler) ⇒ IO.pure(handler)
          case Left(err) ⇒ IO.raiseError(new RuntimeException("Building ABCI handler failed: " + err))
        }.flatMap { handler ⇒
          IO {
            logger.info("Starting State Machine ABCI handler")
            val socket = new TSocket
            socket.registerListener(handler)

            val socketThread = new Thread(() => socket.start(abciPort))
            socketThread.setName("AbciSocket")
            socketThread.start()
            socketThread
          }
        }
      )(socketThread ⇒ IO(if (socketThread.isAlive) socketThread.interrupt()))
      .map(_ ⇒ ())

  /**
   * Starts metrics servlet on provided port
   *
   * @param metricsPort port to expose Prometheus metrics
   */
  private def startMetricsServer(metricsPort: Int): Resource[IO, Unit] =
    Resource
      .make(IO {
        val server = new Server(metricsPort)
        val context = new ServletContextHandler
        context.setContextPath("/")
        server.setHandler(context)

        context.addServlet(new ServletHolder(new MetricsServlet()), "/")
        server.start()

        server
      })(server ⇒ IO(server.stop()))
      .map(_ ⇒ ())

  /**
   * Builds [[AbciHandler]], used to serve all Tendermint requests.
   *
   * @param config config object to load various settings
   */
  private[statemachine] def buildAbciHandler(
    config: StateMachineConfig,
    controlSignals: ControlSignals[IO]
  ): EitherT[IO, StateMachineError, AbciHandler] =
    for {
      moduleFilenames <- config.collectModuleFiles[IO]
      _ = logger.info("Loading VM modules from " + moduleFilenames)
      vm <- buildVm[IO](moduleFilenames)

      _ = Metrics.resetCollectors()

      vmInvoker = new VmOperationInvoker[IO](vm)

      initialState <- EitherT.right(MVar[IO].of(TendermintState.initial))
      stateHolder = new TendermintStateHolder[IO](initialState)
      mutableConsensusState = new MutableStateTree(stateHolder)

      queryProcessor = new QueryProcessor(stateHolder)

      txParser = new TxParser[IO](new ClientRegistry())
      checkTxStateChecker = new TxStateDependentChecker[IO](CHECK_TX, stateHolder.mempoolState)
      deliverTxStateChecker = new TxStateDependentChecker(DELIVER_TX, mutableConsensusState.getRoot)

      txProcessor = new TxProcessor(mutableConsensusState, vmInvoker, config)

      committer = new Committer[IO](stateHolder, vmInvoker)

      abciHandler = new AbciHandler(
        committer,
        queryProcessor,
        txParser,
        checkTxStateChecker,
        deliverTxStateChecker,
        txProcessor,
        controlSignals
      )
    } yield abciHandler

  /**
   * Builds a VM instance used to perform function calls from the clients.
   *
   * @param moduleFiles module filenames with VM code
   */
  private def buildVm[F[_]: Monad](moduleFiles: NonEmptyList[String]): EitherT[F, StateMachineError, WasmVm] =
    WasmVm[F](moduleFiles).leftMap(VmOperationInvoker.convertToStateMachineError)

  /**
   * Configures `slogging` logger.
   */
<<<<<<< HEAD
  private def configureLogging(): Unit = {
=======
  private def configureLogging(level: LogLevel): Unit = {
>>>>>>> ed844039
    PrintLoggerFactory.formatter = new DefaultPrefixFormatter(true, true, true)
    LoggerConfig.factory = PrintLoggerFactory()
    LoggerConfig.level = LogLevel.INFO
  }

  /**
   * Converts String to `slogging` log level.
   *
   * @param logLevel level of logging
   */
  private def convertLogLevel(logLevel: String): LogLevel =
    logLevel.toUpperCase match {
      case "OFF" => LogLevel.OFF
      case "ERROR" => LogLevel.ERROR
      case "WARN" => LogLevel.WARN
      case "INFO" => LogLevel.INFO
      case "DEBUG" => LogLevel.DEBUG
      case "TRACE" => LogLevel.TRACE
      case _ =>
        logger.warn(s"Unknown log level `$logLevel`; falling back to INFO")
        LogLevel.INFO
    }

}<|MERGE_RESOLUTION|>--- conflicted
+++ resolved
@@ -171,11 +171,7 @@
   /**
    * Configures `slogging` logger.
    */
-<<<<<<< HEAD
   private def configureLogging(): Unit = {
-=======
-  private def configureLogging(level: LogLevel): Unit = {
->>>>>>> ed844039
     PrintLoggerFactory.formatter = new DefaultPrefixFormatter(true, true, true)
     LoggerConfig.factory = PrintLoggerFactory()
     LoggerConfig.level = LogLevel.INFO
