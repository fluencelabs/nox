--- conflicted
+++ resolved
@@ -90,12 +90,8 @@
 
       case req @ POST -> Root / "control" / "blockReceipt" =>
         for {
-<<<<<<< HEAD
+          implicit0(log: Log[F]) ← logReq(req)
           receipt <- req.as[BlockReceipt]
-=======
-          implicit0(log: Log[F]) ← logReq(req)
-          receipt <- req.as[BlockReceipt].map(_.receipt)
->>>>>>> 8a7343af
           _ <- signals.putReceipt(receipt)
           ok <- Ok()
         } yield ok
