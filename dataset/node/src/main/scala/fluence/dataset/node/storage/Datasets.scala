/*
 * Copyright (C) 2017  Fluence Labs Limited
 *
 * This program is free software: you can redistribute it and/or modify
 * it under the terms of the GNU Affero General Public License as
 * published by the Free Software Foundation, either version 3 of the
 * License, or (at your option) any later version.
 *
 * This program is distributed in the hope that it will be useful,
 * but WITHOUT ANY WARRANTY; without even the implied warranty of
 * MERCHANTABILITY or FITNESS FOR A PARTICULAR PURPOSE.  See the
 * GNU Affero General Public License for more details.
 *
 * You should have received a copy of the GNU Affero General Public License
 * along with this program.  If not, see <http://www.gnu.org/licenses/>.
 */

package fluence.dataset.node.storage

import com.typesafe.config.Config
import fluence.btree.protocol.BTreeRpc
import fluence.crypto.hash.CryptoHasher
import fluence.dataset.protocol.storage.DatasetStorageRpc
import fluence.kad.protocol.Key
import monix.eval.Task
import cats.syntax.show._
import fluence.kad.MVarMapCache
import monix.execution.atomic.AtomicLong
import scodec.bits.{ Bases, ByteVector }

import scala.collection.concurrent.TrieMap

/**
 * Node implementation for [[DatasetStorageRpc]].
 * Caches launched [[DatasetNodeStorage]]s, routes client requests for them.
 *
 * @param config Typesafe config to use in [[DatasetNodeStorage]]
 * @param cryptoHasher Used in b-tree
 * @param servesDataset Check whether this node serves particular dataset or not
 */
class Datasets(
    config: Config,
    cryptoHasher: CryptoHasher[Array[Byte], Array[Byte]],
    servesDataset: Key ⇒ Task[Option[Long]],
    contractUpdated: (Key, Long, ByteVector) ⇒ Task[Unit] // TODO: pass signature as well
) extends DatasetStorageRpc[Task] with slogging.LazyLogging {

  private val datasets = TrieMap.empty[ByteVector, Task[DatasetNodeStorage]]

  private def storage(datasetId: Array[Byte]): Task[DatasetNodeStorage] = {
    val id = ByteVector(datasetId)

    val newDataset = for {
      key ← Key.fromBytes[Task](datasetId)
      ds ← servesDataset(key).flatMap {
        case Some(currentVersion) ⇒ // TODO: ensure merkle roots matches
          val version = AtomicLong(currentVersion)
          val nextId = AtomicLong(0l)

          DatasetNodeStorage[Task](
            id.toBase64(Bases.Alphabets.Base64Url),
            config,
            cryptoHasher,
            () ⇒ nextId.getAndIncrement(), // TODO: keep last increment somewhere
            mrHash ⇒ contractUpdated(key, version.incrementAndGet(), ByteVector(mrHash)) // TODO: there should be signature
<<<<<<< HEAD
          ).memoizeOnSuccess
=======
          )
>>>>>>> 950144a3

        case None ⇒
          Task.raiseError(new IllegalArgumentException(s"Dataset(key=${key.show}) is not allocated on the node"))
      }.onErrorRecoverWith[DatasetNodeStorage] {
        case e ⇒
          //todo this block is temporary convenience, will be removed when grpc will be serialize errors
          val errMsg = s"Can't get DatasetNodeStorage for datasetId=${key.show}"
          logger.warn(errMsg, e)
          Task.raiseError(new IllegalStateException(errMsg, e))
      }
    } yield ds

    datasets.getOrElseUpdate(id, newDataset.memoizeOnSuccess)
  }

  /**
   * @param datasetId    Dataset ID
   * @param getCallbacks Wrapper for all callback needed for ''Get'' operation to the BTree
   * @return returns found value, None if nothing was found.
   */
  override def get(datasetId: Array[Byte], getCallbacks: BTreeRpc.GetCallbacks[Task]): Task[Option[Array[Byte]]] =
    storage(datasetId).flatMap(_.get(getCallbacks))

  /**
   * @param datasetId      Dataset ID
   * @param putCallbacks   Wrapper for all callback needed for ''Put'' operation to the BTree.
   * @param encryptedValue Encrypted value.
   * @return returns old value if old value was overridden, None otherwise.
   */
  override def put(datasetId: Array[Byte], putCallbacks: BTreeRpc.PutCallbacks[Task], encryptedValue: Array[Byte]): Task[Option[Array[Byte]]] =
    storage(datasetId).flatMap(_.put(putCallbacks, encryptedValue))

  /**
   * @param datasetId       Dataset ID
   * @param removeCallbacks Wrapper for all callback needed for ''Remove'' operation to the BTree.
   * @return returns old value that was deleted, None if nothing was deleted.
   */
  override def remove(datasetId: Array[Byte], removeCallbacks: BTreeRpc.RemoveCallback[Task]): Task[Option[Array[Byte]]] =
    storage(datasetId).flatMap(_.remove(removeCallbacks))
}<|MERGE_RESOLUTION|>--- conflicted
+++ resolved
@@ -24,7 +24,6 @@
 import fluence.kad.protocol.Key
 import monix.eval.Task
 import cats.syntax.show._
-import fluence.kad.MVarMapCache
 import monix.execution.atomic.AtomicLong
 import scodec.bits.{ Bases, ByteVector }
 
@@ -63,11 +62,7 @@
             cryptoHasher,
             () ⇒ nextId.getAndIncrement(), // TODO: keep last increment somewhere
             mrHash ⇒ contractUpdated(key, version.incrementAndGet(), ByteVector(mrHash)) // TODO: there should be signature
-<<<<<<< HEAD
-          ).memoizeOnSuccess
-=======
           )
->>>>>>> 950144a3
 
         case None ⇒
           Task.raiseError(new IllegalArgumentException(s"Dataset(key=${key.show}) is not allocated on the node"))
