--- conflicted
+++ resolved
@@ -20,7 +20,7 @@
 import {Executor, ExecutorType, PromiseExecutor, SubscriptionExecutor} from "./executor";
 import {debug, TendermintClient} from "./fluence";
 import {AbciQueryResult, TendermintJsonRpcResponse} from "./RpcClient";
-import {none, Option} from "ts-option";
+import {none} from "ts-option";
 
 interface WebsocketResponse {
     request_id: string
@@ -76,7 +76,6 @@
 
             debug("Message received: " + JSON.stringify(rawResponse));
 
-<<<<<<< HEAD
             if (!this.executors.has(rawResponse.request_id)) {
                 console.error(`There is no message with requestId '${rawResponse.request_id}'. Message: ${msg}`)
             } else {
@@ -102,24 +101,6 @@
                     const executor = this.executors.get(rawResponse.request_id) as Executor<void>;
                     executor.handleResult()
                 }
-=======
-            const executor = this.executors.get(rawResponse.request_id);
-            if (executor === undefined) {
-                return console.error(`There is no executor for requestId '${rawResponse.request_id}'. Message: ${msg}`)
->>>>>>> 8ccf321a
-            }
-
-            if (rawResponse.error) {
-                console.log(`Error received for ${rawResponse.request_id}: ${JSON.stringify(rawResponse.error)}`);
-                executor.fail(rawResponse.error)
-            } else if (rawResponse.type === "tx_wait_response" && rawResponse.data) {
-                this
-                    .parseResponse(rawResponse.data)
-                    .fold(
-                        () => console.error(`Unexpected, no parsed result in message: ${msg}`)
-                    )(executor.complete)
-            } else {
-                executor.complete()
             }
         } catch (e) {
             console.error("Cannot parse websocket event: " + e)
@@ -313,25 +294,16 @@
     private sendAndWaitResponse(requestId: string, message: string): Promise<Result> {
         this.socket.send(message);
 
-<<<<<<< HEAD
         const onTimeout = () => {
-=======
-        const timer = setTimeout(() => {
->>>>>>> 8ccf321a
             if (this.executors.has(requestId)) {
                 executor.handleError(`Timeout after ${this.timeout} milliseconds.`);
                 this.executors.delete(requestId);
             }
         };
 
-<<<<<<< HEAD
         const executor: PromiseExecutor<Result> = PromiseExecutor.withTimeout<Result>(this.timeout, onTimeout);
-=======
-        const executor: PromiseExecutor<Result> = new PromiseExecutor(timer);
->>>>>>> 8ccf321a
 
         this.executors.set(requestId, executor);
-        executor.promise.finally(() => this.executors.delete(requestId));
 
         return executor.promise
     }
