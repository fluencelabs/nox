--- conflicted
+++ resolved
@@ -83,7 +83,7 @@
                 const executor = this.executors.get(rawResponse.request_id) as Executor<Result>;
                 if (rawResponse.error) {
                     console.log(`Error received for ${rawResponse.request_id}: ${JSON.stringify(rawResponse.error)}`);
-                    executor.fail(rawResponse.error as string);
+                    executor.handleError(rawResponse.error as string);
                 } else if (rawResponse.type === "tx_wait_response") {
                     if (rawResponse.data) {
                         const parsed = JSON.parse(rawResponse.data) as TendermintJsonRpcResponse<AbciQueryResult>;
@@ -92,7 +92,7 @@
                         if (result.isEmpty) {
                             console.error(`Unexpected, no parsed result in message: ${msg}`)
                         } else {
-                            executor.complete(result.get)
+                            executor.handleResult(result.get)
                         }
                     }
                     if (Executor.isPromise(executor)) {
@@ -100,7 +100,7 @@
                     }
                 } else {
                     const executor = this.executors.get(rawResponse.request_id) as Executor<void>;
-                    executor.complete()
+                    executor.handleResult()
                 }
             }
 
@@ -116,13 +116,8 @@
     private resubscribe() {
         this.executors.forEach((executor: Executor<any>, key: string) => {
             if (executor.type === ExecutorType.Subscription) {
-<<<<<<< HEAD
                 const subExecutor = executor as SubscriptionExecutor;
                 this.subscribe(subExecutor.subscription, subExecutor.resultHandler, subExecutor.errorHandler)
-=======
-                const subExecutor = executor as SubscribtionExecutor;
-                this.subscribe(subExecutor.subscription, subExecutor.resultCallback, subExecutor.errorCallback)
->>>>>>> ae8dc1d1
                     .catch((e) => console.error(`Cannot resubscribe on ${subExecutor.subscription}`))
             }
         });
@@ -148,11 +143,7 @@
             socket.onopen = () => {
                 debug("Websocket is opened");
                 this.firstConnection = false;
-<<<<<<< HEAD
                 this.connectionPromise.handleResult();
-=======
-                this.connectionHandler.complete();
->>>>>>> ae8dc1d1
                 this.resubscribe();
             };
 
@@ -166,13 +157,8 @@
                 // new requests will be terminated until websocket is connected
                 // TODO: fail first connection if all nodes are unavailable
                 if (!this.firstConnection) {
-<<<<<<< HEAD
                     this.connectionPromise = PromiseExecutor.create<void>();
                     this.connectionPromise.handleError("Websocket is closed. Reconnecting")
-=======
-                    this.connectionHandler = new PromiseExecutor<void>(undefined);
-                    this.connectionHandler.fail("Websocket is closed. Reconnecting")
->>>>>>> ae8dc1d1
                 }
 
                 this.stopPromiseExecutors();
@@ -308,7 +294,7 @@
 
         const onTimeout = () => {
             if (this.executors.has(requestId)) {
-                executor.fail(`Timeout after ${this.timeout} milliseconds.`);
+                executor.handleError(`Timeout after ${this.timeout} milliseconds.`);
                 this.executors.delete(requestId);
             }
         };
