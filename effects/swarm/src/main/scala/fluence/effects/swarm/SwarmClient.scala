/*
 * Copyright 2018 Fluence Labs Limited
 *
 * Licensed under the Apache License, Version 2.0 (the "License");
 * you may not use this file except in compliance with the License.
 * You may obtain a copy of the License at
 *
 *     http://www.apache.org/licenses/LICENSE-2.0
 *
 * Unless required by applicable law or agreed to in writing, software
 * distributed under the License is distributed on an "AS IS" BASIS,
 * WITHOUT WARRANTIES OR CONDITIONS OF ANY KIND, either express or implied.
 * See the License for the specific language governing permissions and
 * limitations under the License.
 */

package fluence.effects.swarm

import java.nio.ByteBuffer

import cats.Monad
import cats.data.EitherT
import cats.effect.IO
import cats.syntax.applicativeError._
import com.softwaremill.sttp._
import com.softwaremill.sttp.circe._
import fluence.crypto.Crypto.Hasher
import fluence.effects.swarm.crypto.Keccak256Hasher
import fluence.effects.swarm.crypto.Secp256k1Signer.Signer
import fluence.effects.swarm.requests._
import fluence.effects.swarm.responses.Manifest
import io.circe.syntax._
import io.circe.{Json, Printer}
import scodec.bits.ByteVector

import scala.language.higherKinds

// TODO use pureConfig for parameters
// TODO implement extended swarm functions https://github.com/fluencelabs/dataengine/issues/52
// TODO split errors from Swarm and internal errors
// TODO add logs
/**
 * Client for working with Swarm.
 *
 * @see https://swarm-guide.readthedocs.io/en/latest/usage.html#
 * @param swarmUri HTTP address of trusted swarm node
 * @param hasher hashing algorithm. Must be Keccak SHA-3 algorithm for real Swarm node or another for test purposes
 *               @see https://en.wikipedia.org/wiki/SHA-3
 * @param sttpBackend way to represent the backend implementation.
 *                    Can be sync or async, with effects or not depending on the `F`
 */
class SwarmClient[F[_]: Monad](swarmUri: Uri)(
  implicit sttpBackend: SttpBackend[EitherT[F, Throwable, ?], fs2.Stream[F, ByteBuffer]],
  hasher: Hasher[ByteVector, ByteVector]
) extends slogging.LazyLogging {

  import BzzProtocol._
  import fluence.effects.swarm.helpers.ResponseOps._

  // unpretty printer for http requests
  private val printer = Printer.noSpaces.copy(dropNullValues = true)

  // generate body from json for http requests
  private def jsonToBytes(json: Json) = printer.pretty(json).getBytes

  /**
   * Generate uri for requests.
   *
   * @param bzzProtocol protocol for requests, e.g. `bzz:/`, `bzz-resource:/`, etc
   * @param target hash of resource (file, metadata, manifest) or address from ENS.
   * @param path additional parameters for request
   * @return generated uri
   */
  private def uri(bzzProtocol: BzzProtocol, target: String, path: Seq[String] = Nil) =
    swarmUri.path(Seq(bzzProtocol.protocol, target) ++ path)

  private def uri(bzzUri: BzzProtocol) = swarmUri.path(bzzUri.protocol)

  /**
   * Downloads a file from Swarm
   *
   * @see https://swarm-guide.readthedocs.io/en/latest/up-and-download.html
   * @param hash Hash of resource (file, metadata, manifest) or address from ENS.
   *
   */
  def download(hash: String): EitherT[F, SwarmError, Array[Byte]] = {
    val downloadURI = uri(Bzz, hash)
    logger.debug(s"Swarm download started $downloadURI")
    sttp
      .response(asByteArray)
      .get(downloadURI)
      .send()
      .toEitherT { er =>
        val errorMessage = s"Swarm download error $downloadURI: $er"
        logger.error(errorMessage)
        SwarmError(errorMessage)
      }
      .map { r =>
        logger.debug(s"Swarm download finished $downloadURI [${r.length}] bytes")
        r
      }
  }

  def fetch(target: String): EitherT[F, SwarmError, fs2.Stream[F, ByteBuffer]] = {
    val downloadURI = uri(Bzz, target)
    logger.debug(s"Swarm download started $downloadURI")
    sttp
      .response(asStream[fs2.Stream[F, ByteBuffer]])
      .get(downloadURI)
      .send()
      .toEitherT { er ⇒
        val errorMessage = s"Error on downloading from $downloadURI. $er"
        logger.error(errorMessage)
        SwarmError(errorMessage)
      }
      .map { r =>
        logger.debug(s"Swarm download finished $downloadURI")
        r
      }
  }

  /**
   * Upload a data.
   *
   * @see https://swarm-guide.readthedocs.io/en/latest/up-and-download.html
   * @return hash of resource (address in Swarm)
   */
  def upload(data: Array[Byte]): EitherT[F, SwarmError, String] = {
    upload(ByteVector(data))
  }

  /**
   * Upload a data.
   *
   * @see https://swarm-guide.readthedocs.io/en/latest/up-and-download.html
   * @return hash of resource (address in Swarm)
   */
  def upload(data: ByteVector): EitherT[F, SwarmError, String] = {
    val uploadURI = uri(Bzz)
    logger.info(s"Upload request. Data: $data")
    sttp
      .response(asString)
      .post(uploadURI)
      .body(data.toArray)
      .send()
      .toEitherT(er => SwarmError(s"Error on uploading to $uploadURI. $er"))
      .map { r =>
        logger.info(s"The resource has been uploaded.")
        logger.debug(s"Resource size: ${r.length} bytes.")
        r
      }
  }

  /**
   * Download a manifest directly.
   *
   * @see https://swarm-guide.readthedocs.io/en/latest/usage.html#manifests
   * @param target hash of resource (file, metadata, manifest) or address from ENS
   *
   */
  def downloadRaw(target: String): EitherT[F, SwarmError, Manifest] = {
    val downloadURI = uri(BzzRaw, target)
    logger.info(s"Download manifest request. Target: $target")
    sttp
      .response(asJson[Manifest])
      .get(downloadURI)
      .send()
      .toEitherT(er => SwarmError(s"Error on downloading manifest from $downloadURI. $er"))
      .subflatMap(_.left.map { er =>
        logger.error(s"Deserialization error: $er")
        SwarmError(s"Deserialization error on request to $downloadURI.", Some(er.error))
      })
      .map { r =>
        logger.info(s"A manifest has been downloaded.")
        logger.debug(s"A raw manifest response: ${r.asJson}.")
        r
      }
  }

  /**
   * Retrieve a mutable resource.
   *
   * @see https://swarm-guide.readthedocs.io/en/latest/usage.html#retrieving-a-mutable-resource
   * @param target hash of resource (file, metadata, manifest) or address from ENS
   * @param param optional parameter (download concrete period or version or download the only metafile) for download
   * @return stored file or error if the file doesn't exist
   */
  def downloadMutableResource(
    target: String,
    param: Option[DownloadResourceParam] = None
  ): EitherT[F, SwarmError, ByteVector] = {
    val downloadURI = uri(BzzResource, target, param.map(_.toParams).getOrElse(Nil))
    logger.info(s"Download a mutable resource request. Target: $target, param: ${param.getOrElse("<null>")}")
    sttp
      .response(asByteArray.map(ByteVector(_)))
      .get(downloadURI)
      .send()
      .toEitherT(er => SwarmError(s"Error on downloading raw from $downloadURI. $er"))
      .map { r =>
        logger.info(s"A mutable resource has been downladed. Size: ${r.size} bytes.")
        r
      }
  }

  /**
   * Initialize a mutable resource. Upload a metafile with startTime, frequency and name, then upload data.
   * Period and version are set to 1 for initialization.
   *
   * @see https://swarm-guide.readthedocs.io/en/latest/usage.html#creating-a-mutable-resource
   * @param mutableResourceId parameters that describe the mutable resource and required for searching updates of the mutable resource
   * @param data content the Mutable Resource will be initialized with
   * @param multiHash is a flag indicating whether the data field should be interpreted as a raw data or a multihash
   *                  TODO There is no implementation of multiHashed data for now.
   * @param signer signature algorithm. Must be ECDSA for real Swarm node
   * @return hash of metafile. This is the address of mutable resource
   */
  def initializeMutableResource(
    mutableResourceId: MutableResourceIdentifier,
    data: ByteVector,
    multiHash: Boolean,
    signer: Signer[ByteVector, ByteVector]
  ): EitherT[F, SwarmError, String] = {
    logger.info(
      s"Initialize a mutable resource. " +
        mutableResourceId.toString +
        s", data: ${data.size} bytes, " +
        s"multiHash: $multiHash"
    )
    for {
      req <- InitializeMutableResourceRequest(
        mutableResourceId,
        data,
        multiHash,
        signer
      )
      json = req.asJson
      _ = logger.debug(s"InitializeMutableResourceRequest: $json")
      resp <- sttp
        .response(asString.map(_.filter(_ != '"')))
        .post(uri(BzzResource))
        .body(jsonToBytes(json))
        .send()
        .toEitherT(er => SwarmError(s"Error on initializing a mutable resource. $er"))
      _ = logger.info(s"A mutable resource has been initialized. Hash: $resp")
    } yield resp
  }

  /**
   * Upload a metafile for future use.
   *
   * @see https://swarm-guide.readthedocs.io/en/latest/usage.html#creating-a-mutable-resource
   * @param mutableResourceId parameters that describe the mutable resource and required for searching updates of the mutable resource
   * @return hash of metafile. This is the address of mutable resource
   */
  def uploadMutableResource(
    mutableResourceId: MutableResourceIdentifier
  ): EitherT[F, SwarmError, String] = {

    val req = UploadMutableResourceRequest(mutableResourceId)
    val json = req.asJson
    logger.debug(s"UpdateMutableResourceRequest: $json")
    sttp
      .post(uri(BzzResource))
      .response(asString)
      .body(jsonToBytes(req.asJson))
      .send()
      .toEitherT(er => SwarmError(s"Error on uploading a mutable resource. $er"))
      .map { r =>
        logger.info(s"A metafile of a mutable resource has been uploaded. Hash: $r.")
        r
      }
  }

  /**
   * Update a mutable resource.
   *
   * @see https://swarm-guide.readthedocs.io/en/latest/usage.html#updating-a-mutable-resource
   * @param mutableResourceId parameters that describe the mutable resource and required for searching updates of the mutable resource
   * @param data content the Mutable Resource will be initialized with
   * @param multiHash is a flag indicating whether the data field should be interpreted as raw data or a multihash
   *                  TODO There is no implementation of multiHashed data for now.
   * @param period indicates for what period we are signing.
   *               It is a number, where `startTime + frequency * period >= currentTime`
   *               @see https://swarm-guide.readthedocs.io/en/latest/usage.html#mutable-resource-versioning
   * @param version indicates what resource version of the period we are signing
   * @param signer signature algorithm. Must be ECDSA for real Swarm node
   */
  def updateMutableResource(
    mutableResourceId: MutableResourceIdentifier,
    data: ByteVector,
    multiHash: Boolean,
    period: Int,
    version: Int,
    signer: Signer[ByteVector, ByteVector]
  ): EitherT[F, SwarmError, Unit] = {
    logger.info(
      s"Update a mutable resource. " +
        s"$mutableResourceId, " +
        s"data: ${data.size} bytes, " +
        s"multiHash: $multiHash, " +
        s"period: $period, " +
        s"version: $version"
    )
    for {
      req <- UpdateMutableResourceRequest(
        mutableResourceId,
        data,
        multiHash,
        period,
        version,
        signer
      )
      json = req.asJson
      _ = logger.debug(s"UpdateMutableResourceRequest: $json")
      updateURI = uri(BzzResource)
      response <- sttp
        .response(ignore)
        .post(updateURI)
        .body(jsonToBytes(json))
        .send()
        .toEitherT(er => SwarmError(s"Error on sending request to $updateURI. $er"))
      _ = logger.info("A mutable resource has been updated.")
    } yield response

  }
}

object SwarmClient {

  def apply[F[_]: Monad](
    swarmUri: Uri
  )(
<<<<<<< HEAD
    implicit sttpBackend: SttpBackend[EitherT[F, Throwable, ?], fs2.Stream[F, ByteBuffer]],
    F: cats.Monad[F]
=======
    implicit sttpBackend: SttpBackend[EitherT[F, Throwable, ?], fs2.Stream[F, ByteBuffer]]
>>>>>>> 2bec782b
  ): SwarmClient[F] = {

    implicit val _: Hasher[ByteVector, ByteVector] = Keccak256Hasher.hasher

    new SwarmClient[F](swarmUri)
  }

  implicit class UnsafeClient(client: SwarmClient[IO]) {

    def uploadUnsafe(data: Array[Byte]): String = client.upload(data).value.unsafeRunSync().right.get

    def downloadUnsafe(target: String): Array[Byte] = client.download(target).value.unsafeRunSync().right.get
  }
}<|MERGE_RESOLUTION|>--- conflicted
+++ resolved
@@ -330,12 +330,7 @@
   def apply[F[_]: Monad](
     swarmUri: Uri
   )(
-<<<<<<< HEAD
-    implicit sttpBackend: SttpBackend[EitherT[F, Throwable, ?], fs2.Stream[F, ByteBuffer]],
-    F: cats.Monad[F]
-=======
     implicit sttpBackend: SttpBackend[EitherT[F, Throwable, ?], fs2.Stream[F, ByteBuffer]]
->>>>>>> 2bec782b
   ): SwarmClient[F] = {
 
     implicit val _: Hasher[ByteVector, ByteVector] = Keccak256Hasher.hasher
