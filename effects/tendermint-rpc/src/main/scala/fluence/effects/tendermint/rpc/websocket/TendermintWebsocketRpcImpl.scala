--- conflicted
+++ resolved
@@ -131,11 +131,7 @@
     def warnIf(cond: => Boolean, msg: String) = if (cond) log.warn(msg) else ().pure[F]
     for {
       // retrieve height from Tendermint
-<<<<<<< HEAD
       lastHeight <- backoff.retry(getLastHeight, e => log.error("retrieving consensus height", e))
-=======
-      consensusHeight <- backoff.retry(httpRpc.consensusHeight(), e => log.error("retrieving consensus height", e))
->>>>>>> f7d9a711
       _ <- traceBU(
         s"reconnect. startHeight $startHeight lastHeight $lastHeight " +
           s"cond1: ${lastHeight == startHeight}, cond2: ${startHeight == lastHeight - 1}"
@@ -191,11 +187,7 @@
     backoff: Backoff[EffectError]
   ) = Traverse[List].sequence((from to to).map(loadBlock).toList)
 
-<<<<<<< HEAD
-  private def getLastHeight: EitherT[F, EffectError, Long] = Blockstore.getStorageHeight[F] // self.consensusHeight()
-=======
   private def getLastHeight: EitherT[F, EffectError, Long] = httpRpc.consensusHeight().leftMap(identity[EffectError])
->>>>>>> f7d9a711
 
   /**
    * Subscribes to the specified event type
