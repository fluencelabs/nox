--- conflicted
+++ resolved
@@ -42,11 +42,7 @@
         - find $HOME/.sbt        -name "*.lock"               -print -delete
 
       # LlamadbIntegrationTest requires 2 Gb RAM
-<<<<<<< HEAD
-      script: 'if [ "$TRAVIS_PULL_REQUEST" != "false" ]; then bash "sbt ++$TRAVIS_SCALA_VERSION -J-Xms2048M -J-Xmx2048M it:test"; fi'
-=======
-      script: 'if [ "$TRAVIS_PULL_REQUEST" = "false" ]; then bash "sbt ++$TRAVIS_SCALA_VERSION -J-Xms2048M -J-Xmx2048M it:test"; fi'
->>>>>>> 124f3655
+      script: 'if [ "$TRAVIS_PULL_REQUEST" != "false" ]; then "sbt ++$TRAVIS_SCALA_VERSION -J-Xms2048M -J-Xmx2048M it:test"; fi'
 
     - name: bootstrap
       language: node_js
