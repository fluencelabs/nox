--- conflicted
+++ resolved
@@ -1,6 +1,5 @@
 matrix:
   include:
-<<<<<<< HEAD
     - language: scala
       scala: 2.12.5
       jdk: oraclejdk8
@@ -18,43 +17,18 @@
         - find $HOME/.ivy2/cache -name "ivydata-*.properties" -print -delete
         - find $HOME/.sbt        -name "*.lock"               -print -delete
 
-      before_script: 
+      before_script:
         - pushd .
         - cd bootstrap
-        - npm install 
+        - npm install
         - npm run ganache
         - npm run migrate
         - popd
-        
+
     - language: node_js
       node_js: v10.9.0
       before_install: cd bootstrap
       before_script: npm run ganache
       cache:
         directories:
-            - bootstrap/node_modules
-=======
-    language: scala
-    scala: 2.12.5
-    jdk: oraclejdk8
-    
-    # These directories are cached to S3 at the end of the build
-    cache:
-      directories:
-        - $HOME/.ivy2/cache
-        - $HOME/.sbt/boot
-        - $HOME/.sbt/launchers
-    
-    before_cache:
-      # Cleanup the cached directories to avoid unnecessary cache updates
-      - find $HOME/.ivy2/cache -name "ivydata-*.properties" -print -delete
-      - find $HOME/.sbt        -name "*.lock"               -print -delete
-
-    language: node_js
-    node_js: v10.9.0
-    before_install: cd bootstrap
-    before_script: npm run ganache
-    cache:
-      directories:
-        - bootstrap/node_modules
->>>>>>> 734d1718
+            - bootstrap/node_modules