--- conflicted
+++ resolved
@@ -73,13 +73,8 @@
   /**
    * Create dataset for authorized client, or restore it, if it is in the contract in kademlia net
    */
-<<<<<<< HEAD
-  def getOrCreateDataset(ac: AuthorizedClient[Password]): Task[ClientDatasetStorage[String, String]] = {
-    loadDatasetFromCache(ac.keyPair.publicKey, restoreDataset(ac))
-=======
-  def getOrCreateDataset(ac: AuthorizedClient): Task[ClientDatasetStorageApi[Task, String, String]] = {
-    loadDatasetFromCache(ac.kp.publicKey, restoreReplicatedDataset(ac)) // todo: do replication or don't, should be configurable
->>>>>>> 5e43e042
+  def getOrCreateDataset(ac: AuthorizedClient[Password]): Task[ClientDatasetStorageApi[Task, String, String]] = {
+    loadDatasetFromCache(ac.keyPair.publicKey, restoreReplicatedDataset(ac)) // todo: do replication or don't, should be configurable
   }
 
   /**
@@ -89,18 +84,9 @@
    * @param clientState merkle root if it is not a new dataset
    * @return dataset representation
    */
-<<<<<<< HEAD
   private def addEncryptedDataset(ac: AuthorizedClient[Password], contact: Contact, clientState: Option[ClientState]): Task[ClientDatasetStorage[String, String]] = {
     addDataset(ac, storageRpc(contact), AesCrypt.forString(ac.key, withIV = false), AesCrypt.forString(ac.key, withIV = true), clientState, storageHasher)
     //    addDataset(ac, storageRpc(contact), NoOpCrypt.forString, AesCrypt.forString(ac.key, withIV = true), clientState, storageHasher)
-=======
-  private def addNonEncryptedDataset(
-    ac: AuthorizedClient,
-    contact: Contact,
-    clientState: Option[ClientState]
-  ): Task[ClientDatasetStorage[String, String]] = {
-    addDataset(ac, storageRpc(contact), NoOpCrypt.forString, NoOpCrypt.forString, clientState, storageHasher)
->>>>>>> 5e43e042
   }
 
   /**
@@ -140,11 +126,7 @@
    * if it is no contract, create new contract and dataset
    *
    */
-<<<<<<< HEAD
   private def restoreDataset(ac: AuthorizedClient[Password]): Task[ClientDatasetStorage[String, String]] = {
-=======
-  private def restoreDataset(ac: AuthorizedClient): Task[ClientDatasetStorageApi[Task, String, String]] = {
->>>>>>> 5e43e042
     import fluence.dataset.contract.ContractWrite._
     val signer = signAlgo.signer(ac.keyPair)
     for {
@@ -173,11 +155,11 @@
   }
 
   // multi-write support
-  private def restoreReplicatedDataset(ac: AuthorizedClient): Task[ClientDatasetStorageApi[Task, String, String]] = {
+  private def restoreReplicatedDataset(ac: AuthorizedClient[Password]): Task[ClientDatasetStorageApi[Task, String, String]] = {
     import fluence.dataset.contract.ContractWrite._
-    val signer = signAlgo.signer(ac.kp)
-    for {
-      key ← Key.fromKeyPair(ac.kp)
+    val signer = signAlgo.signer(ac.keyPair)
+    for {
+      key ← Key.fromKeyPair(ac.keyPair)
       bcOp ← contracts.find(key).attempt.map(_.toOption)
       dataStorages ← bcOp match {
 
@@ -186,7 +168,7 @@
             nodes ← findContactsOfAllParticipants(basicContract)
             datasets ← Task.sequence(
               nodes.map(contact ⇒
-                addNonEncryptedDataset(ac, contact, Some(ClientState(basicContract.executionState.merkleRoot.toArray)))
+                addEncryptedDataset(ac, contact, Some(ClientState(basicContract.executionState.merkleRoot.toArray)))
                   .map(store ⇒ store → contact)
               )
             )
@@ -199,7 +181,7 @@
             nodes ← findContactsOfAllParticipants(newContract)
             datasets ← Task.sequence(
               nodes.map(contact ⇒
-                addNonEncryptedDataset(ac, contact, Some(ClientState(newContract.executionState.merkleRoot.toArray)))
+                addEncryptedDataset(ac, contact, Some(ClientState(newContract.executionState.merkleRoot.toArray)))
                   .map(store ⇒ store → contact)
               )
             )
