--- conflicted
+++ resolved
@@ -46,12 +46,6 @@
 fn register_call(client: PeerId, relay: PeerId, service_id: &str, kp: &Keypair) -> FunctionCall {
     let sender = relay!(relay, client, kp);
     let reply_to = Some(sender.clone());
-<<<<<<< HEAD
-    // let signature = Protocol::Signature(kp.sign(reply_to.path().as_bytes()));
-    // let reply_to = Some(reply_to.append(signature));
-
-=======
->>>>>>> 77d1f732
     let target = Some(Protocol::Service("provide".into()).into());
     let arguments = json!({ "service_id": service_id });
     let uuid = message_id();
@@ -79,11 +73,6 @@
     let arguments = json!({ "multiaddr": multiaddr.to_string(), "msg_id": msg_id });
     let sender = relay!(bootstrap_id, client, kp);
     let reply_to = Some(sender.clone());
-<<<<<<< HEAD
-    // let signature = Protocol::Signature(kp.sign(reply_to.path().as_bytes()));
-    // let reply_to = Some(reply_to.append(signature));
-=======
->>>>>>> 77d1f732
     let uuid = message_id();
     let name = Some("Reply on IPFS.multiaddr".to_string());
 
