--- conflicted
+++ resolved
@@ -134,16 +134,10 @@
 
             ("kad", "neighborhood")           => wrap(self.neighborhood(args)),
 
-<<<<<<< HEAD
-            ("srv", "create")          => (self.create_service)(params, args),
-            ("srv", "get_interface")   => (self.get_interface)(args),
-            ("srv", "get_interfaces")  => (self.get_active_interfaces)(args),
-            ("srv", "add_alias")       => (self.add_alias)(params, args),
-=======
             ("srv", "create")                 => (self.create_service)(params, args),
             ("srv", "list")                   => (self.list_services)(args),
             ("srv", "get_interface")          => (self.get_interface)(args),
->>>>>>> 834430b5
+            ("srv", "add_alias")       => (self.add_alias)(params, args),
 
             ("dist", "add_module")            => (self.add_module)(args),
             ("dist", "list_modules")          => (self.list_modules)(args),
